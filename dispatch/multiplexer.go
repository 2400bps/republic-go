package dispatch

import (
	"sync"
)

// A Multiplexer runs MessageQueues. It aggregates all messages into a unified
// channel, allowing a dynamic number of workers to select messages from a
// dynamic number of MessageQueues.
type Multiplexer struct {
	messageQueuesMu *sync.RWMutex
	messageQueues   map[string]MessageQueue

	messagesMu *sync.RWMutex
	messages   chan Message
}

// NewMultiplexer returns a Multiplexer that uses a queue limit to buffer the
// unified output channel.
func NewMultiplexer(queueLimit int) Multiplexer {
	return Multiplexer{
		messageQueuesMu: new(sync.RWMutex),
		messageQueues:   make(map[string]MessageQueue),

		messagesMu: new(sync.RWMutex),
		messages:   make(chan Message, queueLimit),
	}
}

<<<<<<< HEAD
// RunMessageQueue in the Multiplexer. The MessageQueue will run until it
// encounters an error, or until the Multiplexer is shutdown.
=======
// RunMessageQueue in the Multiplexer. All Messages written to the MessageQueue
// will be aggregated into the unified channel. The MessageQueue will run until
// it encounters an error, or until the Multiplexer is shutdown. A MessageQueue
// run using a Multiplexer must not be run anywhere else.
>>>>>>> fd148a05
func (multiplexer *Multiplexer) RunMessageQueue(id string, messageQueue MessageQueue) error {

	// Store the MessageQueue until it has finished running
	multiplexer.messageQueuesMu.Lock()
	if _, ok := multiplexer.messageQueues[id]; !ok {
		multiplexer.messageQueues[id] = messageQueue
<<<<<<< HEAD
=======
		multiplexer.messageQueuesMu.Unlock()
		return nil
>>>>>>> fd148a05
	}
	multiplexer.messageQueuesMu.Unlock()

	// Multiplex messages from this MessageQueue to the unified Multiplexer
	// channel
	go func() {
		// Recover from writing to a potential closed channel
		defer func() { recover() }()

		for {
			message, ok := messageQueue.Recv()
			if !ok {
				break
			}
			multiplexer.messages <- message
		}
	}()

	// Run the MessageQueue until an error is encountered, or the MessageQueue
	// receives a signal to shutdown gracefully, and then return any error
	err := messageQueue.Run()

	// Remove the MessageQueue now that it has finished running
	multiplexer.messageQueuesMu.Lock()
	delete(multiplexer.messageQueues, id)
	multiplexer.messageQueuesMu.Unlock()

	return err
}

<<<<<<< HEAD
// Shutdown gracefully by sending a quit command to all of the MessageQueues
// running in the Multiplexer. This method must only be called exactly once,
// when the Multiplexer is no longer needed.
=======
// Shutdown gracefully by shuttding down all MessageQueues running in the
// Multiplexer.
// FIXME: This method should be idempotent and not panic when called multiple
// times.
>>>>>>> fd148a05
func (multiplexer *Multiplexer) Shutdown() {

	// Stop letting workers receive message, and stop accepting new
	// MessageQueues
<<<<<<< HEAD
	close(multiplexer.messages)
=======
	func() {
		multiplexer.messagesMu.Lock()
		defer multiplexer.messagesMu.Unlock()
		close(multiplexer.messages)
	}()
>>>>>>> fd148a05

	multiplexer.messageQueuesMu.Lock()
	defer multiplexer.messageQueuesMu.Unlock()

	// While the mutex is locked, gracefully shutdown all MessageQueues
	for _, messageQueue := range multiplexer.messageQueues {
<<<<<<< HEAD
		// Ignore errors returned during shutdown
		_ = messageQueue.Shutdown()
	}
	multiplexer.messageQueues = map[string]MessageQueue{}
}

// ShutdownMessageQueue by giving its associated ID. If the MessageQueue is
// running on this Multiplexer, it will be gracefully shutdown.
func (multiplexer *Multiplexer) ShutdownMessageQueue(id string) {
	multiplexer.messageQueuesMu.Lock()
	defer multiplexer.messageQueuesMu.Unlock()

	// While the mutex is locked, gracefully shutdown the MessageQueue
	if messageQueue, ok := multiplexer.messageQueues[id]; ok {

		// Ignore errors returned during shutdown
		_ = messageQueue.Shutdown()
		delete(multiplexer.messageQueues, id)
=======
		// Ignore errors returned during shutdown
		_ = messageQueue.Shutdown()
>>>>>>> fd148a05
	}
	multiplexer.messageQueues = map[string]MessageQueue{}
}

<<<<<<< HEAD
// Send a Message to a MessageQueue by giving its associated ID. If no
// MessageQueue is available, then an error is returned. If the MessageQueue is
// full, then this function will block.
func (multiplexer *Multiplexer) Send(id string, message Message) error {

	// Find the MessageQueue associated with the ID and forward the Message to
	// it
	multiplexer.messageQueuesMu.RLock()
	messageQueue := multiplexer.messageQueues[id]
	multiplexer.messageQueuesMu.RUnlock()
	if messageQueue == nil {
		return fmt.Errorf("cannot send message to %s: no message queue available", id)
	}

	return messageQueue.Send(message)
=======
// Send a Message directly to the Multiplexer unified channel. If the channel
// is full, then this function will block.
func (multiplexer *Multiplexer) Send(message Message) {
	multiplexer.messagesMu.RLock()
	defer multiplexer.messagesMu.RUnlock()
	multiplexer.messages <- message
>>>>>>> fd148a05
}

// Recv a Message from the Multiplexer. This function blocks until at least one
// MessageQueue has a Message.
func (multiplexer *Multiplexer) Recv() (Message, bool) {
	message, ok := <-multiplexer.messages
	return message, ok
}<|MERGE_RESOLUTION|>--- conflicted
+++ resolved
@@ -27,26 +27,19 @@
 	}
 }
 
-<<<<<<< HEAD
-// RunMessageQueue in the Multiplexer. The MessageQueue will run until it
-// encounters an error, or until the Multiplexer is shutdown.
-=======
+
 // RunMessageQueue in the Multiplexer. All Messages written to the MessageQueue
 // will be aggregated into the unified channel. The MessageQueue will run until
 // it encounters an error, or until the Multiplexer is shutdown. A MessageQueue
 // run using a Multiplexer must not be run anywhere else.
->>>>>>> fd148a05
 func (multiplexer *Multiplexer) RunMessageQueue(id string, messageQueue MessageQueue) error {
 
 	// Store the MessageQueue until it has finished running
 	multiplexer.messageQueuesMu.Lock()
 	if _, ok := multiplexer.messageQueues[id]; !ok {
 		multiplexer.messageQueues[id] = messageQueue
-<<<<<<< HEAD
-=======
 		multiplexer.messageQueuesMu.Unlock()
 		return nil
->>>>>>> fd148a05
 	}
 	multiplexer.messageQueuesMu.Unlock()
 
@@ -77,86 +70,39 @@
 	return err
 }
 
-<<<<<<< HEAD
-// Shutdown gracefully by sending a quit command to all of the MessageQueues
-// running in the Multiplexer. This method must only be called exactly once,
-// when the Multiplexer is no longer needed.
-=======
-// Shutdown gracefully by shuttding down all MessageQueues running in the
+
+// Shutdown gracefully by shutting down all MessageQueues running in the
 // Multiplexer.
 // FIXME: This method should be idempotent and not panic when called multiple
 // times.
->>>>>>> fd148a05
 func (multiplexer *Multiplexer) Shutdown() {
 
 	// Stop letting workers receive message, and stop accepting new
 	// MessageQueues
-<<<<<<< HEAD
-	close(multiplexer.messages)
-=======
 	func() {
 		multiplexer.messagesMu.Lock()
 		defer multiplexer.messagesMu.Unlock()
 		close(multiplexer.messages)
 	}()
->>>>>>> fd148a05
 
 	multiplexer.messageQueuesMu.Lock()
 	defer multiplexer.messageQueuesMu.Unlock()
 
 	// While the mutex is locked, gracefully shutdown all MessageQueues
 	for _, messageQueue := range multiplexer.messageQueues {
-<<<<<<< HEAD
 		// Ignore errors returned during shutdown
 		_ = messageQueue.Shutdown()
 	}
 	multiplexer.messageQueues = map[string]MessageQueue{}
 }
 
-// ShutdownMessageQueue by giving its associated ID. If the MessageQueue is
-// running on this Multiplexer, it will be gracefully shutdown.
-func (multiplexer *Multiplexer) ShutdownMessageQueue(id string) {
-	multiplexer.messageQueuesMu.Lock()
-	defer multiplexer.messageQueuesMu.Unlock()
 
-	// While the mutex is locked, gracefully shutdown the MessageQueue
-	if messageQueue, ok := multiplexer.messageQueues[id]; ok {
-
-		// Ignore errors returned during shutdown
-		_ = messageQueue.Shutdown()
-		delete(multiplexer.messageQueues, id)
-=======
-		// Ignore errors returned during shutdown
-		_ = messageQueue.Shutdown()
->>>>>>> fd148a05
-	}
-	multiplexer.messageQueues = map[string]MessageQueue{}
-}
-
-<<<<<<< HEAD
-// Send a Message to a MessageQueue by giving its associated ID. If no
-// MessageQueue is available, then an error is returned. If the MessageQueue is
-// full, then this function will block.
-func (multiplexer *Multiplexer) Send(id string, message Message) error {
-
-	// Find the MessageQueue associated with the ID and forward the Message to
-	// it
-	multiplexer.messageQueuesMu.RLock()
-	messageQueue := multiplexer.messageQueues[id]
-	multiplexer.messageQueuesMu.RUnlock()
-	if messageQueue == nil {
-		return fmt.Errorf("cannot send message to %s: no message queue available", id)
-	}
-
-	return messageQueue.Send(message)
-=======
 // Send a Message directly to the Multiplexer unified channel. If the channel
 // is full, then this function will block.
 func (multiplexer *Multiplexer) Send(message Message) {
 	multiplexer.messagesMu.RLock()
 	defer multiplexer.messagesMu.RUnlock()
 	multiplexer.messages <- message
->>>>>>> fd148a05
 }
 
 // Recv a Message from the Multiplexer. This function blocks until at least one
