package rpc_test

import (
	"context"
	"fmt"
	"math/big"
	"net"
	"time"

	. "github.com/onsi/ginkgo"
	. "github.com/onsi/gomega"
	"github.com/republicprotocol/go-identity"
	"github.com/republicprotocol/go-order-compute"
	"github.com/republicprotocol/go-rpc"
	"github.com/republicprotocol/go-sss"
	"google.golang.org/grpc"
)

const DefaultTimeout = time.Second

func (s *mockServer) SendOrderFragment(ctx context.Context, orderFragment *rpc.OrderFragment) (*rpc.Nothing, error) {
	return &rpc.Nothing{}, nil
}

func (s *mockServer) SendResultFragment(ctx context.Context, resultFragment *rpc.ResultFragment) (*rpc.Nothing, error) {
	return &rpc.Nothing{}, nil
}

var _ = Describe("Xing Overlay Network", func() {
	var server *grpc.Server
	var rpcServer mockServer
	var rpcClient mockClient
	var target identity.Address

	var orderFragment *compute.OrderFragment
	var resultFragment *compute.ResultFragment
	var badServerAddress identity.MultiAddress
	var err error

	createServe := func() {
		keyPair, err := identity.NewKeyPair()
		Ω(err).ShouldNot(HaveOccurred())
		multiAddress, err := identity.NewMultiAddressFromString(fmt.Sprintf("/ip4/127.0.0.1/tcp/%d/republic/%s", 3000, keyPair.Address()))
		Ω(err).ShouldNot(HaveOccurred())
		server = grpc.NewServer()
		rpcServer = mockServer{MultiAddress: multiAddress}
		rpc.RegisterXingNodeServer(server, &rpcServer)
	}

	createClient := func() {
		keyPair, err := identity.NewKeyPair()
		Ω(err).ShouldNot(HaveOccurred())
		multiAddress, err := identity.NewMultiAddressFromString(fmt.Sprintf("/ip4/127.0.0.1/tcp/%d/republic/%s", 4000, keyPair.Address()))
		Ω(err).ShouldNot(HaveOccurred())
		rpcClient = mockClient{MultiAddress: multiAddress}
	}

	createFragments := func() {
		sssShare := sss.Share{Key: 1, Value: &big.Int{}}
		orderFragment = compute.NewOrderFragment([]byte("orderID"), compute.OrderTypeIBBO, compute.OrderParityBuy,
			sssShare, sssShare, sssShare, sssShare, sssShare)
		resultFragment = compute.NewResultFragment([]byte("butOrderID"), []byte("sellOrderID"),
			[]byte("butOrderFragmentID"), []byte("sellOrderFragmentID"),
			sssShare, sssShare, sssShare, sssShare, sssShare)
		badServerAddress, err = identity.NewMultiAddressFromString("/ip4/192.168.0.1/republic/8MHzQ7ZQDvvT8Nqo3HLQQDZvfcHJYB")
		Ω(err).ShouldNot(HaveOccurred())
	}

	createTarget := func() {
		keyPair, err := identity.NewKeyPair()
		Ω(err).ShouldNot(HaveOccurred())
		target = keyPair.Address()
	}

	BeforeEach(func() {
		createClient()
		createServe()
		createFragments()
		createTarget()
	})

	Context("sending order fragments", func() {
		It("should return nothing", func() {
			lis, err := net.Listen("tcp", ":3000")
			Ω(err).ShouldNot(HaveOccurred())
			go func(server *grpc.Server) {
				defer GinkgoRecover()
				Ω(server.Serve(lis)).ShouldNot(HaveOccurred())
			}(server)
			defer server.Stop()

<<<<<<< HEAD
			err = rpc.SendOrderFragmentToTarget(rpcServer.MultiAddress, rpcClient.MultiAddress, orderFragment, defaultTimeout)
=======
			err = rpc.SendOrderFragmentToTarget(rpcClient.MultiAddress, rpcServer.MultiAddress, target, *orderFragment, DefaultTimeout)
>>>>>>> 6d18fbb8
			Ω(err).ShouldNot(HaveOccurred())
		})

		It("should return an error for bad multi-addresses", func() {
<<<<<<< HEAD
			err = rpc.SendOrderFragmentToTarget(badTargetAddress, rpcClient.MultiAddress, orderFragment, defaultTimeout)
=======
			err = rpc.SendOrderFragmentToTarget(rpcClient.MultiAddress, badServerAddress, target, *orderFragment, DefaultTimeout)
>>>>>>> 6d18fbb8
			Ω(err).Should(HaveOccurred())
		})

		It("should return a timeout error when there is no response within the timeout duration", func() {
<<<<<<< HEAD
			err := rpc.SendOrderFragmentToTarget(rpcServer.MultiAddress, rpcClient.MultiAddress, orderFragment, defaultTimeout)
=======
			err := rpc.SendOrderFragmentToTarget(rpcClient.MultiAddress, badServerAddress, target, *orderFragment, DefaultTimeout)
>>>>>>> 6d18fbb8
			Ω(err).Should(HaveOccurred())
		})
	})

	Context("sending result fragments", func() {
		It("should return nothing", func() {
			lis, err := net.Listen("tcp", ":3000")
			Ω(err).ShouldNot(HaveOccurred())
			go func(server *grpc.Server) {
				defer GinkgoRecover()
				Ω(server.Serve(lis)).ShouldNot(HaveOccurred())
			}(server)
			defer server.Stop()

<<<<<<< HEAD
			err = rpc.SendResultFragmentToTarget(rpcServer.MultiAddress, rpcClient.MultiAddress, resultFragment, defaultTimeout)
=======
			err = rpc.SendResultFragmentToTarget(rpcClient.MultiAddress, rpcServer.MultiAddress, target, *resultFragment, DefaultTimeout)
			Ω(err).ShouldNot(HaveOccurred())
		})

		It("should return an error for bad multi-addresses", func() {
			err = rpc.SendResultFragmentToTarget(rpcClient.MultiAddress, badServerAddress, target, *resultFragment, DefaultTimeout)
			Ω(err).Should(HaveOccurred())
		})

		It("should return a timeout error when there is no response within the timeout duration", func() {
			err := rpc.SendResultFragmentToTarget(rpcClient.MultiAddress, badServerAddress, target, *resultFragment, DefaultTimeout)
			Ω(err).Should(HaveOccurred())
		})
	})

	Context("sending trading atoms", func() {
		It("should return a valid trading atom", func() {
			lis, err := net.Listen("tcp", ":3000")
			Ω(err).ShouldNot(HaveOccurred())
			go func(server *grpc.Server) {
				defer GinkgoRecover()
				Ω(server.Serve(lis)).ShouldNot(HaveOccurred())
			}(server)
			defer server.Stop()

			err = rpc.SendTradingAtomToTarget(rpcServer.MultiAddress, struct{}{}, DefaultTimeout)
>>>>>>> 6d18fbb8
			Ω(err).ShouldNot(HaveOccurred())
		})

		It("should return an error for bad multi-addresses", func() {
<<<<<<< HEAD
			err = rpc.SendResultFragmentToTarget(badTargetAddress, rpcClient.MultiAddress, resultFragment, defaultTimeout)
=======
			err = rpc.SendTradingAtomToTarget(badServerAddress, struct{}{}, DefaultTimeout)
>>>>>>> 6d18fbb8
			Ω(err).Should(HaveOccurred())
		})

		It("should return a timeout error when there is no response within the timeout duration", func() {
<<<<<<< HEAD
			err := rpc.SendResultFragmentToTarget(rpcServer.MultiAddress, rpcClient.MultiAddress, resultFragment, defaultTimeout)
=======
			err := rpc.SendTradingAtomToTarget(rpcServer.MultiAddress, struct{}{}, DefaultTimeout)
>>>>>>> 6d18fbb8
			Ω(err).Should(HaveOccurred())
		})
	})
})<|MERGE_RESOLUTION|>--- conflicted
+++ resolved
@@ -5,7 +5,6 @@
 	"fmt"
 	"math/big"
 	"net"
-	"time"
 
 	. "github.com/onsi/ginkgo"
 	. "github.com/onsi/gomega"
@@ -15,8 +14,6 @@
 	"github.com/republicprotocol/go-sss"
 	"google.golang.org/grpc"
 )
-
-const DefaultTimeout = time.Second
 
 func (s *mockServer) SendOrderFragment(ctx context.Context, orderFragment *rpc.OrderFragment) (*rpc.Nothing, error) {
 	return &rpc.Nothing{}, nil
@@ -30,7 +27,6 @@
 	var server *grpc.Server
 	var rpcServer mockServer
 	var rpcClient mockClient
-	var target identity.Address
 
 	var orderFragment *compute.OrderFragment
 	var resultFragment *compute.ResultFragment
@@ -66,17 +62,10 @@
 		Ω(err).ShouldNot(HaveOccurred())
 	}
 
-	createTarget := func() {
-		keyPair, err := identity.NewKeyPair()
-		Ω(err).ShouldNot(HaveOccurred())
-		target = keyPair.Address()
-	}
-
 	BeforeEach(func() {
 		createClient()
 		createServe()
 		createFragments()
-		createTarget()
 	})
 
 	Context("sending order fragments", func() {
@@ -89,29 +78,17 @@
 			}(server)
 			defer server.Stop()
 
-<<<<<<< HEAD
 			err = rpc.SendOrderFragmentToTarget(rpcServer.MultiAddress, rpcClient.MultiAddress, orderFragment, defaultTimeout)
-=======
-			err = rpc.SendOrderFragmentToTarget(rpcClient.MultiAddress, rpcServer.MultiAddress, target, *orderFragment, DefaultTimeout)
->>>>>>> 6d18fbb8
 			Ω(err).ShouldNot(HaveOccurred())
 		})
 
 		It("should return an error for bad multi-addresses", func() {
-<<<<<<< HEAD
-			err = rpc.SendOrderFragmentToTarget(badTargetAddress, rpcClient.MultiAddress, orderFragment, defaultTimeout)
-=======
-			err = rpc.SendOrderFragmentToTarget(rpcClient.MultiAddress, badServerAddress, target, *orderFragment, DefaultTimeout)
->>>>>>> 6d18fbb8
+			err = rpc.SendOrderFragmentToTarget(badServerAddress, rpcClient.MultiAddress, orderFragment, defaultTimeout)
 			Ω(err).Should(HaveOccurred())
 		})
 
 		It("should return a timeout error when there is no response within the timeout duration", func() {
-<<<<<<< HEAD
 			err := rpc.SendOrderFragmentToTarget(rpcServer.MultiAddress, rpcClient.MultiAddress, orderFragment, defaultTimeout)
-=======
-			err := rpc.SendOrderFragmentToTarget(rpcClient.MultiAddress, badServerAddress, target, *orderFragment, DefaultTimeout)
->>>>>>> 6d18fbb8
 			Ω(err).Should(HaveOccurred())
 		})
 	})
@@ -126,54 +103,17 @@
 			}(server)
 			defer server.Stop()
 
-<<<<<<< HEAD
 			err = rpc.SendResultFragmentToTarget(rpcServer.MultiAddress, rpcClient.MultiAddress, resultFragment, defaultTimeout)
-=======
-			err = rpc.SendResultFragmentToTarget(rpcClient.MultiAddress, rpcServer.MultiAddress, target, *resultFragment, DefaultTimeout)
 			Ω(err).ShouldNot(HaveOccurred())
 		})
 
 		It("should return an error for bad multi-addresses", func() {
-			err = rpc.SendResultFragmentToTarget(rpcClient.MultiAddress, badServerAddress, target, *resultFragment, DefaultTimeout)
+			err = rpc.SendResultFragmentToTarget(badServerAddress, rpcClient.MultiAddress, resultFragment, defaultTimeout)
 			Ω(err).Should(HaveOccurred())
 		})
 
 		It("should return a timeout error when there is no response within the timeout duration", func() {
-			err := rpc.SendResultFragmentToTarget(rpcClient.MultiAddress, badServerAddress, target, *resultFragment, DefaultTimeout)
-			Ω(err).Should(HaveOccurred())
-		})
-	})
-
-	Context("sending trading atoms", func() {
-		It("should return a valid trading atom", func() {
-			lis, err := net.Listen("tcp", ":3000")
-			Ω(err).ShouldNot(HaveOccurred())
-			go func(server *grpc.Server) {
-				defer GinkgoRecover()
-				Ω(server.Serve(lis)).ShouldNot(HaveOccurred())
-			}(server)
-			defer server.Stop()
-
-			err = rpc.SendTradingAtomToTarget(rpcServer.MultiAddress, struct{}{}, DefaultTimeout)
->>>>>>> 6d18fbb8
-			Ω(err).ShouldNot(HaveOccurred())
-		})
-
-		It("should return an error for bad multi-addresses", func() {
-<<<<<<< HEAD
-			err = rpc.SendResultFragmentToTarget(badTargetAddress, rpcClient.MultiAddress, resultFragment, defaultTimeout)
-=======
-			err = rpc.SendTradingAtomToTarget(badServerAddress, struct{}{}, DefaultTimeout)
->>>>>>> 6d18fbb8
-			Ω(err).Should(HaveOccurred())
-		})
-
-		It("should return a timeout error when there is no response within the timeout duration", func() {
-<<<<<<< HEAD
 			err := rpc.SendResultFragmentToTarget(rpcServer.MultiAddress, rpcClient.MultiAddress, resultFragment, defaultTimeout)
-=======
-			err := rpc.SendTradingAtomToTarget(rpcServer.MultiAddress, struct{}{}, DefaultTimeout)
->>>>>>> 6d18fbb8
 			Ω(err).Should(HaveOccurred())
 		})
 	})
