--- conflicted
+++ resolved
@@ -88,15 +88,12 @@
 	return crypto.Keccak256([]byte(multiAddress.String()))
 }
 
-<<<<<<< HEAD
-=======
 // VerifySignature verifies that the multiAddresses's signature has been signed
 // by its corresponding private key
 func (multiAddress MultiAddress) VerifySignature(signature Signature) error {
 	return VerifySignature(multiAddress, signature, multiAddress.ID())
 }
 
->>>>>>> 421f079d
 // MarshalJSON implements the json.Marshaler interface.
 func (multiAddress MultiAddress) MarshalJSON() ([]byte, error) {
 	if multiAddress.address.String() == "" {
