--- conflicted
+++ resolved
@@ -60,9 +60,6 @@
 }
 
 func (ocean *Ocean) update() error {
-<<<<<<< HEAD
-	epoch, err := ocean.darkNodeRegistrar.CurrentEpoch();
-=======
 	epoch, err := ocean.darkNodeRegistry.CurrentEpoch()
 	if err != nil {
 		return err
@@ -78,38 +75,10 @@
 	}
 
 	nodeIDs, err := ocean.darkNodeRegistry.GetAllNodes()
->>>>>>> 6849431e
 	if err != nil {
 		return fmt.Errorf("cannot get current epoch :%v", err)
 	}
 
-<<<<<<< HEAD
-	nodeIDs, err := ocean.darkNodeRegistrar.GetAllNodes()
-	if err != nil {
-		return fmt.Errorf("cannot get all nodes: %v", err)
-	}
-
-	nodePositionHashesToIDs := map[string][]byte{}
-	nodePositionHashes := make([][]byte, len(nodeIDs))
-	for i := range nodeIDs {
-		nodePositionHashes[i] = crypto.Keccak256(epoch.Blockhash[:], nodeIDs[i])
-		nodePositionHashesToIDs[string(nodePositionHashes[i])] = nodeIDs[i]
-	}
-
-	sort.Slice(nodePositionHashes, func(i, j int) bool {
-		return bytes.Compare(nodePositionHashes[i], nodePositionHashes[j]) < 0
-	})
-
-	numberOfPools := len(nodeIDs) / ocean.poolSize
-
-	pools := make(Pools, numberOfPools)
-	for i := range pools {
-		pools[i] = NewPool()
-	}
-	for i := range nodePositionHashes {
-		id := identity.ID(nodePositionHashesToIDs[string(nodePositionHashes[i])])
-		pools[i % numberOfPools].Append(NewNode(id))
-=======
 	// Find the prime smaller or equal to the number of registered nodes
 	// Start at +2 because it has to greater than the maximum (x+1)
 	previousPrimeBig := big.NewInt(int64(len(nodeIDs) + 2))
@@ -158,7 +127,6 @@
 		}
 
 		pools[pool].Append(NewNode(nodeIDs[n]))
->>>>>>> 6849431e
 	}
 	ocean.pools = pools
 	return nil
