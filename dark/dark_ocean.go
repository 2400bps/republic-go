--- conflicted
+++ resolved
@@ -18,21 +18,14 @@
 type Ocean struct {
 	do.GuardedObject
 
-<<<<<<< HEAD
 	logger            *logger.Logger
 	poolSize          int
 	pools             Pools
 	darkNodeRegistrar dnr.DarkNodeRegistrar
-=======
-	logger           *logger.Logger
-	pools            Pools
-	darkNodeRegistry dnr.DarkNodeRegistry
->>>>>>> ea93ecdc
 }
 
 // NewOcean uses a DarkNodeRegistry to read all registered nodes and sort them
 // into Pools.
-<<<<<<< HEAD
 func NewOcean(logger *logger.Logger, poolSize int, darkNodeRegistrar dnr.DarkNodeRegistrar) (*Ocean, error) {
 	ocean := &Ocean{
 		GuardedObject:     do.NewGuardedObject(),
@@ -40,14 +33,6 @@
 		poolSize:          poolSize,
 		pools:             Pools{},
 		darkNodeRegistrar: darkNodeRegistrar,
-=======
-func NewOcean(logger *logger.Logger, darkNodeRegistry dnr.DarkNodeRegistry) (*Ocean, error) {
-	ocean := &Ocean{
-		GuardedObject:    do.NewGuardedObject(),
-		logger:           logger,
-		pools:            Pools{},
-		darkNodeRegistry: darkNodeRegistry,
->>>>>>> ea93ecdc
 	}
 	return ocean, ocean.update()
 }
@@ -166,6 +151,7 @@
 	}
 }
 
+// GetPools returns dark pools in the dark ocean
 func (ocean *Ocean) GetPools ()(Pools){
 	return ocean.pools
 }