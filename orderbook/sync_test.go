--- conflicted
+++ resolved
@@ -15,7 +15,7 @@
 
 var (
 	NumberOfOrderPairs = 40
-	RenLimit           = 10
+	Limit              = 10
 )
 
 var _ = Describe("Syncer", func() {
@@ -57,11 +57,7 @@
 			Ω(err).ShouldNot(HaveOccurred())
 			buys, sells = generateOrderPairs(NumberOfOrderPairs)
 
-<<<<<<< HEAD
-			syncer = NewSyncer(storer, contract, RenLimit)
-=======
-			syncer = NewSyncer(renLedger, RenLimit)
->>>>>>> 58b16193
+			syncer = NewSyncer(storer, contract, Limit)
 			changeSet, err := syncer.Sync()
 			Ω(err).ShouldNot(HaveOccurred())
 			Ω(len(changeSet)).Should(Equal(0))
@@ -155,10 +151,10 @@
 		Ω(err).ShouldNot(HaveOccurred())
 	}
 	// Test the renLimit
-	for i := 0; i < NumberOfOrderPairs/RenLimit; i++ {
+	for i := 0; i < NumberOfOrderPairs/Limit; i++ {
 		changeSet, err := syncer.Sync()
 		Ω(err).ShouldNot(HaveOccurred())
-		Ω(len(changeSet)).Should(Equal(RenLimit * 2))
+		Ω(len(changeSet)).Should(Equal(Limit * 2))
 		Ω(changeSet[i].OrderStatus).Should(Equal(order.Open))
 	}
 }