--- conflicted
+++ resolved
@@ -31,13 +31,10 @@
 
 		BeforeEach(func() {
 			book = orderbook.NewOrderbook(10)
-<<<<<<< HEAD
-=======
 		})
 
 		AfterEach(func() {
 			book.Close()
->>>>>>> 663b941a
 		})
 
 		It("subscribe and unsubscribe", func() {
