--- conflicted
+++ resolved
@@ -2,13 +2,10 @@
 
 import (
 	"context"
-<<<<<<< HEAD
 	"errors"
 	"fmt"
+	"os"
 	"sync"
-=======
-	"os"
->>>>>>> d4e8c727
 
 	. "github.com/onsi/ginkgo"
 	. "github.com/onsi/gomega"
