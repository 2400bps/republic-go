package orderbook

import (
	"bytes"
	"fmt"

	"github.com/republicprotocol/republic-go/dispatch"
	"github.com/republicprotocol/republic-go/logger"
	"github.com/republicprotocol/republic-go/order"
)

// ChangeSet is an alias type.
type ChangeSet []Change

// A Priority is an unsigned integer representing logical time priority. The
// lower the number, the higher the priority.
type Priority uint64

// Change represents a change found by the Syncer. It stores all the relevant
// information for the order.Order that was changed.
type Change struct {
	OrderID       order.ID     `json:"orderId"`
	OrderParity   order.Parity `json:"orderParity"`
	OrderStatus   order.Status `json:"orderStatus"`
	OrderPriority Priority     `json:"orderPriority"`
	Trader        string       `json:"trader"`
	BlockNumber   uint         `json:"blockNumber"`
}

// NewChange returns a Change object with the respective data stored inside it.
func NewChange(id order.ID, parity order.Parity, status order.Status, priority Priority, trader string, blockNumber uint) Change {
	return Change{
		OrderID:       id,
		OrderParity:   parity,
		OrderStatus:   status,
		OrderPriority: priority,
		Trader:        trader,
		BlockNumber:   blockNumber,
	}
}

// Equal returns an equality check between two Changes.
func (change *Change) Equal(other *Change) bool {
	return bytes.Equal(change.OrderID[:], other.OrderID[:]) &&
		change.OrderParity == other.OrderParity &&
		change.OrderStatus == other.OrderStatus &&
		change.OrderPriority == other.OrderPriority &&
		change.Trader == other.Trader &&
		change.BlockNumber == other.BlockNumber
}

// A Syncer is used to synchronize orders, and changes to orders, to local
// storage.
type Syncer interface {

	// Sync orders and order states from the Orderbook to this local
	// Orderbooker. Returns a list of changes that were made to this local
	// Orderbooker during the synchronization.
	Sync() (ChangeSet, error)
}

type syncer struct {
	storer   SyncStorer
	contract ContractBinder
	limit    int
}

// NewSyncer returns a new Syncer that will sync a bounded number of orders
// from the ContractBinder. It uses a SyncStorer to prevent re-syncing the entire
// ContractBinder when it reboots.
func NewSyncer(storer SyncStorer, contract ContractBinder, limit int) Syncer {
	return &syncer{
		storer: storer,

		contract: contract,
		limit:    limit,
	}
}

// Sync implements the Syncer interface.
func (syncer *syncer) Sync() (ChangeSet, error) {
	changeset := syncer.purge()

	buyPointer, err := syncer.storer.BuyPointer()
	if err != nil {
		return changeset, err
	}
	sellPointer, err := syncer.storer.SellPointer()
	if err != nil {
		return changeset, err
	}

	buyOrderIDs, buyErr := syncer.contract.BuyOrders(int(buyPointer), syncer.limit)
	if buyErr == nil {
		for _, ord := range buyOrderIDs {
<<<<<<< HEAD
			status, err := syncer.contract.Status(ord)
=======
			depth, err := syncer.renLedger.Depth(ord)
			if err == nil && depth > 6000 {
				syncer.syncBuyPointer++
				continue
			}
			status, err := syncer.renLedger.Status(ord)
>>>>>>> 30ea5878
			if err != nil {
				logger.Error(fmt.Sprintf("cannot sync order status: %v", err))
				buyErr = err
				continue
			}
			blockNumber, err := syncer.contract.BlockNumber(ord)
			if err != nil {
				logger.Error(fmt.Sprintf("cannot sync order block: %v", err))
				buyErr = err
				continue
			}
			trader, err := syncer.contract.Trader(ord)
			if err != nil {
				logger.Error(fmt.Sprintf("cannot sync order trader: %v", err))
				buyErr = err
				continue
			}

			buyPointer++
			change := NewChange(ord, order.ParityBuy, status, Priority(buyPointer), trader, blockNumber)
			changeset = append(changeset, change)
			if err := syncer.storer.PutChange(change); err != nil {
				logger.Error(fmt.Sprintf("cannot store synchronised order: %v", err))
			}
		}
		if buyErr == nil {
			syncer.storer.PutBuyPointer(buyPointer)
		}
	}

	// Get new sell orders from the ledger
	sellOrderIDs, sellErr := syncer.contract.SellOrders(int(sellPointer), syncer.limit)
	if sellErr == nil {
		for _, ord := range sellOrderIDs {
<<<<<<< HEAD

			status, err := syncer.contract.Status(ord)
=======
			depth, err := syncer.renLedger.Depth(ord)
			if err == nil && depth > 6000 {
				syncer.syncSellPointer++
				continue
			}
			status, err := syncer.renLedger.Status(ord)
>>>>>>> 30ea5878
			if err != nil {
				logger.Error(fmt.Sprintf("cannot sync order status: %v", err))
				sellErr = err
				continue
			}
			blockNumber, err := syncer.contract.BlockNumber(ord)
			if err != nil {
				logger.Error(fmt.Sprintf("cannot sync order block: %v", err))
				sellErr = err
				continue
			}
			trader, err := syncer.contract.Trader(ord)
			if err != nil {
				logger.Error(fmt.Sprintf("cannot sync order trader: %v", err))
				sellErr = err
				continue
			}

			sellPointer++
			change := NewChange(ord, order.ParitySell, status, Priority(sellPointer), trader, blockNumber)
			changeset = append(changeset, change)
			if err := syncer.storer.PutChange(change); err != nil {
				logger.Error(fmt.Sprintf("cannot store synchronised order: %v", err))
			}
		}
		if sellErr == nil {
			syncer.storer.PutSellPointer(sellPointer)
		}
	}
	if buyErr != nil && sellErr != nil {
		return changeset, fmt.Errorf("buy err = %v, sell err = %v", buyErr, sellErr)
	}
	return changeset, nil
}

func (syncer *syncer) purge() ChangeSet {
	changes := make(chan Change, 128)

	go func() {
		defer close(changes)

		changesIter, err := syncer.storer.Changes()
		if err != nil {
			logger.Error(fmt.Sprintf("cannot build changes iterator for purging: %v", err))
			return
		}
		defer changesIter.Release()
		changesCollection, err := changesIter.Collect()
		if err != nil {
			logger.Error(fmt.Sprintf("cannot build changes collection for purging: %v", err))
			return
		}

		dispatch.ForAll(changesCollection, func(i int) {
			change := changesCollection[i]

			status, err := syncer.contract.Status(change.OrderID)
			if err != nil {
				logger.Error(fmt.Sprintf("cannot sync change status: %v", err))
				return
			}
			if status == order.Open {
				return
			}

			blockNumber, err := syncer.contract.BlockNumber(change.OrderID)
			if err != nil {
				logger.Error(fmt.Sprintf("cannot sync change block: %v", err))
				return
			}

			change.OrderStatus = status
			change.BlockNumber = blockNumber
			changes <- change

			if err := syncer.storer.DeleteChange(change.OrderID); err != nil {
				logger.Error(fmt.Sprintf("cannot delete synchronised change: %v", err))
			}
		})
	}()

	changeset := make([]Change, 0, 128)
	for change := range changes {
		changeset = append(changeset, change)
	}
	return changeset
}<|MERGE_RESOLUTION|>--- conflicted
+++ resolved
@@ -93,16 +93,12 @@
 	buyOrderIDs, buyErr := syncer.contract.BuyOrders(int(buyPointer), syncer.limit)
 	if buyErr == nil {
 		for _, ord := range buyOrderIDs {
-<<<<<<< HEAD
+			depth, err := syncer.contract.Depth(ord)
+			if err == nil && depth > 6000 {
+				buyPointer++
+				continue
+			}
 			status, err := syncer.contract.Status(ord)
-=======
-			depth, err := syncer.renLedger.Depth(ord)
-			if err == nil && depth > 6000 {
-				syncer.syncBuyPointer++
-				continue
-			}
-			status, err := syncer.renLedger.Status(ord)
->>>>>>> 30ea5878
 			if err != nil {
 				logger.Error(fmt.Sprintf("cannot sync order status: %v", err))
 				buyErr = err
@@ -137,17 +133,12 @@
 	sellOrderIDs, sellErr := syncer.contract.SellOrders(int(sellPointer), syncer.limit)
 	if sellErr == nil {
 		for _, ord := range sellOrderIDs {
-<<<<<<< HEAD
-
+			depth, err := syncer.contract.Depth(ord)
+			if err == nil && depth > 6000 {
+				sellPointer++
+				continue
+			}
 			status, err := syncer.contract.Status(ord)
-=======
-			depth, err := syncer.renLedger.Depth(ord)
-			if err == nil && depth > 6000 {
-				syncer.syncSellPointer++
-				continue
-			}
-			status, err := syncer.renLedger.Status(ord)
->>>>>>> 30ea5878
 			if err != nil {
 				logger.Error(fmt.Sprintf("cannot sync order status: %v", err))
 				sellErr = err
