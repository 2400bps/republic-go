package orderbook

import (
	"context"
	"errors"
	"log"
	"sync"
	"time"

	"github.com/republicprotocol/republic-go/crypto"
	"github.com/republicprotocol/republic-go/dispatch"
	"github.com/republicprotocol/republic-go/identity"
	"github.com/republicprotocol/republic-go/logger"
	"github.com/republicprotocol/republic-go/order"
	"github.com/republicprotocol/republic-go/registry"
)

<<<<<<< HEAD
// ErrOrderFragmentIsNil is returned when an order fragment is nil or has nil
// fields.
var ErrOrderFragmentIsNil = errors.New("order fragment is nil")

// Client for invoking the Server.OpenOrder ROC on a remote Server.
=======
// Client for invoking the Server.OpenOrder RPC on a remote Server.
>>>>>>> bce9b335
type Client interface {

	// OpenOrder by sending an order.EncryptedFragment to an
	// identity.MultiAddress. The order.EncryptedFragment will be stored by the
	// Server.
	OpenOrder(context.Context, identity.MultiAddress, order.EncryptedFragment) error
}

// Server for opening order.EncryptedFragments. This RPC should only be called
// after the respective order.Order has been opened on the Ethereum blockchain
// otherwise it will be ignored by the Server.
type Server interface {
	OpenOrder(context.Context, order.EncryptedFragment) error
}

// An Orderbook combines the Server interface with synchronising order.IDs from
// Ethereum. Once a synchronised order.ID reaches the order.Open status, and
// the respective order.EncryptedFragment is received, the decrypted
// order.Fragment stored inside a Notification and produced. For all other
// changes, a Notification is produced directly from the change.
type Orderbook interface {
	Server

	// Sync status changes from Ethereum, receive order.EncryptedFragments from
	// traders, and produce Notifications. Stop once the done channel is
	// closed. An error is returned when a call to Orderbook.Sync happens
	// before the previous call has stopped its done channel.
	Sync(done <-chan struct{}) (<-chan Notification, <-chan error)

	// OnChangeEpoch should be called whenever a change to the registry.Epoch
	// is detected.
	OnChangeEpoch(epoch registry.Epoch)
}

type orderbook struct {
	addr identity.Address

	rsaKey             crypto.RsaKey
	pointerStore       PointerStorer
	orderStore         OrderStorer
	orderFragmentStore OrderFragmentStorer
	contractBinder     ContractBinder
	interval           time.Duration

	aggMu   *sync.RWMutex
	aggCurr Aggregator
	aggPrev Aggregator

	syncer        Syncer
	notifications chan Notification
	errs          chan error
}

// NewOrderbook returns an Orderbok that uses a crypto.RsaKey to decrypt the
// order.EncryptedFragments that it receives, and stores them in a Storer.
func NewOrderbook(addr identity.Address, rsaKey crypto.RsaKey, pointerStore PointerStorer, orderStore OrderStorer, orderFragmentStore OrderFragmentStorer, contractBinder ContractBinder, interval time.Duration, limit int) Orderbook {
	return &orderbook{
		addr: addr,

		rsaKey:             rsaKey,
		pointerStore:       pointerStore,
		orderStore:         orderStore,
		orderFragmentStore: orderFragmentStore,
		contractBinder:     contractBinder,
		interval:           interval,

		aggMu:   new(sync.RWMutex),
		aggCurr: nil,
		aggPrev: nil,

		syncer:        NewSyncer(pointerStore, orderStore, contractBinder, limit),
		notifications: make(chan Notification),
		errs:          make(chan error),
	}
}

// OpenOrder implements the Server interface.
func (orderbook *orderbook) OpenOrder(ctx context.Context, encryptedOrderFragment order.EncryptedFragment) error {
	if encryptedOrderFragment.IsNil() {
		return ErrOrderFragmentIsNil
	}

	orderFragment, err := encryptedOrderFragment.Decrypt(orderbook.rsaKey.PrivateKey)
	if err != nil {
		return err
	}
	if encryptedOrderFragment.OrderParity == order.ParityBuy {
		logger.BuyOrderReceived(logger.LevelDebugLow, encryptedOrderFragment.OrderID.String(), encryptedOrderFragment.ID.String())
	} else {
		logger.SellOrderReceived(logger.LevelDebugLow, encryptedOrderFragment.OrderID.String(), encryptedOrderFragment.ID.String())
	}
	return orderbook.routeOrderFragment(ctx.Done(), orderFragment)
}

// Sync implements the Orderbook interface.
func (orderbook *orderbook) Sync(done <-chan struct{}) (<-chan Notification, <-chan error) {
	notifications := make(chan Notification)
	errs := make(chan error)

	go func() {
		defer close(notifications)
		defer close(errs)

		dispatch.CoBegin(
			func() {
				dispatch.Forward(done, orderbook.notifications, notifications)
			},
			func() {
				dispatch.Forward(done, orderbook.errs, errs)
			},
			func() {
				orderbook.sync(done)
			})
	}()

	return notifications, errs
}

// OnChangeEpoch implements the Orderbook interface.
func (orderbook *orderbook) OnChangeEpoch(epoch registry.Epoch) {
	if epoch.IsNil() {
		return
	}

	orderbook.aggMu.Lock()
	defer orderbook.aggMu.Unlock()

	orderbook.aggPrev = orderbook.aggCurr
	orderbook.aggCurr = NewAggregator(orderbook.addr, epoch, orderbook.orderStore, orderbook.orderFragmentStore)
}

func (orderbook *orderbook) sync(done <-chan struct{}) {
	ticker := time.NewTicker(orderbook.interval)
	defer ticker.Stop()

	for {
		select {
		case <-done:
			return
		case <-ticker.C:
			notifications, err := orderbook.syncer.Sync()
			if err != nil {
				select {
				case <-done:
					return
				case orderbook.errs <- err:
				}
			}
			if notifications != nil {
				for _, notification := range notifications {
					if err := orderbook.routeNotification(done, notification); err != nil {
						select {
						case <-done:
							return
						case orderbook.errs <- err:
						}
					}
				}
			}
		}
	}
}

func (orderbook *orderbook) routeNotification(done <-chan struct{}, notification Notification) error {
	switch n := notification.(type) {
	case NotificationOpenOrder:
		return orderbook.routeOrder(done, n.OrderID, order.Open, n.Trader, n.Priority)
	default:
		select {
		case <-done:
		case orderbook.notifications <- notification:
		}
	}
	return nil
}

func (orderbook *orderbook) routeOrder(done <-chan struct{}, orderID order.ID, orderStatus order.Status, trader string, priority uint) error {

	ns, err := func() (ns [2]Notification, err error) {
		orderbook.aggMu.RLock()
		defer orderbook.aggMu.RUnlock()

		if orderbook.aggCurr == nil {
			return
		}
		ns[0], err = orderbook.aggCurr.InsertOrder(orderID, orderStatus, trader, priority)
		if orderbook.aggPrev == nil {
			return
		}
		ns[1], err = orderbook.aggPrev.InsertOrder(orderID, orderStatus, trader, priority)
		return
	}()

	for _, n := range ns {
		if n == nil {
			continue
		}
		select {
		case <-done:
		case orderbook.notifications <- n:
		}
	}
	return err
}

// TODO: Using the block number of the order, the orderbook should infer
// which epoch the order fragment is destined for. If the epoch is unknown
// then the orderbook should sleep here (this is safe given that this
// function is generally called in a background goroutine) and try again.
// Failing a second time should see the order fragment dropped. This helps
// with robust acceptance of order fragments at the turn of an epoch where
// the Darknode and the trader might briefly have different ideas about the
// "current" epoch.
func (orderbook *orderbook) routeOrderFragment(done <-chan struct{}, orderFragment order.Fragment) error {

	n, err := func() (Notification, error) {
		orderbook.aggMu.RLock()
		defer orderbook.aggMu.RUnlock()

		switch orderFragment.EpochDepth {
		case 0:
			if orderbook.aggCurr == nil {
				return nil, nil
			}
			return orderbook.aggCurr.InsertOrderFragment(orderFragment)
		case 1:
			if orderbook.aggPrev == nil {
				return nil, nil
			}
			return orderbook.aggPrev.InsertOrderFragment(orderFragment)
		default:
			log.Printf("[error] (sync) unexpected depth = %v", orderFragment.EpochDepth)
			return nil, nil
		}
	}()

	if n != nil {
		select {
		case <-done:
		case orderbook.notifications <- n:
		}
	}

	return err
}<|MERGE_RESOLUTION|>--- conflicted
+++ resolved
@@ -15,15 +15,11 @@
 	"github.com/republicprotocol/republic-go/registry"
 )
 
-<<<<<<< HEAD
 // ErrOrderFragmentIsNil is returned when an order fragment is nil or has nil
 // fields.
 var ErrOrderFragmentIsNil = errors.New("order fragment is nil")
 
-// Client for invoking the Server.OpenOrder ROC on a remote Server.
-=======
 // Client for invoking the Server.OpenOrder RPC on a remote Server.
->>>>>>> bce9b335
 type Client interface {
 
 	// OpenOrder by sending an order.EncryptedFragment to an
