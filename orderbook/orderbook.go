package orderbook

import (
	"context"
	"errors"
	"log"
	"sync"
	"time"

	"github.com/republicprotocol/republic-go/crypto"
	"github.com/republicprotocol/republic-go/dispatch"
	"github.com/republicprotocol/republic-go/identity"
	"github.com/republicprotocol/republic-go/logger"
	"github.com/republicprotocol/republic-go/order"
	"github.com/republicprotocol/republic-go/registry"
)

// ErrServerIsRunning is returned when a Server that has already been started
// is started again.
var ErrServerIsRunning = errors.New("server is running")

// ErrServerIsNotRunning is returned when a Server receives the shutdown signal
// while handling an RPC, or when a Server handles an RPC before being started.
var ErrServerIsNotRunning = errors.New("server is not running")

// Client for invoking the Server.OpenOrder ROC on a remote Server.
type Client interface {

	// OpenOrder by sending an order.EncryptedFragment to an
	// identity.MultiAddress. The order.EncryptedFragment will be stored by the
	// Server.
	OpenOrder(context.Context, identity.MultiAddress, order.EncryptedFragment) error
}

// A Server expose RPCs for opening orders with a Darknode by sending it an
// order.EncryptedFragment.
type Server interface {

	// OpenOrder is the RPC invoked by a Client. It accepts an
	// order.EncryptedFragment and decrypts it. Until this RPC is invoked, the
	// Server cannot participate in the respective secure multi-party
	// computation.
	OpenOrder(context.Context, order.EncryptedFragment) error
}

// An Orderbook combines the Server interface with synchronising order.IDs from
// Ethereum. Once a synchronised order.ID reaches the order.Open status, and
// the respective order.EncryptedFragment is received, the decrypted
// order.Fragment stored inside a Notification and produced. For all other
// changes, a Notification is produced directly from the change.
type Orderbook interface {
	Server

	// Sync status changes from Ethereum, receive order.EncryptedFragments from
	// traders, and produce Notifications. Stop once the done channel is
	// closed. An error is returned when a call to Orderbook.Sync happens
	// before the previous call has stopped its done channel.
	Sync(done <-chan struct{}) (<-chan Notification, <-chan error)

	// OnChangeEpoch should be called whenever a change to the registry.Epoch
	// is detected.
	OnChangeEpoch(epoch registry.Epoch)
}

type orderbook struct {
	rsaKey             crypto.RsaKey
	pointerStore       PointerStorer
	orderStore         OrderStorer
	orderFragmentStore OrderFragmentStorer
	contractBinder     ContractBinder
	interval           time.Duration

	aggMu   *sync.RWMutex
	aggCurr Aggregator
	aggPrev Aggregator

	syncer        Syncer
	notifications chan Notification
	errs          chan error
}

// NewOrderbook returns an Orderbok that uses a crypto.RsaKey to decrypt the
// order.EncryptedFragments that it receives, and stores them in a Storer.
func NewOrderbook(rsaKey crypto.RsaKey, pointerStore PointerStorer, orderStore OrderStorer, orderFragmentStore OrderFragmentStorer, contractBinder ContractBinder, interval time.Duration, limit int) Orderbook {
	return &orderbook{
		rsaKey:             rsaKey,
		pointerStore:       pointerStore,
		orderStore:         orderStore,
		orderFragmentStore: orderFragmentStore,
		contractBinder:     contractBinder,
		interval:           interval,

		aggMu:   new(sync.RWMutex),
		aggCurr: nil,
		aggPrev: nil,

		syncer:        NewSyncer(pointerStore, orderStore, contractBinder, limit),
		notifications: make(chan Notification),
		errs:          make(chan error),
	}
}

// OpenOrder implements the Server interface.
func (orderbook *orderbook) OpenOrder(ctx context.Context, encryptedOrderFragment order.EncryptedFragment) error {
	orderFragment, err := encryptedOrderFragment.Decrypt(orderbook.rsaKey.PrivateKey)
	if err != nil {
		return err
	}
	if orderFragment.OrderParity == order.ParityBuy {
		logger.BuyOrderReceived(logger.LevelDebugLow, orderFragment.OrderID.String(), orderFragment.ID.String())
	} else {
		logger.SellOrderReceived(logger.LevelDebugLow, orderFragment.OrderID.String(), orderFragment.ID.String())
	}
	return orderbook.routeOrderFragment(ctx.Done(), orderFragment)
}

// Sync implements the Orderbook interface.
func (orderbook *orderbook) Sync(done <-chan struct{}) (<-chan Notification, <-chan error) {
	notifications := make(chan Notification)
	errs := make(chan error)
<<<<<<< HEAD

	// TODO: Close syncerPrevDone, syncerPrevOrderFragments, syncerCurrDone,
	// and syncerCurrOrderFragments if they are not nil. Remember to acquire a
	// lock!
=======
>>>>>>> 790ea0d3

	go func() {
		defer close(notifications)
		defer close(errs)

		dispatch.CoBegin(
			func() {
				dispatch.Forward(done, orderbook.notifications, notifications)
			},
			func() {
				dispatch.Forward(done, orderbook.errs, errs)
			},
			func() {
				orderbook.sync(done)
			})
	}()

	return notifications, errs
}

// OnChangeEpoch implements the Orderbook interface.
func (orderbook *orderbook) OnChangeEpoch(epoch registry.Epoch) {
	orderbook.aggMu.Lock()
	defer orderbook.aggMu.Unlock()

	orderbook.aggPrev = orderbook.aggCurr
	orderbook.aggCurr = NewAggregator(epoch, orderbook.orderStore, orderbook.orderFragmentStore)
}

func (orderbook *orderbook) sync(done <-chan struct{}) {
	ticker := time.NewTicker(orderbook.interval)
	defer ticker.Stop()

	for {
		select {
		case <-done:
			return
		case <-ticker.C:
			notifications, err := orderbook.syncer.Sync()
			if err != nil {
				select {
				case <-done:
					return
				case orderbook.errs <- err:
				}
			}
			if notifications != nil {
				for _, notification := range notifications {
					if err := orderbook.routeNotification(done, notification); err != nil {
						select {
						case <-done:
							return
						case orderbook.errs <- err:
						}
					}
				}
			}
		}
	}
}

func (orderbook *orderbook) routeNotification(done <-chan struct{}, notification Notification) error {
	switch n := notification.(type) {
	case NotificationOpenOrder:
		return orderbook.routeOrder(done, n.OrderID, order.Open, n.Trader)
	default:
		select {
		case <-done:
		case orderbook.notifications <- notification:
		}
	}
	return nil
}

func (orderbook *orderbook) routeOrder(done <-chan struct{}, orderID order.ID, orderStatus order.Status, trader string) error {

	ns, err := func() (ns [2]Notification, err error) {
		orderbook.aggMu.RLock()
		defer orderbook.aggMu.RUnlock()

		if orderbook.aggCurr == nil {
			return
		}
		ns[0], err = orderbook.aggCurr.InsertOrder(orderID, orderStatus, trader)
		if orderbook.aggPrev == nil {
			return
		}
		ns[1], err = orderbook.aggPrev.InsertOrder(orderID, orderStatus, trader)
		return
	}()

	for _, n := range ns {
		if n == nil {
			continue
		}
		select {
		case <-done:
		case orderbook.notifications <- n:
		}
	}
	return err
}

// TODO: Using the block number of the order, the orderbook should infer
// which epoch the order fragment is destined for. If the epoch is unknown
// then the orderbook should sleep here (this is safe given that this
// function is generally called in a background goroutine) and try again.
// Failing a second time should see the order fragment dropped. This helps
// with robust acceptance of order fragments at the turn of an epoch where
// the Darknode and the trader might briefly have different ideas about the
// "current" epoch.
func (orderbook *orderbook) routeOrderFragment(done <-chan struct{}, orderFragment order.Fragment) error {

	n, err := func() (Notification, error) {
		orderbook.aggMu.RLock()
		defer orderbook.aggMu.RUnlock()

		switch orderFragment.EpochDepth {
		case 0:
			if orderbook.aggCurr == nil {
				return nil, nil
			}
			return orderbook.aggCurr.InsertOrderFragment(orderFragment)
		case 1:
			if orderbook.aggPrev == nil {
				return nil, nil
			}
			return orderbook.aggPrev.InsertOrderFragment(orderFragment)
		default:
			log.Printf("[error] (sync) unexpected depth = %v", orderFragment.EpochDepth)
			return nil, nil
		}
	}()

	if n != nil {
		select {
		case <-done:
		case orderbook.notifications <- n:
		}
	}

	return err
}<|MERGE_RESOLUTION|>--- conflicted
+++ resolved
@@ -118,13 +118,6 @@
 func (orderbook *orderbook) Sync(done <-chan struct{}) (<-chan Notification, <-chan error) {
 	notifications := make(chan Notification)
 	errs := make(chan error)
-<<<<<<< HEAD
-
-	// TODO: Close syncerPrevDone, syncerPrevOrderFragments, syncerCurrDone,
-	// and syncerCurrOrderFragments if they are not nil. Remember to acquire a
-	// lock!
-=======
->>>>>>> 790ea0d3
 
 	go func() {
 		defer close(notifications)
