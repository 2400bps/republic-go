package orderbook

import (
	"context"
<<<<<<< HEAD
=======
	"errors"
	"log"
	"sync"
	"time"
>>>>>>> 311b55a4

	"github.com/republicprotocol/republic-go/crypto"
	"github.com/republicprotocol/republic-go/dispatch"
	"github.com/republicprotocol/republic-go/identity"
	"github.com/republicprotocol/republic-go/logger"
	"github.com/republicprotocol/republic-go/order"
)

// Client for invoking the Server.OpenOrder ROC on a remote Server.
type Client interface {

	// OpenOrder by sending an order.EncryptedFragment to an
	// identity.MultiAddress. The order.EncryptedFragment will be stored by the
	// Server.
	OpenOrder(context.Context, identity.MultiAddress, order.EncryptedFragment) error
}

// Server for opening order.EncryptedFragments. This RPC should only be called
// after the respective order.Order has been opened on the Ethereum blockchain
// otherwise it will be ignored by the Server.
type Server interface {
	OpenOrder(context.Context, order.EncryptedFragment) error
}

<<<<<<< HEAD
// An Orderbook is responsible for receiving orders. It reads order.Order
// states from the Syncer, and reads order.EncryptedFragemnts from the Server.
// By combining these two interfaces into a single unified interface all data
// required for processing orders is exposed by the Orderbook interface.
type Orderbook interface {
	Server
	Syncer
}

type orderbook struct {
	crypto.RsaKey

	syncer Syncer
	storer OrderFragmentStorer
=======
// An Orderbook combines the Server interface with synchronising order.IDs from
// Ethereum. Once a synchronised order.ID reaches the order.Open status, and
// the respective order.EncryptedFragment is received, the decrypted
// order.Fragment stored inside a Notification and produced. For all other
// changes, a Notification is produced directly from the change.
type Orderbook interface {
	Server

	// Sync status changes from Ethereum, receive order.EncryptedFragments from
	// traders, and produce Notifications. Stop once the done channel is
	// closed. An error is returned when a call to Orderbook.Sync happens
	// before the previous call has stopped its done channel.
	Sync(done <-chan struct{}) (<-chan Notification, <-chan error)

	// OnChangeEpoch should be called whenever a change to the registry.Epoch
	// is detected.
	OnChangeEpoch(epoch registry.Epoch)
}

type orderbook struct {
	rsaKey             crypto.RsaKey
	pointerStore       PointerStorer
	orderStore         OrderStorer
	orderFragmentStore OrderFragmentStorer
	contractBinder     ContractBinder
	interval           time.Duration

	aggMu   *sync.RWMutex
	aggCurr Aggregator
	aggPrev Aggregator

	syncer        Syncer
	notifications chan Notification
	errs          chan error
>>>>>>> 311b55a4
}

// NewOrderbook returns an Orderbok that uses a crypto.RsaKey to decrypt the
// order.EncryptedFragments that it receives, and stores them in a Storer.
<<<<<<< HEAD
func NewOrderbook(key crypto.RsaKey, syncer Syncer, storer OrderFragmentStorer) Orderbook {
	return &orderbook{
		RsaKey: key,

		syncer: syncer,
		storer: storer,
=======
func NewOrderbook(rsaKey crypto.RsaKey, pointerStore PointerStorer, orderStore OrderStorer, orderFragmentStore OrderFragmentStorer, contractBinder ContractBinder, interval time.Duration, limit int) Orderbook {
	return &orderbook{
		rsaKey:             rsaKey,
		pointerStore:       pointerStore,
		orderStore:         orderStore,
		orderFragmentStore: orderFragmentStore,
		contractBinder:     contractBinder,
		interval:           interval,

		aggMu:   new(sync.RWMutex),
		aggCurr: nil,
		aggPrev: nil,

		syncer:        NewSyncer(pointerStore, orderStore, contractBinder, limit),
		notifications: make(chan Notification),
		errs:          make(chan error),
>>>>>>> 311b55a4
	}
}

// OpenOrder implements the Server interface.
<<<<<<< HEAD
func (book *orderbook) OpenOrder(ctx context.Context, orderFragment order.EncryptedFragment) error {
	fragment, err := orderFragment.Decrypt(*book.RsaKey.PrivateKey)
=======
func (orderbook *orderbook) OpenOrder(ctx context.Context, encryptedOrderFragment order.EncryptedFragment) error {
	orderFragment, err := encryptedOrderFragment.Decrypt(orderbook.rsaKey.PrivateKey)
>>>>>>> 311b55a4
	if err != nil {
		return err
	}
	if fragment.OrderParity == order.ParityBuy {
		logger.BuyOrderReceived(logger.LevelDebugLow, fragment.OrderID.String(), fragment.ID.String())
	} else {
		logger.SellOrderReceived(logger.LevelDebugLow, fragment.OrderID.String(), fragment.ID.String())
	}
<<<<<<< HEAD

	return book.storer.PutOrderFragment(fragment)
}

// Sync implements the Syncer interface.
func (book *orderbook) Sync() (ChangeSet, error) {
	return book.syncer.Sync()
=======
	return orderbook.routeOrderFragment(ctx.Done(), orderFragment)
}

// Sync implements the Orderbook interface.
func (orderbook *orderbook) Sync(done <-chan struct{}) (<-chan Notification, <-chan error) {
	notifications := make(chan Notification)
	errs := make(chan error)

	go func() {
		defer close(notifications)
		defer close(errs)

		dispatch.CoBegin(
			func() {
				dispatch.Forward(done, orderbook.notifications, notifications)
			},
			func() {
				dispatch.Forward(done, orderbook.errs, errs)
			},
			func() {
				orderbook.sync(done)
			})
	}()

	return notifications, errs
}

// OnChangeEpoch implements the Orderbook interface.
func (orderbook *orderbook) OnChangeEpoch(epoch registry.Epoch) {
	orderbook.aggMu.Lock()
	defer orderbook.aggMu.Unlock()

	orderbook.aggPrev = orderbook.aggCurr
	orderbook.aggCurr = NewAggregator(epoch, orderbook.orderStore, orderbook.orderFragmentStore)
}

func (orderbook *orderbook) sync(done <-chan struct{}) {
	ticker := time.NewTicker(orderbook.interval)
	defer ticker.Stop()

	for {
		select {
		case <-done:
			return
		case <-ticker.C:
			notifications, err := orderbook.syncer.Sync()
			if err != nil {
				select {
				case <-done:
					return
				case orderbook.errs <- err:
				}
			}
			if notifications != nil {
				for _, notification := range notifications {
					if err := orderbook.routeNotification(done, notification); err != nil {
						select {
						case <-done:
							return
						case orderbook.errs <- err:
						}
					}
				}
			}
		}
	}
}

func (orderbook *orderbook) routeNotification(done <-chan struct{}, notification Notification) error {
	switch n := notification.(type) {
	case NotificationOpenOrder:
		return orderbook.routeOrder(done, n.OrderID, order.Open, n.Trader)
	default:
		select {
		case <-done:
		case orderbook.notifications <- notification:
		}
	}
	return nil
}

func (orderbook *orderbook) routeOrder(done <-chan struct{}, orderID order.ID, orderStatus order.Status, trader string) error {

	ns, err := func() (ns [2]Notification, err error) {
		orderbook.aggMu.RLock()
		defer orderbook.aggMu.RUnlock()

		if orderbook.aggCurr == nil {
			return
		}
		ns[0], err = orderbook.aggCurr.InsertOrder(orderID, orderStatus, trader)
		if orderbook.aggPrev == nil {
			return
		}
		ns[1], err = orderbook.aggPrev.InsertOrder(orderID, orderStatus, trader)
		return
	}()

	for _, n := range ns {
		if n == nil {
			continue
		}
		select {
		case <-done:
		case orderbook.notifications <- n:
		}
	}
	return err
}

// TODO: Using the block number of the order, the orderbook should infer
// which epoch the order fragment is destined for. If the epoch is unknown
// then the orderbook should sleep here (this is safe given that this
// function is generally called in a background goroutine) and try again.
// Failing a second time should see the order fragment dropped. This helps
// with robust acceptance of order fragments at the turn of an epoch where
// the Darknode and the trader might briefly have different ideas about the
// "current" epoch.
func (orderbook *orderbook) routeOrderFragment(done <-chan struct{}, orderFragment order.Fragment) error {

	n, err := func() (Notification, error) {
		orderbook.aggMu.RLock()
		defer orderbook.aggMu.RUnlock()

		switch orderFragment.EpochDepth {
		case 0:
			if orderbook.aggCurr == nil {
				return nil, nil
			}
			return orderbook.aggCurr.InsertOrderFragment(orderFragment)
		case 1:
			if orderbook.aggPrev == nil {
				return nil, nil
			}
			return orderbook.aggPrev.InsertOrderFragment(orderFragment)
		default:
			log.Printf("[error] (sync) unexpected depth = %v", orderFragment.EpochDepth)
			return nil, nil
		}
	}()

	if n != nil {
		select {
		case <-done:
		case orderbook.notifications <- n:
		}
	}

	return err
>>>>>>> 311b55a4
}<|MERGE_RESOLUTION|>--- conflicted
+++ resolved
@@ -2,19 +2,16 @@
 
 import (
 	"context"
-<<<<<<< HEAD
-=======
-	"errors"
 	"log"
 	"sync"
 	"time"
->>>>>>> 311b55a4
 
 	"github.com/republicprotocol/republic-go/crypto"
 	"github.com/republicprotocol/republic-go/dispatch"
 	"github.com/republicprotocol/republic-go/identity"
 	"github.com/republicprotocol/republic-go/logger"
 	"github.com/republicprotocol/republic-go/order"
+	"github.com/republicprotocol/republic-go/registry"
 )
 
 // Client for invoking the Server.OpenOrder ROC on a remote Server.
@@ -33,22 +30,6 @@
 	OpenOrder(context.Context, order.EncryptedFragment) error
 }
 
-<<<<<<< HEAD
-// An Orderbook is responsible for receiving orders. It reads order.Order
-// states from the Syncer, and reads order.EncryptedFragemnts from the Server.
-// By combining these two interfaces into a single unified interface all data
-// required for processing orders is exposed by the Orderbook interface.
-type Orderbook interface {
-	Server
-	Syncer
-}
-
-type orderbook struct {
-	crypto.RsaKey
-
-	syncer Syncer
-	storer OrderFragmentStorer
-=======
 // An Orderbook combines the Server interface with synchronising order.IDs from
 // Ethereum. Once a synchronised order.ID reaches the order.Open status, and
 // the respective order.EncryptedFragment is received, the decrypted
@@ -83,19 +64,10 @@
 	syncer        Syncer
 	notifications chan Notification
 	errs          chan error
->>>>>>> 311b55a4
 }
 
 // NewOrderbook returns an Orderbok that uses a crypto.RsaKey to decrypt the
 // order.EncryptedFragments that it receives, and stores them in a Storer.
-<<<<<<< HEAD
-func NewOrderbook(key crypto.RsaKey, syncer Syncer, storer OrderFragmentStorer) Orderbook {
-	return &orderbook{
-		RsaKey: key,
-
-		syncer: syncer,
-		storer: storer,
-=======
 func NewOrderbook(rsaKey crypto.RsaKey, pointerStore PointerStorer, orderStore OrderStorer, orderFragmentStore OrderFragmentStorer, contractBinder ContractBinder, interval time.Duration, limit int) Orderbook {
 	return &orderbook{
 		rsaKey:             rsaKey,
@@ -112,35 +84,20 @@
 		syncer:        NewSyncer(pointerStore, orderStore, contractBinder, limit),
 		notifications: make(chan Notification),
 		errs:          make(chan error),
->>>>>>> 311b55a4
 	}
 }
 
 // OpenOrder implements the Server interface.
-<<<<<<< HEAD
-func (book *orderbook) OpenOrder(ctx context.Context, orderFragment order.EncryptedFragment) error {
-	fragment, err := orderFragment.Decrypt(*book.RsaKey.PrivateKey)
-=======
 func (orderbook *orderbook) OpenOrder(ctx context.Context, encryptedOrderFragment order.EncryptedFragment) error {
 	orderFragment, err := encryptedOrderFragment.Decrypt(orderbook.rsaKey.PrivateKey)
->>>>>>> 311b55a4
 	if err != nil {
 		return err
 	}
-	if fragment.OrderParity == order.ParityBuy {
-		logger.BuyOrderReceived(logger.LevelDebugLow, fragment.OrderID.String(), fragment.ID.String())
+	if encryptedOrderFragment.OrderParity == order.ParityBuy {
+		logger.BuyOrderReceived(logger.LevelDebugLow, encryptedOrderFragment.OrderID.String(), encryptedOrderFragment.ID.String())
 	} else {
-		logger.SellOrderReceived(logger.LevelDebugLow, fragment.OrderID.String(), fragment.ID.String())
-	}
-<<<<<<< HEAD
-
-	return book.storer.PutOrderFragment(fragment)
-}
-
-// Sync implements the Syncer interface.
-func (book *orderbook) Sync() (ChangeSet, error) {
-	return book.syncer.Sync()
-=======
+		logger.SellOrderReceived(logger.LevelDebugLow, encryptedOrderFragment.OrderID.String(), encryptedOrderFragment.ID.String())
+	}
 	return orderbook.routeOrderFragment(ctx.Done(), orderFragment)
 }
 
@@ -290,5 +247,4 @@
 	}
 
 	return err
->>>>>>> 311b55a4
 }