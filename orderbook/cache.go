--- conflicted
+++ resolved
@@ -53,19 +53,9 @@
 	cache.ordersMu.Lock()
 	defer cache.ordersMu.Unlock()
 
-<<<<<<< HEAD
-	// Check if the order has been cancelled by the trader.
-	if _, ok := cache.cancels[string(entry.Order.ID)]; ok {
-		return fmt.Errorf("trying to match canceled order")
-	}
-
-	if cachedOrder, ok := cache.orders[string(entry.Order.ID)]; !ok || cachedOrder.Status != order.Open {
-		return fmt.Errorf("can only match orders with status Open")
-=======
 	previousStatus := cache.orders[string(entry.Order.ID)].Status
 	if previousStatus != order.Open {
 		return fmt.Errorf("can't matched order with status %v", previousStatus)
->>>>>>> 663b941a
 	}
 
 	entry.Status = order.Unconfirmed
@@ -81,20 +71,6 @@
 	cache.ordersMu.Lock()
 	defer cache.ordersMu.Unlock()
 
-<<<<<<< HEAD
-	// Check if the order has been cancelled by the trader.
-	if _, ok := cache.cancels[string(entry.Order.ID)]; ok {
-		return fmt.Errorf("trying to confirm canceled order")
-	}
-
-	if cachedOrder, ok := cache.orders[string(entry.Order.ID)]; !ok || cachedOrder.Status != order.Unconfirmed {
-		return fmt.Errorf("can only confirm orders with status Unconfirmed")
-	}
-
-	// Check if the order has been cancelled by the trader.
-	entry.Status = order.Confirmed
-	cache.storeOrderMessage(entry)
-=======
 	previousStatus := cache.orders[string(entry.Order.ID)].Status
 	if previousStatus != order.Open && previousStatus != order.Unconfirmed {
 		return fmt.Errorf("can't confirm order with status %v", previousStatus)
@@ -104,7 +80,6 @@
 	if _, ok := cache.cancels[string(entry.Order.ID)]; ok {
 		delete(cache.cancels, string(entry.Order.ID))
 	}
->>>>>>> 663b941a
 
 	// Check if the order has been cancelled by the trader.
 	entry.Status = order.Confirmed
@@ -122,20 +97,6 @@
 	defer cache.ordersMu.Unlock()
 	defer cache.cancelMu.RUnlock()
 
-<<<<<<< HEAD
-	// Check if the order has been cancelled by the trader.
-	if _, ok := cache.cancels[string(entry.Order.ID)]; ok {
-		return fmt.Errorf("trying to release canceled order")
-	}
-
-	if cachedOrder, ok := cache.orders[string(entry.Order.ID)]; !ok || cachedOrder.Status != order.Unconfirmed {
-		return fmt.Errorf("can only release orders with status Unconfirmed, order had status %v", cachedOrder.Status)
-	}
-
-	// Check if the order has been cancelled by the trader.
-	entry.Status = order.Open
-	cache.storeOrderMessage(entry)
-=======
 	previousStatus := cache.orders[string(entry.Order.ID)].Status
 	if previousStatus != order.Open && previousStatus != order.Unconfirmed {
 		return fmt.Errorf("can't release order with status %v", previousStatus)
@@ -148,7 +109,6 @@
 	} else {
 		entry.Status = order.Open
 	}
->>>>>>> 663b941a
 
 	cache.storeOrderMessage(entry)
 	return nil
@@ -183,9 +143,6 @@
 	if !ok {
 		return fmt.Errorf("order does not exist")
 	}
-<<<<<<< HEAD
-	if msg.Status > order.Unconfirmed {
-=======
 
 	switch msg.Status {
 	case order.Open:
@@ -195,7 +152,6 @@
 	case order.Unconfirmed:
 		cache.cancels[string(id)] = struct{}{}
 	default:
->>>>>>> 663b941a
 		return fmt.Errorf("too late too cancel the order")
 	}
 
