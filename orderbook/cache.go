--- conflicted
+++ resolved
@@ -128,16 +128,7 @@
 	cache.ordersMu.Lock()
 	defer cache.ordersMu.Unlock()
 
-<<<<<<< HEAD
-	previousStatus := cache.orders[string(ord.ID)].Status
-	if previousStatus != order.Nil && previousStatus != order.Open && previousStatus != order.Unconfirmed && previousStatus != order.Confirmed {
-		return fmt.Errorf("cannot settled order with status %v", previousStatus)
-	}
-
-	entry := NewEntry(order.Order{ID: ord.ID}, order.Settled)
-=======
 	entry.Status = order.Settled
->>>>>>> 19dfd43a
 	cache.storeOrderMessage(entry)
 	return nil
 }
