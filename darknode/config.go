package darknode

import (
	"encoding/json"
	"os"

<<<<<<< HEAD
=======
	"github.com/republicprotocol/republic-go/crypto"
	"github.com/republicprotocol/republic-go/identity"

>>>>>>> 214a8083
	"github.com/ethereum/go-ethereum/accounts/keystore"
	"github.com/republicprotocol/republic-go/ethereum/client"
	"github.com/republicprotocol/republic-go/identity"
	"github.com/republicprotocol/republic-go/logger"
)

// A Config defines the different settings for a Darknode.
type Config struct {
	EcdsaKey keystore.Key      `json:"ecdsaKey"`
	RsaKey   crypto.RsaKeyPair `json:"rsaKey"`
	Ethereum EthereumConfig    `json:"ethereum"`
	Logs     logger.Options    `json:"logs"`

	Address                 identity.Address        `json:"address"`
	BootstrapMultiAddresses identity.MultiAddresses `json:"bootstrapMultiAddresses"`
	Host                    string                  `json:"host"`
	Port                    string                  `json:"port"`
}

// An EthereumConfig defines the different settings for connecting the Darknode
// to an Ethereum network, and the Republic Protocol smart contracts deployed
// on Ethereum.
type EthereumConfig struct {
<<<<<<< HEAD
	URI                      string         `json:"uri"`
	Network                  client.Network `json:"network"` // One of "ganache", "ropsten", or "mainnet" ("mainnet" is not current supported)
	RepublicTokenAddress     string         `json:"republicTokenAddress"`
	DarkNodeRegistryAddress  string         `json:"darkNodeRegistryAddress"`
	HyperdriveRegistryAddres string         `json:"hyperdriveRegistryAddress"`
=======
	Network                 client.Network `json:"network"` // One of "ganache", "ropsten", or "mainnet" ("mainnet" is not current supported)
	URI                     string         `json:"uri"`
	RepublicTokenAddress    string         `json:"republicTokenAddress"`
	DarknodeRegistryAddress string         `json:"darknodeRegistryAddress"`
	TraderRegistryAddress   string         `json:"traderRegistryAddress"`
	HyperdriveAddress       string         `json:"hyperdriveAddress"`
>>>>>>> 214a8083
}

// LoadConfig loads a Config object from the given filename. Returns the Config
// object, or an error.
func LoadConfig(filename string) (*Config, error) {
	file, err := os.Open(filename)
	if err != nil {
		return nil, err
	}
	defer file.Close()
	config := new(Config)
	if err := json.NewDecoder(file).Decode(config); err != nil {
		return nil, err
	}
	return config, nil
}<|MERGE_RESOLUTION|>--- conflicted
+++ resolved
@@ -4,13 +4,8 @@
 	"encoding/json"
 	"os"
 
-<<<<<<< HEAD
-=======
+	"github.com/ethereum/go-ethereum/accounts/keystore"
 	"github.com/republicprotocol/republic-go/crypto"
-	"github.com/republicprotocol/republic-go/identity"
-
->>>>>>> 214a8083
-	"github.com/ethereum/go-ethereum/accounts/keystore"
 	"github.com/republicprotocol/republic-go/ethereum/client"
 	"github.com/republicprotocol/republic-go/identity"
 	"github.com/republicprotocol/republic-go/logger"
@@ -33,20 +28,12 @@
 // to an Ethereum network, and the Republic Protocol smart contracts deployed
 // on Ethereum.
 type EthereumConfig struct {
-<<<<<<< HEAD
-	URI                      string         `json:"uri"`
-	Network                  client.Network `json:"network"` // One of "ganache", "ropsten", or "mainnet" ("mainnet" is not current supported)
-	RepublicTokenAddress     string         `json:"republicTokenAddress"`
-	DarkNodeRegistryAddress  string         `json:"darkNodeRegistryAddress"`
-	HyperdriveRegistryAddres string         `json:"hyperdriveRegistryAddress"`
-=======
 	Network                 client.Network `json:"network"` // One of "ganache", "ropsten", or "mainnet" ("mainnet" is not current supported)
 	URI                     string         `json:"uri"`
 	RepublicTokenAddress    string         `json:"republicTokenAddress"`
 	DarknodeRegistryAddress string         `json:"darknodeRegistryAddress"`
 	TraderRegistryAddress   string         `json:"traderRegistryAddress"`
 	HyperdriveAddress       string         `json:"hyperdriveAddress"`
->>>>>>> 214a8083
 }
 
 // LoadConfig loads a Config object from the given filename. Returns the Config
