--- conflicted
+++ resolved
@@ -1,240 +1,5 @@
 package darknode_test
 
-<<<<<<< HEAD
-//
-//import (
-//	"context"
-//	"log"
-//	"time"
-//
-//	. "github.com/onsi/ginkgo"
-//	. "github.com/onsi/gomega"
-//	. "github.com/republicprotocol/republic-go/darknode"
-//
-//	"github.com/ethereum/go-ethereum/accounts/abi/bind"
-//	"github.com/republicprotocol/go-do"
-//	"github.com/republicprotocol/republic-go/ethereum/client"
-//	"github.com/republicprotocol/republic-go/ethereum/contracts"
-//	"github.com/republicprotocol/republic-go/ethereum/ganache"
-//	"github.com/republicprotocol/republic-go/identity"
-//	"github.com/republicprotocol/republic-go/order"
-//	"github.com/republicprotocol/republic-go/rpc"
-//	"github.com/republicprotocol/republic-go/stackint"
-//)
-//
-//const (
-//	GanacheRPC                 = "http://localhost:8545"
-//	NumberOfDarkNodes          = 5
-//	NumberOfBootstrapDarkNodes = 5
-//	NumberOfOrders             = 1
-//)
-//
-//var _ = Describe("Darknode", func() {
-//
-//	var conn client.Connection
-//	var darknodeRegistry contracts.DarkNodeRegistry
-//	var darknodes Darknodes
-//	var done chan struct{}
-//
-//	BeforeEach(func() {
-//		var err error
-//
-//		// Connect to Ganache
-//		conn, err = ganache.Connect("http://localhost:8545")
-//		Expect(err).ShouldNot(HaveOccurred())
-//		darknodeRegistry, err = contracts.NewDarkNodeRegistry(context.Background(), conn, ganache.GenesisTransactor(), &bind.CallOpts{})
-//		Expect(err).ShouldNot(HaveOccurred())
-//		darknodeRegistry.SetGasLimit(1000000)
-//
-//		// Create DarkNodes and contexts/cancels for running them
-//		darknodes, err = NewDarknodes(NumberOfDarkNodes, NumberOfBootstrapDarkNodes)
-//		Expect(err).ShouldNot(HaveOccurred())
-//
-//		// Register the Darknodes and trigger an epoch to accept their
-//		// registrations
-//		err = RegisterDarknodes(darknodes, conn, darknodeRegistry)
-//		Expect(err).ShouldNot(HaveOccurred())
-//		_, err = darknodeRegistry.Epoch()
-//		Expect(err).ShouldNot(HaveOccurred())
-//
-//		done = make(chan struct{})
-//		go func() {
-//			do.CoForAll(darknodes, func(i int) {
-//				darknodes[i].ServeRPC(done)
-//				darknodes[i].RunWatcher(done)
-//				darknodes[i].RunEpochSwitch(done)
-//			})
-//		}()
-//
-//		// Wait for the Darknodes to boot
-//		time.Sleep(time.Second)
-//	})
-//
-//	AfterEach(func() {
-//		var err error
-//
-//		// Wait for the DarkNodes to shutdown
-//		close(done)
-//
-//		// Deregister the DarkNodes
-//		err = DeregisterDarknodes(darknodes, conn, darknodeRegistry)
-//		Expect(err).ShouldNot(HaveOccurred())
-//
-//		// Refund the DarkNodes
-//		err = RefundDarknodes(darknodes, conn, darknodeRegistry)
-//		Expect(err).ShouldNot(HaveOccurred())
-//	})
-//
-//	Context("when watching the ocean", func() {
-//
-//		// It("should update local views of the ocean", func() {
-//		// 	numberOfEpochs := 2
-//		// 	oceans := make(darkocean.DarkOceans, numberOfDarknodes)
-//
-//		// 	for j := 0; j < numberOfEpochs; j++ {
-//		// 		// Store all DarkOceans before the turn of the epoch
-//		// 		for i := range darknodes {
-//		// 			oceans[i] = darknodes[i].DarkOcean()
-//		// 		}
-//
-//		// 		// Turn the epoch
-//		// 		_, err := darkNodeRegistry.Epoch()
-//		// 		Ω(err).ShouldNot(HaveOccurred())
-//
-//		// 		// Wait for Darknodes to receive a notification and reconfigure
-//		// 		// themselves
-//		// 		time.Sleep(time.Second)
-//
-//		// 		// Verify that all DarkOceans have changed
-//		// 		for i := range darknodes {
-//		// 			Ω(oceans[i].Equal(darknodes[i].DarkOcean())).Should(BeFalse())
-//		// 		}
-//		// 	}
-//
-//		// 	// Cancel all Darknodes
-//		// 	for i := range darknodes {
-//		// 		cancels[i]()
-//		// 	}
-//		// })
-//
-//		// It("should converge on a global view of the ocean", func() {
-//
-//		// 	// Turn the epoch
-//		// 	_, err := darkNodeRegistry.Epoch()
-//		// 	Ω(err).ShouldNot(HaveOccurred())
-//
-//		// 	// Wait for Darknodes to receive a notification and reconfigure
-//		// 	// themselves
-//		// 	time.Sleep(time.Second)
-//
-//		// 	// Verify that all Darknodes have converged on the DarkOcean
-//		// 	ocean := darkocean.NewDarkOcean(darkNodeRegistry)
-//		// 	for i := range darknodes {
-//		// 		Ω(ocean.Equal(darknodes[i].DarkOcean())).Should(BeTrue())
-//		// 	}
-//
-//		// 	// Cancel all Darknodes
-//		// 	for i := range darknodes {
-//		// 		cancels[i]()
-//		// 	}
-//		// })
-//
-//		It("should persist computations from recent epochs", func() {
-//
-//		})
-//
-//		It("should not persist computations from distant epochs", func() {
-//
-//		})
-//	})
-//
-//	FContext("when computing order matches", func() {
-//
-//		FIt("should process the distribute order table in parallel with other pools", func() {
-//			By("start sending orders ")
-//			err := sendOrders(darknodes, NumberOfOrders)
-//			Ω(err).ShouldNot(HaveOccurred())
-//			By("finish sending orders ")
-//
-//			time.Sleep(time.Minute)
-//		})
-//
-//		It("should update the order book after computing an order match", func() {
-//
-//		})
-//
-//	})
-//
-//	Context("when confirming order matches", func() {
-//
-//		It("should update the order book after confirming an order match", func() {
-//
-//		})
-//
-//		It("should update the order book after releasing an order match", func() {
-//
-//		})
-//	})
-//})
-//
-//func sendOrders(nodes Darknodes, numberOfOrders int) error {
-//	// Generate buy-sell order pairs
-//	buyOrders, sellOrders := make([]*order.Order, numberOfOrders), make([]*order.Order, numberOfOrders)
-//	for i := 0; i < numberOfOrders; i++ {
-//		price := i * 1000000000000
-//		amount := i * 1000000000000
-//		sellOrder := order.NewOrder(order.TypeLimit, order.ParitySell, time.Now().Add(time.Hour),
-//			order.CurrencyCodeETH, order.CurrencyCodeBTC, stackint.FromUint(uint(price)), stackint.FromUint(uint(amount)),
-//			stackint.FromUint(uint(amount)), stackint.FromUint(1))
-//		sellOrders[i] = sellOrder
-//
-//		buyOrder := order.NewOrder(order.TypeLimit, order.ParityBuy, time.Now().Add(time.Hour),
-//			order.CurrencyCodeETH, order.CurrencyCodeBTC, stackint.FromUint(uint(price)), stackint.FromUint(uint(amount)),
-//			stackint.FromUint(uint(amount)), stackint.FromUint(1))
-//		buyOrders[i] = buyOrder
-//	}
-//
-//	// Send order fragment to the nodes
-//	totalNodes := len(nodes)
-//	trader, _ := identity.NewMultiAddressFromString("/ip4/127.0.0.1/tcp/80/republic/8MGfbzAMS59Gb4cSjpm34soGNYsM2f")
-//	prime, _ := stackint.FromString("179769313486231590772930519078902473361797697894230657273430081157732675805500963132708477322407536021120113879871393357658789768814416622492847430639474124377767893424865485276302219601246094119453082952085005768838150682342462881473913110540827237163350510684586298239947245938479716304835356329624224137111")
-//	pool := rpc.NewClientPool(trader).WithTimeout(5 * time.Second).WithTimeoutBackoff(3 * time.Second)
-//
-//	for i := 0; i < numberOfOrders; i++ {
-//		buyOrder, sellOrder := buyOrders[i], sellOrders[i]
-//		log.Printf("Sending matched order. [BUY] %s <---> [SELL] %s", buyOrder.ID, sellOrder.ID)
-//		buyShares, err := buyOrder.Split(int64(totalNodes), int64(totalNodes*2/3+1), &prime)
-//		if err != nil {
-//			return err
-//		}
-//		sellShares, err := sellOrder.Split(int64(totalNodes), int64(totalNodes*2/3+1), &prime)
-//		if err != nil {
-//			return err
-//		}
-//
-//		for _, shares := range [][]*order.Fragment{buyShares, sellShares} {
-//			do.CoForAll(shares, func(j int) {
-//				orderRequest := &rpc.OpenOrderRequest{
-//					From: &rpc.MultiAddress{
-//						Signature:    []byte{},
-//						MultiAddress: trader.String(),
-//					},
-//					// OrderFragment: rpc.MarshalOrderFragment(shares[j]),
-//				}
-//				ctx, cancel := context.WithTimeout(context.Background(), 5*time.Second)
-//				defer cancel()
-//				err := pool.OpenOrder(ctx, nodes[j].Network.MultiAddress, orderRequest)
-//				if err != nil {
-//					log.Printf("Coudln't send order fragment to %s\n", nodes[j].Network.MultiAddress.ID())
-//					log.Fatal(err)
-//				}
-//			})
-//		}
-//	}
-//
-//	return nil
-//}
-=======
 import (
 	"context"
 	"fmt"
@@ -470,5 +235,4 @@
 	}
 
 	return nil
-}
->>>>>>> 214a8083
+}