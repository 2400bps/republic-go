package darknode_test

import (
	"context"
	"crypto/rand"
	"fmt"
	"log"
	"os/exec"
	"time"

	"github.com/republicprotocol/republic-go/smpc"

	. "github.com/onsi/ginkgo"
	. "github.com/onsi/gomega"
	. "github.com/republicprotocol/republic-go/darknode"
	. "github.com/republicprotocol/republic-go/darknodetest"

	"github.com/ethereum/go-ethereum/accounts/abi/bind"
	"github.com/republicprotocol/go-do"
	"github.com/republicprotocol/republic-go/crypto"
	"github.com/republicprotocol/republic-go/dispatch"
	ethereum "github.com/republicprotocol/republic-go/ethereum/client"
	"github.com/republicprotocol/republic-go/ethereum/contracts"
	"github.com/republicprotocol/republic-go/ethereum/ganache"
	"github.com/republicprotocol/republic-go/identity"
	"github.com/republicprotocol/republic-go/order"
	"github.com/republicprotocol/republic-go/rpc/client"
	"github.com/republicprotocol/republic-go/rpc/smpcer"
	"github.com/republicprotocol/republic-go/stackint"
)

const (
	GanacheRPC                 = "http://localhost:8545"
<<<<<<< HEAD
	NumberOfDarkNodes          = 5
	NumberOfBootstrapDarkNodes = 3
	NumberOfOrders             = 10
=======
	NumberOfDarkNodes          = 3
	NumberOfBootstrapDarkNodes = 3
	NumberOfOrdersPerSecond    = 5
>>>>>>> f72a475e
)

var _ = Describe("Darknode", func() {

	var cmd *exec.Cmd
	var conn ethereum.Connection
	var darknodeRegistry contracts.DarkNodeRegistry
	var darknodes Darknodes

	BeforeEach(func() {
		var err error

		cmd, conn, err = ganache.StartAndConnect()
		Expect(err).ShouldNot(HaveOccurred())

		// Connect to Ganache
		darknodeRegistry, err = contracts.NewDarkNodeRegistry(context.Background(), conn, ganache.GenesisTransactor(), &bind.CallOpts{})
		Expect(err).ShouldNot(HaveOccurred())
		darknodeRegistry.SetGasLimit(1000000)

		// Create DarkNodes and contexts/cancels for running them
		darknodes, err = NewDarknodes(NumberOfDarkNodes, NumberOfBootstrapDarkNodes)
		Expect(err).ShouldNot(HaveOccurred())

		// Register the Darknodes and trigger an epoch to accept their
		// registrations
		err = RegisterDarknodes(darknodes, conn, darknodeRegistry)
		Expect(err).ShouldNot(HaveOccurred())
	})

	AfterEach(func() {
		var err error

		// Deregister the DarkNodes
		err = DeregisterDarknodes(darknodes, conn, darknodeRegistry)
		Expect(err).ShouldNot(HaveOccurred())

		// Refund the DarkNodes
		err = RefundDarknodes(darknodes, conn, darknodeRegistry)
		Expect(err).ShouldNot(HaveOccurred())

		cmd.Process.Kill()
		cmd.Wait()
	})

	Context("when watching the ocean", func() {

		// It("should update local views of the ocean", func() {
		// 	numberOfEpochs := 2
		// 	oceans := make(darkocean.DarkOceans, numberOfDarknodes)

		// 	for j := 0; j < numberOfEpochs; j++ {
		// 		// Store all DarkOceans before the turn of the epoch
		// 		for i := range darknodes {
		// 			oceans[i] = darknodes[i].DarkOcean()
		// 		}

		// 		// Turn the epoch
		// 		_, err := darkNodeRegistry.Epoch()
		// 		Ω(err).ShouldNot(HaveOccurred())

		// 		// Wait for Darknodes to receive a notification and reconfigure
		// 		// themselves
		// 		time.Sleep(time.Second)

		// 		// Verify that all DarkOceans have changed
		// 		for i := range darknodes {
		// 			Ω(oceans[i].Equal(darknodes[i].DarkOcean())).Should(BeFalse())
		// 		}
		// 	}

		// 	// Cancel all Darknodes
		// 	for i := range darknodes {
		// 		cancels[i]()
		// 	}
		// })

		// It("should converge on a global view of the ocean", func() {

		// 	// Turn the epoch
		// 	_, err := darkNodeRegistry.Epoch()
		// 	Ω(err).ShouldNot(HaveOccurred())

		// 	// Wait for Darknodes to receive a notification and reconfigure
		// 	// themselves
		// 	time.Sleep(time.Second)

		// 	// Verify that all Darknodes have converged on the DarkOcean
		// 	ocean := darkocean.NewDarkOcean(darkNodeRegistry)
		// 	for i := range darknodes {
		// 		Ω(ocean.Equal(darknodes[i].DarkOcean())).Should(BeTrue())
		// 	}

		// 	// Cancel all Darknodes
		// 	for i := range darknodes {
		// 		cancels[i]()
		// 	}
		// })

		It("should persist computations from recent epochs", func() {

		})

		It("should not persist computations from distant epochs", func() {

		})
	})

	FContext("when computing order matches", func() {

		FIt("should process the distribute order table in parallel with other pools", func(d Done) {
			defer close(d)

			By("booting darknodes...")
			done := make(chan struct{})
			defer close(done)
			go dispatch.CoForAll(darknodes, func(i int) {
				defer GinkgoRecover()
				for err := range darknodes[i].Serve(done) {
					Expect(err).ShouldNot(HaveOccurred())
				}
			})
			time.Sleep(10 * time.Second)
			for _, node := range darknodes {
				log.Printf("%v has %v peers", node.Address(), len(node.RPC().SwarmerClient().DHT().MultiAddresses()))
			}

			By("sending orders...")
			for {
				time.Sleep(time.Second)
				err := sendOrders(darknodes, NumberOfOrdersPerSecond)
				Ω(err).ShouldNot(HaveOccurred())
			}
		}, 24*60*60) // Timeout is set to 24 hours

		It("should update the order book after computing an order match", func() {

		})

	})

	Context("when confirming order matches", func() {

		It("should update the order book after confirming an order match", func() {

		})

		It("should update the order book after releasing an order match", func() {

		})
	})
})

func sendOrders(nodes Darknodes, numberOfOrders int) error {

	// Generate buy-sell order pairs
	buyOrders, sellOrders := make([]*order.Order, numberOfOrders), make([]*order.Order, numberOfOrders)
	for i := 0; i < numberOfOrders; i++ {
		price := i * 1000000000000
		amount := i * 1000000000000

		nonce, err := stackint.Random(rand.Reader, &smpc.Prime)
		if err != nil {
			return err
		}

		sellOrder := order.NewOrder(order.TypeLimit, order.ParitySell, time.Now().Add(time.Hour),
			order.CurrencyCodeETH, order.CurrencyCodeBTC, stackint.FromUint(uint(price)), stackint.FromUint(uint(amount)),
			stackint.FromUint(uint(amount)), nonce)
		sellOrders[i] = sellOrder

		buyOrder := order.NewOrder(order.TypeLimit, order.ParityBuy, time.Now().Add(time.Hour),
			order.CurrencyCodeETH, order.CurrencyCodeBTC, stackint.FromUint(uint(price)), stackint.FromUint(uint(amount)),
			stackint.FromUint(uint(amount)), nonce)
		buyOrders[i] = buyOrder
	}

	// Send order fragment to the nodes
	totalNodes := len(nodes)
	traderAddr, _, err := identity.NewAddress()
	Expect(err).ShouldNot(HaveOccurred())
	trader, _ := identity.NewMultiAddressFromString(fmt.Sprintf("/ip4/127.0.0.1/tcp/80/republic/%v", traderAddr))
	prime, _ := stackint.FromString("179769313486231590772930519078902473361797697894230657273430081157732675805500963132708477322407536021120113879871393357658789768814416622492847430639474124377767893424865485276302219601246094119453082952085005768838150682342462881473913110540827237163350510684586298239947245938479716304835356329624224137111")

	crypter := crypto.NewWeakCrypter()
	connPool := client.NewConnPool(256)
	defer connPool.Close()
	smpcerClient := smpcer.NewClient(&crypter, trader, &connPool)

	for i := 0; i < numberOfOrders; i++ {
		buyOrder, sellOrder := buyOrders[i], sellOrders[i]
		log.Printf("sending buy/sell pair (%s, %s)", buyOrder.ID, sellOrder.ID)
		buyShares, err := buyOrder.Split(int64(totalNodes), int64((totalNodes+1)*2/3), &prime)
		if err != nil {
			return err
		}
		sellShares, err := sellOrder.Split(int64(totalNodes), int64((totalNodes+1)*2/3), &prime)
		if err != nil {
			return err
		}

		for _, shares := range [][]*order.Fragment{buyShares, sellShares} {
			do.CoForAll(shares, func(j int) {
				ctx, cancel := context.WithTimeout(context.Background(), 5*time.Second)
				defer cancel()

				if err := smpcerClient.OpenOrder(ctx, nodes[j].MultiAddress(), *shares[j]); err != nil {
					log.Printf("cannot send order fragment to %s: %v", nodes[j].Address(), err)
				}
			})
		}
	}

	return nil
}<|MERGE_RESOLUTION|>--- conflicted
+++ resolved
@@ -31,15 +31,9 @@
 
 const (
 	GanacheRPC                 = "http://localhost:8545"
-<<<<<<< HEAD
-	NumberOfDarkNodes          = 5
-	NumberOfBootstrapDarkNodes = 3
-	NumberOfOrders             = 10
-=======
 	NumberOfDarkNodes          = 3
 	NumberOfBootstrapDarkNodes = 3
 	NumberOfOrdersPerSecond    = 5
->>>>>>> f72a475e
 )
 
 var _ = Describe("Darknode", func() {
@@ -158,9 +152,8 @@
 			defer close(done)
 			go dispatch.CoForAll(darknodes, func(i int) {
 				defer GinkgoRecover()
-				for err := range darknodes[i].Serve(done) {
-					Expect(err).ShouldNot(HaveOccurred())
-				}
+
+				Expect(darknodes[i].Serve(done)).ShouldNot(HaveOccurred())
 			})
 			time.Sleep(10 * time.Second)
 			for _, node := range darknodes {
