--- conflicted
+++ resolved
@@ -2,33 +2,24 @@
 
 import (
 	"context"
+	"errors"
 	"fmt"
 	"net"
 	"time"
 
 	"github.com/ethereum/go-ethereum/accounts/abi/bind"
-<<<<<<< HEAD
-	"github.com/pkg/errors"
-	"github.com/republicprotocol/go-do"
-	"github.com/republicprotocol/republic-go/ethereum/client"
-	"github.com/republicprotocol/republic-go/ethereum/contracts"
-	"github.com/republicprotocol/republic-go/hyperdrive"
-=======
 	"github.com/republicprotocol/republic-go/crypto"
 	"github.com/republicprotocol/republic-go/darkocean"
 	"github.com/republicprotocol/republic-go/delta"
 	"github.com/republicprotocol/republic-go/dispatch"
 	ethclient "github.com/republicprotocol/republic-go/ethereum/client"
 	"github.com/republicprotocol/republic-go/ethereum/contracts"
->>>>>>> 214a8083
+	"github.com/republicprotocol/republic-go/hyperdrive"
 	"github.com/republicprotocol/republic-go/identity"
 	"github.com/republicprotocol/republic-go/logger"
 	"github.com/republicprotocol/republic-go/order"
 	"github.com/republicprotocol/republic-go/orderbook"
-<<<<<<< HEAD
-=======
 	"github.com/republicprotocol/republic-go/relay"
->>>>>>> 214a8083
 	"github.com/republicprotocol/republic-go/rpc"
 	"github.com/republicprotocol/republic-go/smpc"
 	"google.golang.org/grpc"
@@ -47,30 +38,15 @@
 	orderbook    orderbook.Orderbook
 	crypter      crypto.Crypter
 
-<<<<<<< HEAD
 	darknodeRegistry   contracts.DarkNodeRegistry
 	hyperdriveContract contracts.HyperdriveContract
-	ocean              Ocean
-	orderbook          orderbook.Orderbook
-
-	relayService      rpc.RelayService
-	smpcService       rpc.ComputerService
-	hyperdriveService rpc.HyperdriveService
-	clientPool        rpc.ClientPool
-
-	epochRoutes      chan EpochRoute
-	orderFragments   chan order.Fragment
-	deltaFragments   chan smpc.DeltaFragment
-	txsToBeFinalized chan hyperdrive.TxWithTimestamp
-=======
-	darknodeRegistry contracts.DarkNodeRegistry
+	txsToBeFinalized   chan hyperdrive.TxWithTimestamp
 
 	orderFragments chan order.Fragment
 	rpc            *rpc.RPC
 
 	smpc  smpc.Smpc
 	relay relay.Relay
->>>>>>> 214a8083
 }
 
 // NewDarknode returns a new Darknode.
@@ -96,12 +72,8 @@
 		config.Ethereum.URI,
 		config.Ethereum.Network,
 		config.Ethereum.RepublicTokenAddress,
-<<<<<<< HEAD
-		config.Ethereum.DarkNodeRegistryAddress,
-		config.Ethereum.HyperdriveRegistryAddres,
-=======
 		config.Ethereum.DarknodeRegistryAddress,
->>>>>>> 214a8083
+		config.Ethereum.HyperdriveAddress,
 	)
 	if err != nil {
 		return node, err
@@ -114,17 +86,6 @@
 	}
 	node.darknodeRegistry = darknodeRegistry
 
-<<<<<<< HEAD
-	// Create a channel for notifying the Darknode about new epochs
-	node.epochRoutes = make(chan EpochRoute, 2)
-	node.orderFragments = make(chan order.Fragment)
-	node.deltaFragments = make(chan smpc.DeltaFragment)
-	node.txsToBeFinalized = make(chan hyperdrive.TxWithTimestamp)
-
-	// Create rpc client pool and services
-
-	// Create hyperdrive registry and other related stuff.
-=======
 	// FIXME: Use a production Crypter implementation
 	weakCrypter := crypto.NewWeakCrypter()
 	node.crypter = &weakCrypter
@@ -135,9 +96,8 @@
 		node.orderFragments <- orderFragment
 		return nil
 	})
-
+	node.txsToBeFinalized = make(chan hyperdrive.TxWithTimestamp)
 	node.relay = relay.NewRelay(relay.Config{}, darkocean.Pools{}, darknodeRegistry, &node.orderbook, node.rpc.RelayerClient(), node.rpc.SmpcerClient(), node.rpc.SwarmerClient())
->>>>>>> 214a8083
 
 	return node, nil
 }
@@ -158,26 +118,8 @@
 	go func() {
 		defer close(errs)
 
-<<<<<<< HEAD
-		server := grpc.NewServer()
-		go func() {
-			defer server.Stop()
-			<-done
-		}()
-
-		node.relayService = rpc.NewRelayService(rpc.Options{}, node, node.Logger)
-		node.relayService.Register(server)
-
-		node.smpcService = rpc.NewComputerService()
-		node.smpcService.Register(server)
-
-		listener, err := net.Listen("tcp", fmt.Sprintf("%v:%v", node.Config.Host, node.Config.Port))
-		if err != nil {
-			node.Logger.Network(logger.Error, err.Error())
-=======
 		// Wait until registration is approved
 		if err := node.darknodeRegistry.WaitUntilRegistration(node.ID()[:]); err != nil {
->>>>>>> 214a8083
 			errs <- err
 			return
 		}
@@ -275,60 +217,11 @@
 					prevDone = currDone
 					currDone = make(chan struct{})
 
-<<<<<<< HEAD
-	// Run secure multi-party computer
-	orderFragments, deltaFragments := make(chan order.Fragment), make(chan smpc.DeltaFragment)
-	defer func() {
-		close(orderFragments)
-		close(deltaFragments)
-	}()
-	deltaFragmentsComputed, deltasComputed := smpcer.ComputeOrderMatches(done, orderFragments, deltaFragments)
-
-	go func() {
-		for delta := range deltasComputed {
-			if delta.IsMatch(smpc.Prime) {
-				node.Logger.OrderMatch(logger.Info, delta.ID.String(), delta.BuyOrderID.String(), delta.SellOrderID.String())
-				node.OrderMatchToHyperdrive(delta)
-			}
-		}
-	}()
-
-	computationConns := []chan<- *rpc.Computation{}
-
-	for _, peerMulti := range node.Config.Network.BootstrapMultiAddresses {
-		peerID := peerMulti.ID()
-
-		computationsIn := make(chan *rpc.Computation)
-		computationConns = append(computationConns, computationsIn)
-
-		var computations <-chan *rpc.Computation
-		var errs <-chan error
-
-		go func(peerMulti identity.MultiAddress) {
-			if bytes.Compare(node.ID(), peerID) < 0 {
-				computations, errs = node.smpcService.WaitForCompute(peerMulti, computationsIn)
-				go func() {
-					for err := range errs {
-						node.Logger.Compute(logger.Error, "server error: "+err.Error())
-					}
-				}()
-			} else {
-				client, err := rpc.NewClient(context.Background(), peerMulti, node.MultiAddress())
-				if err != nil {
-					node.Logger.Network(logger.Error, err.Error())
-					return
-				}
-				computations, errs = client.Compute(context.Background(), computationsIn)
-				go func() {
-					for err := range errs {
-						node.Logger.Compute(logger.Error, "client error: "+err.Error())
-=======
 					darknodeIDs, err := node.darknodeRegistry.GetAllNodes()
 					if err != nil {
 						// FIXME: Do not skip the epoch. Retry with a backoff.
 						errs <- err
 						continue
->>>>>>> 214a8083
 					}
 
 					darkOcean := darkocean.NewDarkOcean(epoch.Blockhash, darknodeIDs)
@@ -349,22 +242,6 @@
 	return errs
 }
 
-<<<<<<< HEAD
-// Ocean returns the Ocean used by this Darknode for computing the Pools and
-// its position in them.
-func (node *Darknode) Ocean() Ocean {
-	return node.ocean
-=======
-// OrderMatchToHyperdrive converts an order match into a hyperdrive.Tx and
-// forwards it to the Hyperdrive.
-func (node *Darknode) OrderMatchToHyperdrive(delta delta.Delta) {
-	if !delta.IsMatch(smpc.Prime) {
-		return
-	}
-	// TODO: Implement
->>>>>>> 214a8083
-}
-
 // ID returns the ID of the Darknode.
 func (node *Darknode) ID() identity.ID {
 	return node.id
@@ -389,7 +266,7 @@
 
 // OrderMatchToHyperdrive converts an order match into a hyperdrive.Tx and
 // forwards it to the Hyperdrive.
-func (node *Darknode) OrderMatchToHyperdrive(delta smpc.Delta) error {
+func (node *Darknode) OrderMatchToHyperdrive(delta delta.Delta) error {
 
 	// Defensively check that the smpc.Delta is actually a match
 	if !delta.IsMatch(smpc.Prime) {
@@ -399,7 +276,6 @@
 	// Convert an order match into a Tx
 	tx := hyperdrive.NewTxFromByteSlices(delta.SellOrderID, delta.BuyOrderID)
 
-	// Fixme: this function might panic?
 	_, err := node.hyperdriveContract.SendTx(tx)
 	if err != nil {
 		return fmt.Errorf("fail to send tx to hyperdrive contract , %s", err)
