syntax = "proto3";

package rpc;

/**
 * Swarm
 */

service Swarm {
  rpc Ping (MultiAddress) returns (MultiAddress);
  rpc QueryPeers (Query) returns (stream MultiAddress);
  rpc QueryPeersDeep (Query) returns (stream MultiAddress);
}

message Address {
  string address = 1;
}

message MultiAddress {
  bytes signature = 1;
  string multiAddress = 2;
}

message Nothing {
}

message Query {
  MultiAddress from = 1;
  Address target = 2;
}

/**
 * Dark
 */

service Dark {
  rpc Sync (SyncRequest) returns (stream SyncBlock);

  rpc SignOrderFragment (SignOrderFragmentRequest) returns (OrderFragmentSignature);
  rpc OpenOrder (OpenOrderRequest) returns (Nothing);
  rpc CancelOrder (CancelOrderRequest) returns (Nothing);

  rpc RandomFragmentShares (RandomFragmentSharesRequest) returns (RandomFragments);
  rpc ResidueFragmentShares (ResidueFragmentSharesRequest) returns (ResidueFragments);
  rpc ComputeResidueFragment (ComputeResidueFragmentRequest) returns (Nothing);
  rpc BroadcastAlphaBetaFragment (BroadcastAlphaBetaFragmentRequest) returns (AlphaBetaFragment);
  rpc BroadcastDeltaFragment (BroadcastDeltaFragmentRequest) returns (DeltaFragment);
}

message SyncRequest {
  MultiAddress from = 1;
}

message SignOrderFragmentRequest {
  MultiAddress from = 1;
  OrderFragmentSignature orderFragmentSignature = 2;
}

message OpenOrderRequest {
  MultiAddress from = 1;
  OrderSignature orderSignature = 2;
  OrderFragment orderFragment = 3;
}

message CancelOrderRequest {
  MultiAddress from = 1;
  OrderSignature orderSignature = 2;
}

message RandomFragmentSharesRequest {
  MultiAddress from = 1;
}

message ResidueFragmentSharesRequest {
  MultiAddress from = 1;
  RandomFragments randomFragments = 2;
}

message ComputeResidueFragmentRequest {
  MultiAddress from = 1;
  ResidueFragments residueFragments = 2;
}

message BroadcastAlphaBetaFragmentRequest {
  MultiAddress from = 1;
  AlphaBetaFragment alphaBetaFragment = 2;
}

message BroadcastDeltaFragmentRequest {
  MultiAddress from = 1;
  DeltaFragment deltaFragment = 2;
}

message AlphaBetaFragment {
  bytes signature = 1;
  bytes residueId = 2;
  OrderFragment alphaFragment = 3;
  OrderFragment betaFragment = 4;
}

<<<<<<< HEAD
message DeltaFragment {    
  bytes signature = 1;
  bytes id = 2;
  bytes deltaId = 3;
  bytes buyOrderId = 4;
  bytes sellOrderId = 5;
  bytes buyOrderFragmentId = 6;
  bytes sellOrderFragmentId = 7;
  
  bytes fstCodeShare = 8;
  bytes sndCodeShare = 9;
  bytes priceShare = 10;
  bytes maxVolumeShare = 11;
  bytes minVolumeShare = 12;
}

message Order {
  bytes signature = 1;
  bytes id = 2;
  int64 type = 3;
  int64 parity = 4;
  int64 expiry = 5;
}

=======
>>>>>>> fd148a05
message OrderFragment {
  bytes signature = 1;
  bytes id = 2;
  bytes orderId = 3;
  int64 orderType = 4;
  int64 orderParity = 5;
  int64 orderExpiry = 6;
  
  bytes fstCodeShare = 7;
  bytes sndCodeShare = 8;
  bytes priceShare = 9;
  bytes maxVolumeShare = 10;
  bytes minVolumeShare = 11;
}

message OrderFragmentSignature {
  bytes signature = 1;
  bytes orderFragmentId = 2;
}

message OrderSignature {
  bytes signature = 1;
  bytes orderId = 2;
}

message ResidueFragment {    
  bytes signature = 1;
  bytes aShare = 2;
  bytes bShare = 3;
  bytes cShare = 4;
  bytes residueShare = 5;
  bytes residueId = 6;
}

message ResidueFragments {
  bytes signature = 1;
  repeated ResidueFragment residueFragments = 2;
}

message RandomFragment {    
  bytes signature = 1;
  bytes share = 2;
}

message RandomFragments {
  bytes signature = 1;
  repeated RandomFragment randomFragments = 2;
}

message SyncBlock {
  bytes signature = 1;
  int64 timestamp = 2;

  oneof OrderBlock {
    Order open = 3;
    Order unconfirmed = 4;
    Order confirmed = 5;
    Order settled = 6;
  }
}

/**
 * Tau sMPC protocol
 */

service Tau {
  rpc Connect (stream TauMessage) returns (stream TauMessage);
}

message TauMessage {
  GenerateRandomShares generateRandomShares = 1;
  GenerateXiShares generateXiShares = 2;
  GenerateXiFragments generateXiFragments = 3;
  RhoSigmaFragments rhoSigmaFragments = 4;
  DeltaFragments deltaFragments = 5;
}

message GenerateRandomShares {
}

message GenerateXiShares {
}

message GenerateXiFragments {
}

message RhoSigmaFragments {
}

message DeltaFragments {
  bytes signature = 1;
  repeated DeltaFragment deltaFragments = 2;
}

message DeltaFragment {
  bytes signature = 1;
  bytes id = 2;
  bytes deltaId = 3;
  bytes buyOrderId = 4;
  bytes sellOrderId = 5;
  bytes buyOrderFragmentId = 6;
  bytes sellOrderFragmentId = 7;
  
  bytes fstCodeShare = 8;
  bytes sndCodeShare = 9;
  bytes priceShare = 10;
  bytes maxVolumeShare = 11;
  bytes minVolumeShare = 12;
}<|MERGE_RESOLUTION|>--- conflicted
+++ resolved
@@ -98,23 +98,6 @@
   OrderFragment betaFragment = 4;
 }
 
-<<<<<<< HEAD
-message DeltaFragment {    
-  bytes signature = 1;
-  bytes id = 2;
-  bytes deltaId = 3;
-  bytes buyOrderId = 4;
-  bytes sellOrderId = 5;
-  bytes buyOrderFragmentId = 6;
-  bytes sellOrderFragmentId = 7;
-  
-  bytes fstCodeShare = 8;
-  bytes sndCodeShare = 9;
-  bytes priceShare = 10;
-  bytes maxVolumeShare = 11;
-  bytes minVolumeShare = 12;
-}
-
 message Order {
   bytes signature = 1;
   bytes id = 2;
@@ -123,8 +106,6 @@
   int64 expiry = 5;
 }
 
-=======
->>>>>>> fd148a05
 message OrderFragment {
   bytes signature = 1;
   bytes id = 2;
