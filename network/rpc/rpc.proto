syntax = "proto3";

package rpc;

/**
 * Swarm
 */

service Swarm {
  rpc Ping (MultiAddress) returns (MultiAddress);
  rpc QueryPeers (Query) returns (stream MultiAddress);
  rpc QueryPeersDeep (Query) returns (stream MultiAddress);
}

message Address {
  string address = 1;
}

message MultiAddress {
  bytes signature = 1;
  string multiAddress = 2;
}

message Nothing {
}

message Query {
  MultiAddress from = 1;
  Address target = 2;
}

/**
 * Dark
 */

service Dark {
  rpc Sync (SyncRequest) returns (stream SyncBlock);

  rpc SignOrderFragment (SignOrderFragmentRequest) returns (OrderFragmentSignature);
  rpc OpenOrder (OpenOrderRequest) returns (Nothing);
  rpc CancelOrder (CancelOrderRequest) returns (Nothing);

  rpc RandomFragmentShares (RandomFragmentSharesRequest) returns (RandomFragments);
  rpc ResidueFragmentShares (ResidueFragmentSharesRequest) returns (ResidueFragments);
  rpc ComputeResidueFragment (ComputeResidueFragmentRequest) returns (Nothing);
  rpc BroadcastAlphaBetaFragment (BroadcastAlphaBetaFragmentRequest) returns (AlphaBetaFragment);
  rpc BroadcastDeltaFragment (BroadcastDeltaFragmentRequest) returns (DeltaFragment);
}

message SyncRequest {
  MultiAddress from = 1;
}

message SignOrderFragmentRequest {
  MultiAddress from = 1;
  OrderFragmentSignature orderFragmentSignature = 2;
}

message OpenOrderRequest {
  MultiAddress from = 1;
  OrderSignature orderSignature = 2;
  OrderFragment orderFragment = 3;
}

message CancelOrderRequest {
  MultiAddress from = 1;
  OrderSignature orderSignature = 2;
}

message RandomFragmentSharesRequest {
  MultiAddress from = 1;
}

message ResidueFragmentSharesRequest {
  MultiAddress from = 1;
  RandomFragments randomFragments = 2;
}

message ComputeResidueFragmentRequest {
  MultiAddress from = 1;
  ResidueFragments residueFragments = 2;
}

message BroadcastAlphaBetaFragmentRequest {
  MultiAddress from = 1;
  AlphaBetaFragment alphaBetaFragment = 2;
}

message BroadcastDeltaFragmentRequest {
  MultiAddress from = 1;
  DeltaFragment deltaFragment = 2;
}

message AlphaBetaFragment {
  bytes signature = 1;
  bytes residueId = 2;
  OrderFragment alphaFragment = 3;
  OrderFragment betaFragment = 4;
}

message DeltaFragment {    
  bytes signature = 1;
  bytes id = 2;
  bytes deltaId = 3;
  bytes buyOrderId = 4;
  bytes sellOrderId = 5;
  bytes buyOrderFragmentId = 6;
  bytes sellOrderFragmentId = 7;
  
  bytes fstCodeShare = 8;
  bytes sndCodeShare = 9;
  bytes priceShare = 10;
  bytes maxVolumeShare = 11;
  bytes minVolumeShare = 12;
}

message Order {
  bytes signature = 1;
  bytes id = 2;
  int64 type = 3;
  int64 parity = 4;
  int64 expiry = 5;
}

message OrderFragment {
  bytes signature = 1;
  bytes id = 2;
  bytes orderId = 3;
  int64 orderType = 4;
  int64 orderParity = 5;
  int64 orderExpiry = 6;
  
  bytes fstCodeShare = 7;
  bytes sndCodeShare = 8;
  bytes priceShare = 9;
  bytes maxVolumeShare = 10;
  bytes minVolumeShare = 11;
}

message OrderFragmentSignature {
  bytes signature = 1;
  bytes orderFragmentId = 2;
}

message OrderSignature {
  bytes signature = 1;
  bytes orderId = 2;
}

message ResidueFragment {    
  bytes signature = 1;
  bytes aShare = 2;
  bytes bShare = 3;
  bytes cShare = 4;
  bytes residueShare = 5;
  bytes residueId = 6;
}

message ResidueFragments {
  bytes signature = 1;
  repeated ResidueFragment residueFragments = 2;
}

message RandomFragment {    
  bytes signature = 1;
  bytes share = 2;
}

message RandomFragments {
  bytes signature = 1;
  repeated RandomFragment randomFragments = 2;
}

message SyncBlock {
  bytes signature = 1;
  int64 timestamp = 2;

  oneof OrderBlock {
    Order open = 3;
    Order unconfirmed = 4;
    Order confirmed = 5;
    Order settled = 6;
  }
<<<<<<< HEAD
=======
}

/**
 * Tau sMPC protocol
 */

service Tau {
  rpc Connect (stream TauMessage) returns (stream TauMessage);
}

message TauMessage {
  GenerateRandomShares generateRandomShares = 1;
  GenerateXiShares generateXiShares = 2;
  GenerateXiFragment generateXiFragment = 3;
  BroadcastRhoSigmaFragment broadcastRhoSigmaFragment = 4;
  BroadcastDeltaFragment broadcastDeltaFragment = 5;
}

message GenerateRandomShares {
}

message GenerateXiShares {
}

message GenerateXiFragment {
}

message BroadcastRhoSigmaFragment {
}

message BroadcastDeltaFragment {
>>>>>>> 911a917f
}<|MERGE_RESOLUTION|>--- conflicted
+++ resolved
@@ -181,8 +181,6 @@
     Order confirmed = 5;
     Order settled = 6;
   }
-<<<<<<< HEAD
-=======
 }
 
 /**
@@ -214,5 +212,4 @@
 }
 
 message BroadcastDeltaFragment {
->>>>>>> 911a917f
 }