--- conflicted
+++ resolved
@@ -1,197 +1,5 @@
 package rpc_test
 
-<<<<<<< HEAD
-import (
-	"math/big"
-	"time"
-
-	. "github.com/onsi/ginkgo"
-	. "github.com/onsi/gomega"
-	"github.com/republicprotocol/republic-go/compute"
-	"github.com/republicprotocol/republic-go/identity"
-	"github.com/republicprotocol/republic-go/network/rpc"
-	"github.com/republicprotocol/republic-go/shamir"
-)
-
-const defaultTimeout = time.Second
-
-type mockServer struct {
-	identity.MultiAddress
-}
-
-var _ = Describe("Data serialization and deserialization", func() {
-	var keyPair identity.KeyPair
-	var multiAddreshamirtring string
-	var err error
-
-	BeforeEach(func() {
-		keyPair, err = identity.NewKeyPair()
-		Ω(err).ShouldNot(HaveOccurred())
-		multiAddreshamirtring = "/ip4/192.168.0.1/tcp/80/republic/8MHzQ7ZQDvvT8Nqo3HLQQDZvfcHJYB"
-	})
-
-	Context("identity.address", func() {
-		It("should be able to serialize identity.address", func() {
-			address := keyPair.Address()
-			serializedAddress := rpc.SerializeAddress(address)
-			Ω(*serializedAddress).Should(Equal(rpc.Address{Address: address.String()}))
-
-			newAddress := rpc.DeserializeAddress(serializedAddress)
-			Ω(newAddress).Should(Equal(address))
-		})
-
-		It("should be able to deserialize identity.address", func() {
-			address := &rpc.Address{Address: keyPair.Address().String()}
-			deserializedAddress := rpc.DeserializeAddress(address)
-			Ω(deserializedAddress).Should(Equal(keyPair.Address()))
-
-			newAddress := rpc.SerializeAddress(deserializedAddress)
-			Ω(newAddress).Should(Equal(address))
-		})
-	})
-
-	Context("identity.MultiAddress", func() {
-		It("should be able to serialize identity.MultiAddress", func() {
-			multiAddress, err := identity.NewMultiAddressFromString(multiAddreshamirtring)
-			Ω(err).ShouldNot(HaveOccurred())
-			serializedMulti := rpc.SerializeMultiAddress(multiAddress)
-			Ω(*serializedMulti).Should(Equal(rpc.MultiAddress{Multi: multiAddress.String()}))
-
-			newMultiAddress, err := rpc.DeserializeMultiAddress(serializedMulti)
-			Ω(err).ShouldNot(HaveOccurred())
-			Ω(newMultiAddress).Should(Equal(multiAddress))
-		})
-
-		It("should be able to deserialize identity.MultiAddress", func() {
-			rpcMultiAddress := &rpc.MultiAddress{Multi: multiAddreshamirtring}
-			deserializedMulti, err := rpc.DeserializeMultiAddress(rpcMultiAddress)
-			Ω(err).ShouldNot(HaveOccurred())
-
-			newMultiAddress := rpc.SerializeMultiAddress(deserializedMulti)
-			Ω(newMultiAddress).Should(Equal(rpcMultiAddress))
-		})
-	})
-
-	Context("identity.MultiAddresses", func() {
-		It("should be able to serialize and deserialize identity.MultiAddresses", func() {
-			multiAddress1, err := identity.NewMultiAddressFromString(multiAddreshamirtring)
-			Ω(err).ShouldNot(HaveOccurred())
-			multiAddress2, err := identity.NewMultiAddressFromString(multiAddreshamirtring)
-			Ω(err).ShouldNot(HaveOccurred())
-			multiAddresses := identity.MultiAddresses{multiAddress1, multiAddress2}
-
-			rpcMultiAddresses := rpc.SerializeMultiAddresses(multiAddresses)
-			newMultiAddresses, err := rpc.DeserializeMultiAddresses(rpcMultiAddresses)
-			Ω(err).ShouldNot(HaveOccurred())
-			Ω(multiAddresses).Should(Equal(newMultiAddresses))
-		})
-
-		It("should return an error when deserializing a malformed identity.MultiAddresses", func() {
-			wrongMultiAddress := "/ip4/192.168.0.1/"
-			wrongMultiAddresses := rpc.MultiAddresses{Multis: []*rpc.MultiAddress{{wrongMultiAddress}}}
-			_, err := rpc.DeserializeMultiAddresses(&wrongMultiAddresses)
-			Ω(err).Should(HaveOccurred())
-		})
-	})
-
-	Context("compute.OrderFragment", func() {
-		var wrongOrderFragment rpc.OrderFragment
-		shamirShare := shamir.Share{Key: 1, Value: &big.Int{}}
-
-		BeforeEach(func() {
-			wrongOrderFragment = rpc.OrderFragment{
-				To:             &rpc.Address{},
-				From:           &rpc.MultiAddress{},
-				Id:             []byte("id"),
-				OrderId:        []byte("orderID"),
-				OrderType:      1,
-				OrderParity:    1,
-				FstCodeShare:   shamir.ToBytes(shamirShare),
-				SndCodeShare:   shamir.ToBytes(shamirShare),
-				PriceShare:     shamir.ToBytes(shamirShare),
-				MaxVolumeShare: shamir.ToBytes(shamirShare),
-				MinVolumeShare: shamir.ToBytes(shamirShare),
-			}
-		})
-
-		It("should be able to serialize and deserialize compute.OrderFragment", func() {
-			orderFragment := compute.NewOrderFragment([]byte("orderID"), compute.OrderTypeIBBO, compute.OrderParityBuy,
-				shamirShare, shamirShare, shamirShare, shamirShare, shamirShare)
-			rpcOrderFragment := rpc.SerializeOrderFragment(orderFragment)
-			newOrderFragment, err := rpc.DeserializeOrderFragment(rpcOrderFragment)
-			Ω(err).ShouldNot(HaveOccurred())
-			Ω(*orderFragment).Should(Equal(*newOrderFragment))
-		})
-
-		It("should return an error when deserializing an compute.OrderFragment with a malformed FstCodeShare", func() {
-			wrongOrderFragment.FstCodeShare = []byte("")
-			_, err := rpc.DeserializeOrderFragment(&wrongOrderFragment)
-			Ω(err).Should(HaveOccurred())
-		})
-
-		It("should return an error when deserializing an compute.OrderFragment with a malformed SndCodeShare", func() {
-			wrongOrderFragment.SndCodeShare = []byte("")
-			_, err := rpc.DeserializeOrderFragment(&wrongOrderFragment)
-			Ω(err).Should(HaveOccurred())
-		})
-
-		It("should return an error when deserializing an compute.OrderFragment with a malformed PriceShare", func() {
-			wrongOrderFragment.PriceShare = []byte("")
-			_, err := rpc.DeserializeOrderFragment(&wrongOrderFragment)
-			Ω(err).Should(HaveOccurred())
-		})
-
-		It("should return an error when deserializing an compute.OrderFragment with a malformed MaxVolumeShare", func() {
-			wrongOrderFragment.MaxVolumeShare = []byte("")
-			_, err := rpc.DeserializeOrderFragment(&wrongOrderFragment)
-			Ω(err).Should(HaveOccurred())
-		})
-
-		It("should return an error when deserializing an compute.OrderFragment with a malformed MinVolumeShare", func() {
-			wrongOrderFragment.MinVolumeShare = []byte("")
-			_, err := rpc.DeserializeOrderFragment(&wrongOrderFragment)
-			Ω(err).Should(HaveOccurred())
-		})
-	})
-
-	//Context("compute.Result", func() {
-	//	It("should be able to serialize and deserialize a compute.Result", func() {
-	//		result := &compute.Final{
-	//			ID:          []byte("resultID"),
-	//			BuyOrderID:  []byte("BuyOrderID"),
-	//			SellOrderID: []byte("SellOrderID"),
-	//			FstCode:     big.NewInt(0),
-	//			SndCode:     big.NewInt(0),
-	//			Price:       big.NewInt(0),
-	//			MaxVolume:   big.NewInt(0),
-	//			MinVolume:   big.NewInt(0),
-	//		}
-	//		serializedResult := rpc.SerializeFinal(result)
-	//		newResult := rpc.DeserializeFinal(serializedResult)
-	//		Ω(*result).Should(Equal(*newResult))
-	//	})
-	//})
-	Context("delta fragment", func() {
-		It("should be able to serialize and deserialize compute.DeltaFragment", func() {
-
-		})
-	})
-
-	Context("atom.Atom", func() {
-		It("should be able to serialize and deserialize atom.Atom", func() {
-			a := atom.Atom{
-				Ledger:     atom.Ledger(0),
-				LedgerData: []byte("data"),
-				Signature:  []byte("signature"),
-			}
-			rpcAtom := rpc.SerializeAtom(a)
-			newAtom := rpc.DeserializeAtom(rpcAtom)
-			Ω(newAtom).Should(Equal(a))
-		})
-	})
-
-})
-=======
 //
 //import (
 //	"math/big"
@@ -378,5 +186,4 @@
 //		})
 //	})
 //
-//})
->>>>>>> 097c0afb
+//})