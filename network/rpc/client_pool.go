package rpc

import (
	"time"

	"github.com/republicprotocol/go-do"
	"github.com/republicprotocol/republic-go/identity"
)

// A ClientCacheEntry is pointer to a Client that is stored in a cache. It is
// coupled with the timestamp at which the Client was last accessed from the
// cach.
type ClientCacheEntry struct {
	*Client
	Timestamp time.Time
}

// A ClientPool maintains a concurrency-safe pool of Clients. It caches all
// Clients and when it has reached its limit, it will remove the least recently
// used Client.
type ClientPool struct {
	do.GuardedObject

	from    identity.MultiAddress
	cache   map[string]ClientCacheEntry
	options ClientPoolOptions
}

// NewClientPool returns a new ClientPool with the given cache limit. All
// Clients that are created in this pool will identify themselves using the
// given MultiAddress.
func NewClientPool(from identity.MultiAddress) *ClientPool {
	pool := new(ClientPool)
	pool.GuardedObject = do.NewGuardedObject()
	pool.from = from
	pool.cache = map[string]ClientCacheEntry{}
	pool.options = DefaultClientPoolOptions()
	return pool
}

// FindOrCreateClient will return a Client that is connected to the given
// MultiAddress. It will first try to find an existing Client in the cache. If
// it cannot find one in the cache, it will create a new one and add it to the
// cache.
func (pool *ClientPool) FindOrCreateClient(to identity.MultiAddress) (*Client, error) {
	pool.Enter(nil)
	defer pool.Exit()
	return pool.findOrCreateClient(to)
}

func (pool *ClientPool) findOrCreateClient(to identity.MultiAddress) (*Client, error) {
	clientCacheEntry, ok := pool.cache[to.String()]
	if ok {
		clientCacheEntry.Timestamp = time.Now()
		return clientCacheEntry.Client, nil
	}

	client, err := NewClient(to, pool.from)
	if err != nil {
		return client, err
	}
	client = client.
		WithTimeout(pool.options.Timeout).
		WithTimeoutBackoff(pool.options.TimeoutBackoff).
		WithTimeoutRetries(pool.options.TimeoutRetries)

	if len(pool.cache) >= pool.options.CacheLimit {
		var k string
		for multiAddress := range pool.cache {
			if k == "" || pool.cache[multiAddress].Timestamp.After(pool.cache[multiAddress].Timestamp) {
				k = multiAddress
			}
		}
		delete(pool.cache, k)
	}

	pool.cache[to.String()] = ClientCacheEntry{Client: client, Timestamp: time.Now()}
	return client, nil
}

// Ping RPC.
func (pool *ClientPool) Ping(to identity.MultiAddress) error {
	client, err := pool.FindOrCreateClient(to)
	if err != nil {
		return err
	}
	return client.Ping()
}

// QueryPeers RPC.
func (pool *ClientPool) QueryPeers(to identity.MultiAddress, target *Address) (chan *MultiAddress, error) {
	client, err := pool.FindOrCreateClient(to)
	if err != nil {
		return nil, err
	}
	return client.QueryPeers(target)
}

// QueryPeersDeep RPC.
func (pool *ClientPool) QueryPeersDeep(to identity.MultiAddress, target *Address) (chan *MultiAddress, error) {
	client, err := pool.FindOrCreateClient(to)
	if err != nil {
		return nil, err
	}
	return client.QueryPeersDeep(target)
}

// Sync RPC.
func (pool *ClientPool) Sync(to identity.MultiAddress) (chan *SyncBlock, error) {
	client, err := pool.FindOrCreateClient(to)
	if err != nil {
		return nil, err
	}
	return client.Sync()
}

// SignOrderFragment RPC.
func (pool *ClientPool) SignOrderFragment(to identity.MultiAddress, orderFragmentSignature *OrderFragmentSignature) (*OrderFragmentSignature, error) {
	client, err := pool.FindOrCreateClient(to)
	if err != nil {
		return nil, err
	}
	return client.SignOrderFragment(orderFragmentSignature)
}

// OpenOrder RPC.
func (pool *ClientPool) OpenOrder(to identity.MultiAddress, orderSignature *OrderSignature, orderFragment *OrderFragment) error {
	client, err := pool.FindOrCreateClient(to)
	if err != nil {
		return err
	}
	return client.OpenOrder(orderSignature, orderFragment)
}

// CancelOrder RPC.
func (pool *ClientPool) CancelOrder(to identity.MultiAddress, orderSignature *OrderSignature) error {
	client, err := pool.FindOrCreateClient(to)
	if err != nil {
		return err
	}
	return client.CancelOrder(orderSignature)
}

// RandomFragmentShares RPC.
func (pool *ClientPool) RandomFragmentShares(to identity.MultiAddress) (*RandomFragments, error) {
	client, err := pool.FindOrCreateClient(to)
	if err != nil {
		return nil, err
	}
	return client.RandomFragmentShares()
}

// ResidueFragmentShares RPC.
func (pool *ClientPool) ResidueFragmentShares(to identity.MultiAddress, randomFragments *RandomFragments) (*ResidueFragments, error) {
	client, err := pool.FindOrCreateClient(to)
	if err != nil {
		return nil, err
	}
	return client.ResidueFragmentShares(randomFragments)
}

// ComputeResidueFragment RPC.
func (pool *ClientPool) ComputeResidueFragment(to identity.MultiAddress, residueFragments *ResidueFragments) error {
	client, err := pool.FindOrCreateClient(to)
	if err != nil {
		return err
	}
	return client.ComputeResidueFragment(residueFragments)
}

// BroadcastAlphaBetaFragment RPC.
func (pool *ClientPool) BroadcastAlphaBetaFragment(to identity.MultiAddress, alphaBetaFragment *AlphaBetaFragment) (*AlphaBetaFragment, error) {
	client, err := pool.FindOrCreateClient(to)
	if err != nil {
		return nil, err
	}
	return client.BroadcastAlphaBetaFragment(alphaBetaFragment)
}

// BroadcastDeltaFragment RPC.
func (pool *ClientPool) BroadcastDeltaFragment(to identity.MultiAddress, deltaFragment *DeltaFragment) (*DeltaFragment, error) {
	client, err := pool.FindOrCreateClient(to)
	if err != nil {
		return nil, err
	}
	return client.BroadcastDeltaFragment(deltaFragment)
<<<<<<< HEAD
}

//// Gossip RPC.
//func (pool *ClientPool) Gossip(to identity.MultiAddress, rumor *Rumor) (*Rumor, error) {
//	client, err := pool.FindOrCreateClient(to)
//	if err != nil {
//		return nil, err
//	}
//	return client.Gossip(rumor)
//}
//
//// Finalize RPC.
//func (pool *ClientPool) Finalize(to identity.MultiAddress, rumor *Rumor) (*Rumor, error) {
//	client, err := pool.FindOrCreateClient(to)
//	if err != nil {
//		return nil, err
//	}
//	return client.Finalize(rumor)
//}
=======
}
>>>>>>> 911a917f
<|MERGE_RESOLUTION|>--- conflicted
+++ resolved
@@ -184,26 +184,4 @@
 		return nil, err
 	}
 	return client.BroadcastDeltaFragment(deltaFragment)
-<<<<<<< HEAD
 }
-
-//// Gossip RPC.
-//func (pool *ClientPool) Gossip(to identity.MultiAddress, rumor *Rumor) (*Rumor, error) {
-//	client, err := pool.FindOrCreateClient(to)
-//	if err != nil {
-//		return nil, err
-//	}
-//	return client.Gossip(rumor)
-//}
-//
-//// Finalize RPC.
-//func (pool *ClientPool) Finalize(to identity.MultiAddress, rumor *Rumor) (*Rumor, error) {
-//	client, err := pool.FindOrCreateClient(to)
-//	if err != nil {
-//		return nil, err
-//	}
-//	return client.Finalize(rumor)
-//}
-=======
-}
->>>>>>> 911a917f
