package rpc

import (
	"context"
	"io"
	"time"

	"github.com/republicprotocol/go-do"
	"github.com/republicprotocol/go-identity"
	"google.golang.org/grpc"
)

// SyncWithTarget using a new grpc.ClientConn to make Sync RPC to the target.
// This function returns two channels. The first is used to read shards received
// in the synchronization. The second is used by the caller to quit when he no
// longer wants to receive dark.Chunk.
func SyncWithTarget(target, from identity.MultiAddress, timeout time.Duration) (chan do.Option, chan struct{}) {
	shards := make(chan do.Option, 1)
	quit := make(chan struct{}, 1)
	syncRequest := &SyncRequest{
		From: SerializeMultiAddress(from),
	}

	go func() {
		defer close(shards)
		conn, err := Dial(target, timeout)
		if err != nil {
			shards <- do.Err(err)
			return
		}
		defer conn.Close()

		client := NewDarkNodeClient(conn)
		ctx, cancel := context.WithTimeout(context.Background(), timeout)
		defer cancel()

		stream, err := client.Sync(ctx, syncRequest, grpc.FailFast(false))
		if err != nil {
			shards <- do.Err(err)
			return
		}

		for {
			select {
			case _, ok := <-quit:
				if !ok {
					return
				}
			default:

			}

			shard, err := stream.Recv()
			if err == io.EOF {
				return
			}
			if err != nil {
				shards <- do.Err(err)
				continue
			}
			shards <- do.Ok(shard)
		}
	}()
	return shards, quit
<<<<<<< HEAD
}

// StartElectShard uses a new grpc.ClientConn to make a ElectShard RPC call
// to a target identity.MultiAddress.
func StartElectShard(target, from identity.MultiAddress, shard compute.Shard, timeout time.Duration) (*Shard, error) {
	conn, err := Dial(target, timeout)
	if err != nil {
		return nil, err
	}
	defer conn.Close()
	client := NewDarkNodeClient(conn)

	ctx, cancel := context.WithTimeout(context.Background(), timeout)
	defer cancel()

	request := &ElectShardRequest{
		From:  SerializeMultiAddress(from),
		Shard: SerializeShard(shard),
	}

	rsp, err := client.ElectShard(ctx, request, grpc.FailFast(false))
	if err != nil {
		return nil, err
	}
	return rsp, nil
}

// AskToComputeShard using a new grpc.ClientConn to make a Compute RPC call
// to a target identity.MultiAddress.
func AskToComputeShard(target, from identity.MultiAddress, shard compute.Shard, timeout time.Duration) error {
	conn, err := Dial(target, timeout)
	if err != nil {
		return err
	}
	defer conn.Close()
	client := NewDarkNodeClient(conn)

	ctx, cancel := context.WithTimeout(context.Background(), timeout)
	defer cancel()

	request := &ComputeShardRequest{
		From:  SerializeMultiAddress(from),
		Shard: SerializeShard(shard),
	}

	_, err = client.ComputeShard(ctx, request, grpc.FailFast(false))
	if err != nil {
		return err
	}
	return nil
}

// FinalizeShard using a new grpc.ClientConn to make a Compute RPC call
// to a target identity.MultiAddress.
func FinalizeShard(target, from identity.MultiAddress, shard compute.DeltaShard, timeout time.Duration) error {
	conn, err := Dial(target, timeout)
	if err != nil {
		return err
	}
	defer conn.Close()
	client := NewDarkNodeClient(conn)

	ctx, cancel := context.WithTimeout(context.Background(), timeout)
	defer cancel()

	request := &FinalizeShardRequest{
		From:  SerializeMultiAddress(from),
		Shard: SerializeFinalShard(shard),
	}

	_, err = client.FinalizeShard(ctx, request, grpc.FailFast(false))
	if err != nil {
		return err
	}
	return nil
}

// Logs ...
// This function returns two channels. The first is used to read shards received
// in the synchronization. The second is used by the caller to quit when he no
// longer wants to receive dark.Chunk.
func Logs(target identity.MultiAddress, timeout time.Duration) (chan do.Option, chan struct{}) {
	logEvents := make(chan do.Option, 1)
	quit := make(chan struct{}, 1)
	logRequest := &LogRequest{}

	go func() {
		defer close(logEvents)
		conn, err := Dial(target, timeout)
		if err != nil {
			logEvents <- do.Err(err)
			return
		}
		defer conn.Close()

		client := NewDarkNodeClient(conn)
		ctx, cancel := context.WithTimeout(context.Background(), timeout)
		defer cancel()

		stream, err := client.Logs(ctx, logRequest, grpc.FailFast(false))
		if err != nil {
			logEvents <- do.Err(err)
			return
		}

		for {
			select {
			case _, ok := <-quit:
				if !ok {
					return
				}
			default:

			}

			shard, err := stream.Recv()
			if err == io.EOF {
				return
			}
			if err != nil {
				logEvents <- do.Err(err)
				continue
			}
			logEvents <- do.Ok(shard)
		}
	}()
	return logEvents, quit
=======
>>>>>>> 91bc7d4b
}<|MERGE_RESOLUTION|>--- conflicted
+++ resolved
@@ -62,82 +62,6 @@
 		}
 	}()
 	return shards, quit
-<<<<<<< HEAD
-}
-
-// StartElectShard uses a new grpc.ClientConn to make a ElectShard RPC call
-// to a target identity.MultiAddress.
-func StartElectShard(target, from identity.MultiAddress, shard compute.Shard, timeout time.Duration) (*Shard, error) {
-	conn, err := Dial(target, timeout)
-	if err != nil {
-		return nil, err
-	}
-	defer conn.Close()
-	client := NewDarkNodeClient(conn)
-
-	ctx, cancel := context.WithTimeout(context.Background(), timeout)
-	defer cancel()
-
-	request := &ElectShardRequest{
-		From:  SerializeMultiAddress(from),
-		Shard: SerializeShard(shard),
-	}
-
-	rsp, err := client.ElectShard(ctx, request, grpc.FailFast(false))
-	if err != nil {
-		return nil, err
-	}
-	return rsp, nil
-}
-
-// AskToComputeShard using a new grpc.ClientConn to make a Compute RPC call
-// to a target identity.MultiAddress.
-func AskToComputeShard(target, from identity.MultiAddress, shard compute.Shard, timeout time.Duration) error {
-	conn, err := Dial(target, timeout)
-	if err != nil {
-		return err
-	}
-	defer conn.Close()
-	client := NewDarkNodeClient(conn)
-
-	ctx, cancel := context.WithTimeout(context.Background(), timeout)
-	defer cancel()
-
-	request := &ComputeShardRequest{
-		From:  SerializeMultiAddress(from),
-		Shard: SerializeShard(shard),
-	}
-
-	_, err = client.ComputeShard(ctx, request, grpc.FailFast(false))
-	if err != nil {
-		return err
-	}
-	return nil
-}
-
-// FinalizeShard using a new grpc.ClientConn to make a Compute RPC call
-// to a target identity.MultiAddress.
-func FinalizeShard(target, from identity.MultiAddress, shard compute.DeltaShard, timeout time.Duration) error {
-	conn, err := Dial(target, timeout)
-	if err != nil {
-		return err
-	}
-	defer conn.Close()
-	client := NewDarkNodeClient(conn)
-
-	ctx, cancel := context.WithTimeout(context.Background(), timeout)
-	defer cancel()
-
-	request := &FinalizeShardRequest{
-		From:  SerializeMultiAddress(from),
-		Shard: SerializeFinalShard(shard),
-	}
-
-	_, err = client.FinalizeShard(ctx, request, grpc.FailFast(false))
-	if err != nil {
-		return err
-	}
-	return nil
 }
 
 // Logs ...
@@ -190,6 +114,4 @@
 		}
 	}()
 	return logEvents, quit
-=======
->>>>>>> 91bc7d4b
 }