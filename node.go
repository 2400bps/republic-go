--- conflicted
+++ resolved
@@ -2,7 +2,6 @@
 
 import (
 	"context"
-	"errors"
 	"fmt"
 	"log"
 	"math/big"
@@ -172,25 +171,6 @@
 // bootstrap swarm.Nodes.
 func (node *DarkNode) Start() error {
 
-<<<<<<< HEAD
-	go func() {
-		node.StartListening()
-	}()
-
-	isRegistered := node.IsRegistered()
-	if !isRegistered {
-		return errors.New("You are not registered")
-		//err := node.Register()
-		//if err != nil {
-		//	return err
-		//}
-	}
-	node.PingDarkPool()
-
-	// Bootstrap the connections in the swarm.
-	node.Swarm.Bootstrap()
-
-=======
 	//go func() {
 	//	node.StartListening()
 	//}()
@@ -208,7 +188,6 @@
 	// Bootstrap the connections in the swarm.
 	node.Swarm.Bootstrap()
 
->>>>>>> 03f94cc3
 	return nil
 }
 
@@ -236,7 +215,6 @@
 // IsRegistered returns true if the dark node is registered for the current epoch
 func (node *DarkNode) IsRegistered() bool {
 	registered, err := node.Registrar.IsDarkNodeRegistered(node.Configuration.MultiAddress.ID())
-<<<<<<< HEAD
 	if err != nil {
 		return false
 	}
@@ -246,8 +224,6 @@
 // IsPendingRegistration returns true if the dark node will be registered in the next epoch
 func (node *DarkNode) IsPendingRegistration() bool {
 	registered, err := node.Registrar.IsDarkNodePendingRegistration(node.Configuration.MultiAddress.ID())
-=======
->>>>>>> 03f94cc3
 	if err != nil {
 		return false
 	}
