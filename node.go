--- conflicted
+++ resolved
@@ -326,12 +326,7 @@
 	if multi == nil {
 		return false, nil
 	}
-<<<<<<< HEAD
-
-	_, err = node.RPCPing(*multi)
-=======
 	newMulti, err := node.RPCPing(*multi)
->>>>>>> 9a456656
 	if err != nil {
 		return true, node.DHT.Remove(*multi)
 	}
@@ -352,25 +347,6 @@
 	if len(open) == 0 {
 		return errors.New("empty dht")
 	}
-<<<<<<< HEAD
-
-	//// Sort the nodes we already know
-	//sort.SliceStable(open, func(i, j int) bool {
-	//	left, _ := open[i].Address()
-	//	right, _ := open[j].Address()
-	//	closer, _ := identity.Closer(left, right, target)
-	//	return closer
-	//})
-	//// If we know the target,send the order fragment to the target directly
-	//closestNode, err := open[0].Address()
-	//if err != nil {
-	//	return err
-	//}
-	//if string(closestNode) == string(target) {
-	//	_, err := node.RPCSendOrderFragment(open[0], orderFragment)
-	//	return err
-	//}
-=======
 	// Sort the nodes we already know
 	sort.SliceStable(open, func(i, j int) bool {
 		left, _ := open[i].Address()
@@ -387,7 +363,6 @@
 		_, err := node.RPCSendOrderFragment(open[0], orderFragment)
 		return err
 	}
->>>>>>> 9a456656
 
 	// Otherwise forward the fragment to the closest α nodes simultaneously
 	for len(open) > 0 {
@@ -400,11 +375,7 @@
 			open = open[1:]
 			go func() {
 				defer wg.Done()
-<<<<<<< HEAD
-				response, _:= node.RPCSendOrderFragment(multi, orderFragment)
-=======
 				response, _ := node.RPCSendOrderFragment(multi, orderFragment)
->>>>>>> 9a456656
 				if response.String() != "" {
 					targetFound <- response
 				}
