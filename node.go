package node

import (
	"fmt"
	"log"
	"math/big"
	"net"
	"time"

	"github.com/republicprotocol/go-dark-network"
<<<<<<< HEAD
	dnr "github.com/republicprotocol/go-dark-node-registrar"
	"github.com/republicprotocol/go-do"
=======
>>>>>>> 567e42e9
	"github.com/republicprotocol/go-identity"
	"github.com/republicprotocol/go-order-compute"
	"github.com/republicprotocol/go-rpc"
	"github.com/republicprotocol/go-swarm-network"
	"google.golang.org/grpc"
)

const defaultTimeout = 5 * time.Second

// To be retrieved from the Registrar contract
var (
	// N is the number of dark nodes in the network
	N = int64(5)
	// K is the number of fragments required to reconstruct the secret
	K = int64(3)
	// Prime ...
	Prime, _ = big.NewInt(0).SetString("179769313486231590772930519078902473361797697894230657273430081157732675805500963132708477322407536021120113879871393357658789768814416622492847430639474124377767893424865485276302219601246094119453082952085005768838150682342462881473913110540827237163350510684586298239947245938479716304835356329624224137859", 10)
)

// LogQueue allows multiple clients to receive logs from a node
type LogQueue struct {
	do.GuardedObject

	channels []chan do.Option
}

// NewLogQueue returns a new LogQueue
func NewLogQueue() *LogQueue {
	logQueue := new(LogQueue)
	logQueue.GuardedObject = do.NewGuardedObject()
	logQueue.channels = make([]chan do.Option, 128)
	return logQueue
}

// Publish allows a node to push a log to each client
func (logQueue *LogQueue) Publish(val do.Option) {
	logQueue.Enter(nil)
	defer logQueue.Exit()

	var logQueueLength = len(logQueue.channels)
	for i := 0; i < logQueueLength; i++ {
		timer := time.Tick(10 * time.Second)
		select {
		case logQueue.channels[i] <- val:
		case <-timer:
			// TODO: deregister the channel
			logQueue.channels[i] = logQueue.channels[logQueueLength-1]
			logQueue.channels = logQueue.channels[:logQueueLength-1]
			logQueueLength--
			i--
		}
	}
}

// Subscribe allows a new client to listen to events from a node
func (logQueue *LogQueue) Subscribe(channel chan do.Option) {
	logQueue.Enter(nil)
	defer logQueue.Exit()

	logQueue.channels = append(logQueue.channels, channel)
}

// Unsubscribe ...
func (logQueue *LogQueue) Unsubscribe(channel chan do.Option) {
	logQueue.Enter(nil)
	defer logQueue.Exit()
	logQueue.unsubscribe(channel)
}

func (logQueue *LogQueue) unsubscribe(channel chan do.Option) {
	// TODO: Remove from logQueue
}

// DarkNode ...
type DarkNode struct {
	Server        *grpc.Server
	Swarm         *swarm.Node
	Dark          *dark.Node
	Configuration *Config

	DeltaBuilder        *compute.DeltaBuilder
	DeltaFragmentMatrix *compute.DeltaFragmentMatrix
	DarkPool            identity.MultiAddresses
	DarkPoolLimit       int64

	quitServer chan struct{}
	quitPacker chan struct{}

	logQueue *LogQueue
}

// NewDarkNode creates a new DarkNode, a new swarm.Node and dark.Node and assigns the
// new DarkNode as the delegate for both. Returns the new DarkNode, or an error.
func NewDarkNode(config *Config) (*DarkNode, error) {
	if config.Prime == nil {
		config.Prime = Prime
	}
	if config.ComputationShardInterval == 0 {
		config.ComputationShardInterval = 5
	}
	if config.ComputationShardSize == 0 {
		config.ComputationShardSize = 10
	}

	// registrar, err := ConnectToRegistrar()
	// if err != nil {
	// 	return nil, err
	// }

	k := int64(5)
	node := &DarkNode{
<<<<<<< HEAD
		DeltaBuilder:        compute.NewDeltaBuilder(int64(config.ComputationShardSize), config.Prime),
		DeltaFragmentMatrix: &compute.DeltaFragmentMatrix{},
		Server:              grpc.NewServer(grpc.ConnectionTimeout(time.Minute)),
		Configuration:       config,
		Registrar:           registrar,
=======
		DeltaBuilder:        compute.NewDeltaBuilder(k, config.Prime),
		DeltaFragmentMatrix: compute.NewDeltaFragmentMatrix(config.Prime),
		Server:              grpc.NewServer(grpc.ConnectionTimeout(time.Minute)),
		Configuration:       config,
>>>>>>> 567e42e9

		quitServer: make(chan struct{}),

		logQueue: NewLogQueue(),
	}
	node.DarkPool = config.BootstrapMultiAddresses
	node.DarkPoolLimit = k

	swarmOptions := swarm.Options{
		MultiAddress:            config.MultiAddress,
		BootstrapMultiAddresses: config.BootstrapMultiAddresses,
		Debug:           swarm.DebugOff,
		Alpha:           3,
		MaxBucketLength: 20,
		Timeout:         30 * time.Second,
		TimeoutStep:     30 * time.Second,
		TimeoutRetries:  3,
		Concurrent:      true,
	}
	swarmNode := swarm.NewNode(node.Server, node, swarmOptions)
	node.Swarm = swarmNode

	darkOptions := dark.Options{
		Address:        config.MultiAddress.Address(),
		Debug:          dark.DebugOff,
		Timeout:        30 * time.Second,
		TimeoutStep:    30 * time.Second,
		TimeoutRetries: 3,
		Concurrent:     true,
	}
	darkNode := dark.NewNode(node.Server, node, darkOptions)
	node.Dark = darkNode

	return node, nil
}

// OnSync ...
func (node *DarkNode) OnSync(identity.MultiAddress) chan do.Option {
	// TODO: ...
	panic("uninmplemented")
}

// SubscribeToLogs will start sending log events to logChannel
func (node *DarkNode) SubscribeToLogs(logChannel chan do.Option) {
	node.logQueue.Subscribe(logChannel)
}

// UnsubscribeFromLogs will stop sending log events to logChannel
func (node *DarkNode) UnsubscribeFromLogs(logChannel chan do.Option) {
	node.logQueue.Unsubscribe(logChannel)
}

// OnOrderFragmentForwarding ...
func (node *DarkNode) OnOrderFragmentForwarding(address identity.Address, peer identity.MultiAddress, fragment *compute.OrderFragment) {
	// TODO: Log metrics for the deep query.
}

// OnDeltaFragmentForwarding ...
func (node *DarkNode) OnDeltaFragmentForwarding(address identity.Address, peer identity.MultiAddress, fragment *compute.DeltaFragment) {
	// TODO: Log metrics for the deep query.
}

// OnDeltaFragmentReceived ...
func (node *DarkNode) OnDeltaFragmentReceived(peer identity.MultiAddress, fragment *compute.DeltaFragment) {
	// TODO: Log metrics for the deep query.
}

// Start mining for compute.Orders that are matched. It establishes connections
// to other peers in the swarm network by bootstrapping against a set of
// bootstrap swarm.Nodes.
func (node *DarkNode) Start() error {

	// TODO
	//darkPool, err := node.Registrar.GetDarkpool()
	//if err != nil {
	//	log.Fatal(err)
	//}
	darkPool := getDarkPool()

	// Wait for the server to start and bootstrap the connections in the swarm.
	node.Swarm.Bootstrap()

	//  Ping all nodes in the dark pool
	for _, id := range darkPool {
		target, err := node.Swarm.FindNode(id[:])
		if err != nil {
			return err
		}
		// Ignore the node if we can't find it
		if target == nil {
			continue
		}
		err = rpc.PingTarget(*target, node.Swarm.MultiAddress(), 5*time.Second)
		// Update the nodes in our DHT if they respond
		if err == nil {
			node.DarkPool = append(node.DarkPool, *target)
			node.Swarm.DHT.UpdateMultiAddress(*target)
		}
	}

	return nil
}

// StartListening starts listening for rpc calls
func (node *DarkNode) StartListening() error {
	log.Printf("Listening on %s:%s\n", node.Configuration.Host, node.Configuration.Port)
	node.Swarm.Register()
	node.Dark.Register()
	listener, err := net.Listen("tcp", node.Configuration.Host+":"+node.Configuration.Port)
	if err != nil {
		return err
	}
	return node.Server.Serve(listener)
}

// StopListening stops listening for rpc calls
func (node *DarkNode) StopListening() {
	node.Server.Stop()
}

func (node *DarkNode) IsRegistered() bool {
	// registered, err := node.Registrar.IsDarkNodeRegistered(node.Configuration.MultiAddress.ID())
	// log.Println("is registered ?", registered, "error:", err)
	// if err != nil {
	// 	return false
	// }
	// return registered
	return true
}

// Register the node on the registrar smart contract .
func (node *DarkNode) Register() error {
	// registered := node.IsRegistered()
	// if registered {
	// 	return nil
	// }
	// publicKey := append(node.Configuration.RepublicKeyPair.PublicKey.X.Bytes(), node.Configuration.RepublicKeyPair.PublicKey.Y.Bytes()...)
	// tx, err := node.Registrar.Register(node.Configuration.MultiAddress.ID(), publicKey)
	// log.Println(tx, err)
	// if err != nil {
	// 	return err
	// }
	return nil
}

// Stop mining.
func (node *DarkNode) Stop() {
	node.quitServer <- struct{}{}
	node.quitPacker <- struct{}{}
}

<<<<<<< HEAD
// OnPingReceived implements the swarm.Delegate interface. It is used by the
// underlying swarm.Node whenever the Miner has handled a Ping RPC.
func (node *DarkNode) OnPingReceived(peer identity.MultiAddress) {
	// TODO: Log metrics for the ping.
}

// OnQueryCloserPeersReceived implements the swarm.Delegate interface. It is
// used by the underlying swarm.Node whenever the Miner has handled a
// QueryCloserPeers RPC.
func (node *DarkNode) OnQueryCloserPeersReceived(peer identity.MultiAddress) {
	// TODO: Log metrics for the query.
}

// OnQueryCloserPeersOnFrontierReceived implements the swarm.Delegate
// interface. It is called by the underlying swarm.Node whenever the Miner
// has handled a QueryCloserPeersOnFrontier RPC.
func (node *DarkNode) OnQueryCloserPeersOnFrontierReceived(peer identity.MultiAddress) {
	// TODO: Log metrics for the deep query.
}

// OnOrderFragmentReceived implements the dark.Delegate interface. It is called
// by the underlying dark.Node whenever the Miner receives a
// compute.OrderFragment that it must process.
func (node *DarkNode) OnOrderFragmentReceived(from identity.MultiAddress, orderFragment *compute.OrderFragment) {
	node.logQueue.Publish(do.Ok(nil))
	deltaFragments, err := node.DeltaFragmentMatrix.InsertOrderFragment(orderFragment)
	if err != nil {
		log.Println(err)
	}
	for _, multiAddress := range node.DarkPool {
		client, err := rpc.NewClient(multiAddress, node.Swarm.MultiAddress())
		if err != nil {
			log.Println(err)
			continue
		}
		for _, deltaFragment := range deltaFragments {
			err := client.BroadcastDeltaFragment(deltaFragment)
			if err != nil {
				log.Println(err)
			}
		}
	}
}

func (node *DarkNode) OnBroadcastDeltaFragment(from identity.MultiAddress, deltaFragment *compute.DeltaFragment) {
	delta, err := node.DeltaBuilder.InsertDeltaFragment(deltaFragment)
	if err != nil {
		log.Println(err)
		return
	}
	if delta == nil {
		return
	}
	if delta.IsMatch() {
		log.Printf("[%v] match found (%v, %v)\n", node.Swarm.Address(), base58.Encode(deltaFragment.BuyOrderID), base58.Encode(deltaFragment.SellOrderID))
		// TODO: Attempt to get consensus on the match and then mark the orders
		// handled if the consensus is won. If the consensus is not won take
		// either the buy, or sell (or both), orders and mark them as completed
		// (this depends on which ones conflicted).
	}
}

// OnSync ...
func (node *DarkNode) OnSync(from identity.MultiAddress) chan do.Option {
	// TODO: ...
	panic("uninmplemented")
}

// OnElectShard is a delegate method that is called when the DarkNode has
// received an RPC for electing a Shard. To finish the election, the DarkNode
// should filter the Shard is received and return it. The DarkNode should
// filter out the deltas and residues that it does not have access to.
func (node *DarkNode) OnElectShard(from identity.MultiAddress, shard compute.Shard) compute.Shard {
	// TODO: Elect the shard. Check which deltas and residues the DarkNode has
	// and remove all others from the shard before returning it.

	returnedShard := compute.Shard{
		Signature: shard.Signature,
	}

	pendingDeltas := node.HiddenOrderBook.PendingDeltaFragments()
	pendingDeltaMap := map[string]bool{}
	for i := range pendingDeltas {
		pendingDeltaMap[string(pendingDeltas[i].ID)] = true
	}

	for i := range shard.Deltas {
		if pendingDeltaMap[string(shard.Deltas[i].ID)] {
			returnedShard.Deltas = append(returnedShard.Deltas, shard.Deltas[i])
		}
	}

	for i := range shard.Residues {
		if false {
			returnedShard.Residues = append(returnedShard.Residues, returnedShard.Residues[i])
		}
	}

	return returnedShard
}

// OnComputeShard is a delegate method that is called when the DarkNode has
// received an RPC for computing a Shard. The process for computing a Shard is
// to compute ([[a]] - [[b]]) * [[r^2]] using the ([[a]] - [[b]]) deltas and
// the [[r^2]] residues in the Shard.
func (node *DarkNode) OnComputeShard(from identity.MultiAddress, shard compute.Shard) {
	node.Compute(shard)
}

// OnFinalizeShard is a delegate method that is called when the DarkNode has
// received an RPC for finalizing a Shard. The process for finalizing a Shard
// is to store all computation shares from within the different Shards that are
// finalized. Eventually, enough computation shares will be acquired and the
// computation proper can be reconstructed.
func (node *DarkNode) OnFinalizeShard(from identity.MultiAddress, deltaShard compute.DeltaShard) {
	for i := range deltaShard.DeltaFragments {
		delta, err := node.DeltaBuilder.InsertDeltaFragment(deltaShard.DeltaFragments[i])
		if err != nil {
			log.Println(err)
		}
		if delta != nil {
			if !delta.IsMatch(node.Configuration.Prime) {
				log.Printf("Mismatch [%v]\n\t(%v, %v)", base58.Encode(delta.ID), base58.Encode(delta.BuyOrderID), base58.Encode(delta.SellOrderID))
				continue
			}
			log.Printf("Match [%v]\n\t(%v, %v)", base58.Encode(delta.ID), base58.Encode(delta.BuyOrderID), base58.Encode(delta.SellOrderID))

			// FIXME: After reconstruction of a matched delta, it should be
			// posted to the Ethereum consensus smart contract. Traders can use
			// this to be notified of the match.
		}
	}
}

// StartShardElections will continue to create Shards and run elections for
// them with other DarkNodes.
func (node *DarkNode) StartShardElections() {
	go func() {
		running := int64(1)

		shardQueue := make(chan compute.Shard)
		go func() {
			for atomic.LoadInt64(&running) != 0 {
				shardQueue <- node.HiddenOrderBook.WaitForShard()
			}
		}()

		timer := time.NewTicker(time.Duration(node.Configuration.ComputationShardInterval) * time.Second)
		defer timer.Stop()

		for atomic.LoadInt64(&running) != 0 {
			select {
			case shard := <-shardQueue:
				go func() {
					shard := node.RunShardElection(shard)
					node.RunShardComputation(shard)
				}()
			case <-timer.C:
				preemptedShard := node.HiddenOrderBook.PreemptShard()
				if len(preemptedShard.Deltas) > 0 {
					go func() {
						shard := node.RunShardElection(preemptedShard)
						node.RunShardComputation(shard)
					}()
				}
			case <-node.quitPacker:
				atomic.StoreInt64(&running, 0)
			}
		}
	}()
}

// RunShardElection by calling the ElectShard RPC on all DarkNodes in the dark
// pool. Collect all responses and create a shard of deltas and residues that
// are held by enough DarkNodes that a computation has a chance of succeeding.
func (node *DarkNode) RunShardElection(shard compute.Shard) compute.Shard {

	deltaVotesMu := new(sync.Mutex)
	deltaVotes := map[string]int{}

	residueVotesMu := new(sync.Mutex)
	residueVotes := map[string]int{}

	do.ForAll(node.DarkPool, func(i int) {
		target := node.DarkPool[i]

		newShard, err := rpc.StartElectShard(target, node.Swarm.MultiAddress(), shard, 5*time.Second)
		if err != nil {
			log.Println(err)
			return
		}

		deltaVotesMu.Lock()
		defer deltaVotesMu.Unlock()

		residueVotesMu.Lock()
		defer residueVotesMu.Unlock()

		for j := range newShard.Deltas {
			deltaVotes[string(newShard.Deltas[j])]++
		}

		for j := range newShard.Residues {
			residueVotes[string(newShard.Residues[j])]++
		}
	})

	returnedShard := compute.Shard{
		Signature: shard.Signature,
	}
	for i := range shard.Deltas {
		delta := shard.Deltas[i]
		votes := deltaVotes[string(delta.ID)]
		if votes > node.Configuration.ComputationShardSize {
			returnedShard.Deltas = append(returnedShard.Deltas, delta)
		}
	}

	for i := range shard.Residues {
		residue := shard.Residues[i]
		votes := residueVotes[string(residue.ID)]
		if votes > node.Configuration.ComputationShardSize {
			returnedShard.Residues = append(returnedShard.Residues, residue)
		}
	}

	return returnedShard
}

// RunShardComputation by calling the ComputeShard RPC on all DarkNodes in the
// dark pool.
func (node *DarkNode) RunShardComputation(shard compute.Shard) {
	go node.Compute(shard)
	do.ForAll(node.DarkPool, func(i int) {
		// TODO: Call the ComputeShard RPC on all peers in the dark pool.
		rpc.AskToComputeShard(node.DarkPool[i], node.Swarm.MultiAddress(), shard, defaultTimeout)
	})
}

// Compute ...
func (node *DarkNode) Compute(shard compute.Shard) {
	//finalShard := shard.Compute(node.Configuration.Prime)
	finalShard := shard.Compute()
	do.ForAll(node.DarkPool, func(i int) {
		rpc.FinalizeShard(node.DarkPool[i], node.Swarm.MultiAddress(), finalShard, defaultTimeout)
	})
}

func ConnectToRegistrar() (*dnr.DarkNodeRegistrar, error) {
	// todo : hard code the ciphertext for now
	key := `{"version":3,"id":"7844982f-abe7-4690-8c15-34f75f847c66","address":"db205ea9d35d8c01652263d58351af75cfbcbf07","Crypto":{"ciphertext":"378dce3c1279b36b071e1c7e2540ac1271581bff0bbe36b94f919cb73c491d3a","cipherparams":{"iv":"2eb92da55cc2aa62b7ffddba891f5d35"},"cipher":"aes-128-ctr","kdf":"scrypt","kdfparams":{"dklen":32,"salt":"80d3341678f83a14024ba9c3edab072e6bd2eea6aa0fbc9e0a33bae27ffa3d6d","n":8192,"r":8,"p":1},"mac":"3d07502ea6cd6b96a508138d8b8cd2e46c3966240ff276ce288059ba4235cb0d"}}`
	auth, err := bind.NewTransactor(strings.NewReader(key), "password1")
	if err != nil {
		return nil, err
	}
	client := dnr.Ropsten("https://ropsten.infura.io/")
	contractAddress := common.HexToAddress("0xF874c2b8Afaa199A81796746280Af9184cd0D75b")
	renContract := common.HexToAddress("0x889debfe1478971bcff387f652559ae1e0b6d34a")
	userConnection := dnr.NewDarkNodeRegistrar(context.Background(), &client, auth, &bind.CallOpts{}, contractAddress, renContract, nil)
	return userConnection, nil
}
=======
// func ConnectToRegistrar() (*dnr.DarkNodeRegistrar, error) {
// 	// todo : hard code the ciphertext for now
// 	key := `{"version":3,"id":"7844982f-abe7-4690-8c15-34f75f847c66","address":"db205ea9d35d8c01652263d58351af75cfbcbf07","Crypto":{"ciphertext":"378dce3c1279b36b071e1c7e2540ac1271581bff0bbe36b94f919cb73c491d3a","cipherparams":{"iv":"2eb92da55cc2aa62b7ffddba891f5d35"},"cipher":"aes-128-ctr","kdf":"scrypt","kdfparams":{"dklen":32,"salt":"80d3341678f83a14024ba9c3edab072e6bd2eea6aa0fbc9e0a33bae27ffa3d6d","n":8192,"r":8,"p":1},"mac":"3d07502ea6cd6b96a508138d8b8cd2e46c3966240ff276ce288059ba4235cb0d"}}`
// 	auth, err := bind.NewTransactor(strings.NewReader(key), "password1")
// 	if err != nil {
// 		return nil, err
// 	}
// 	client := dnr.Ropsten("https://ropsten.infura.io/")
// 	contractAddress := common.HexToAddress("0xF874c2b8Afaa199A81796746280Af9184cd0D75b")
// 	renContract := common.HexToAddress("0x889debfe1478971bcff387f652559ae1e0b6d34a")
// 	userConnection := dnr.NewDarkNodeRegistrar(context.Background(), &client, auth, &bind.CallOpts{}, contractAddress, renContract, nil)
// 	return userConnection, nil
// }
>>>>>>> 567e42e9

func getDarkPool() []identity.ID {
	ids := make([]identity.ID, 8)
	for i := 0; i < 8; i++ {
		config, _ := LoadConfig(fmt.Sprintf("./test_configs/config-%d.json", i))
		ids[i] = config.MultiAddress.ID()
	}
	return ids
}<|MERGE_RESOLUTION|>--- conflicted
+++ resolved
@@ -8,11 +8,7 @@
 	"time"
 
 	"github.com/republicprotocol/go-dark-network"
-<<<<<<< HEAD
-	dnr "github.com/republicprotocol/go-dark-node-registrar"
 	"github.com/republicprotocol/go-do"
-=======
->>>>>>> 567e42e9
 	"github.com/republicprotocol/go-identity"
 	"github.com/republicprotocol/go-order-compute"
 	"github.com/republicprotocol/go-rpc"
@@ -124,18 +120,10 @@
 
 	k := int64(5)
 	node := &DarkNode{
-<<<<<<< HEAD
-		DeltaBuilder:        compute.NewDeltaBuilder(int64(config.ComputationShardSize), config.Prime),
-		DeltaFragmentMatrix: &compute.DeltaFragmentMatrix{},
-		Server:              grpc.NewServer(grpc.ConnectionTimeout(time.Minute)),
-		Configuration:       config,
-		Registrar:           registrar,
-=======
 		DeltaBuilder:        compute.NewDeltaBuilder(k, config.Prime),
 		DeltaFragmentMatrix: compute.NewDeltaFragmentMatrix(config.Prime),
 		Server:              grpc.NewServer(grpc.ConnectionTimeout(time.Minute)),
 		Configuration:       config,
->>>>>>> 567e42e9
 
 		quitServer: make(chan struct{}),
 
@@ -287,269 +275,6 @@
 	node.quitPacker <- struct{}{}
 }
 
-<<<<<<< HEAD
-// OnPingReceived implements the swarm.Delegate interface. It is used by the
-// underlying swarm.Node whenever the Miner has handled a Ping RPC.
-func (node *DarkNode) OnPingReceived(peer identity.MultiAddress) {
-	// TODO: Log metrics for the ping.
-}
-
-// OnQueryCloserPeersReceived implements the swarm.Delegate interface. It is
-// used by the underlying swarm.Node whenever the Miner has handled a
-// QueryCloserPeers RPC.
-func (node *DarkNode) OnQueryCloserPeersReceived(peer identity.MultiAddress) {
-	// TODO: Log metrics for the query.
-}
-
-// OnQueryCloserPeersOnFrontierReceived implements the swarm.Delegate
-// interface. It is called by the underlying swarm.Node whenever the Miner
-// has handled a QueryCloserPeersOnFrontier RPC.
-func (node *DarkNode) OnQueryCloserPeersOnFrontierReceived(peer identity.MultiAddress) {
-	// TODO: Log metrics for the deep query.
-}
-
-// OnOrderFragmentReceived implements the dark.Delegate interface. It is called
-// by the underlying dark.Node whenever the Miner receives a
-// compute.OrderFragment that it must process.
-func (node *DarkNode) OnOrderFragmentReceived(from identity.MultiAddress, orderFragment *compute.OrderFragment) {
-	node.logQueue.Publish(do.Ok(nil))
-	deltaFragments, err := node.DeltaFragmentMatrix.InsertOrderFragment(orderFragment)
-	if err != nil {
-		log.Println(err)
-	}
-	for _, multiAddress := range node.DarkPool {
-		client, err := rpc.NewClient(multiAddress, node.Swarm.MultiAddress())
-		if err != nil {
-			log.Println(err)
-			continue
-		}
-		for _, deltaFragment := range deltaFragments {
-			err := client.BroadcastDeltaFragment(deltaFragment)
-			if err != nil {
-				log.Println(err)
-			}
-		}
-	}
-}
-
-func (node *DarkNode) OnBroadcastDeltaFragment(from identity.MultiAddress, deltaFragment *compute.DeltaFragment) {
-	delta, err := node.DeltaBuilder.InsertDeltaFragment(deltaFragment)
-	if err != nil {
-		log.Println(err)
-		return
-	}
-	if delta == nil {
-		return
-	}
-	if delta.IsMatch() {
-		log.Printf("[%v] match found (%v, %v)\n", node.Swarm.Address(), base58.Encode(deltaFragment.BuyOrderID), base58.Encode(deltaFragment.SellOrderID))
-		// TODO: Attempt to get consensus on the match and then mark the orders
-		// handled if the consensus is won. If the consensus is not won take
-		// either the buy, or sell (or both), orders and mark them as completed
-		// (this depends on which ones conflicted).
-	}
-}
-
-// OnSync ...
-func (node *DarkNode) OnSync(from identity.MultiAddress) chan do.Option {
-	// TODO: ...
-	panic("uninmplemented")
-}
-
-// OnElectShard is a delegate method that is called when the DarkNode has
-// received an RPC for electing a Shard. To finish the election, the DarkNode
-// should filter the Shard is received and return it. The DarkNode should
-// filter out the deltas and residues that it does not have access to.
-func (node *DarkNode) OnElectShard(from identity.MultiAddress, shard compute.Shard) compute.Shard {
-	// TODO: Elect the shard. Check which deltas and residues the DarkNode has
-	// and remove all others from the shard before returning it.
-
-	returnedShard := compute.Shard{
-		Signature: shard.Signature,
-	}
-
-	pendingDeltas := node.HiddenOrderBook.PendingDeltaFragments()
-	pendingDeltaMap := map[string]bool{}
-	for i := range pendingDeltas {
-		pendingDeltaMap[string(pendingDeltas[i].ID)] = true
-	}
-
-	for i := range shard.Deltas {
-		if pendingDeltaMap[string(shard.Deltas[i].ID)] {
-			returnedShard.Deltas = append(returnedShard.Deltas, shard.Deltas[i])
-		}
-	}
-
-	for i := range shard.Residues {
-		if false {
-			returnedShard.Residues = append(returnedShard.Residues, returnedShard.Residues[i])
-		}
-	}
-
-	return returnedShard
-}
-
-// OnComputeShard is a delegate method that is called when the DarkNode has
-// received an RPC for computing a Shard. The process for computing a Shard is
-// to compute ([[a]] - [[b]]) * [[r^2]] using the ([[a]] - [[b]]) deltas and
-// the [[r^2]] residues in the Shard.
-func (node *DarkNode) OnComputeShard(from identity.MultiAddress, shard compute.Shard) {
-	node.Compute(shard)
-}
-
-// OnFinalizeShard is a delegate method that is called when the DarkNode has
-// received an RPC for finalizing a Shard. The process for finalizing a Shard
-// is to store all computation shares from within the different Shards that are
-// finalized. Eventually, enough computation shares will be acquired and the
-// computation proper can be reconstructed.
-func (node *DarkNode) OnFinalizeShard(from identity.MultiAddress, deltaShard compute.DeltaShard) {
-	for i := range deltaShard.DeltaFragments {
-		delta, err := node.DeltaBuilder.InsertDeltaFragment(deltaShard.DeltaFragments[i])
-		if err != nil {
-			log.Println(err)
-		}
-		if delta != nil {
-			if !delta.IsMatch(node.Configuration.Prime) {
-				log.Printf("Mismatch [%v]\n\t(%v, %v)", base58.Encode(delta.ID), base58.Encode(delta.BuyOrderID), base58.Encode(delta.SellOrderID))
-				continue
-			}
-			log.Printf("Match [%v]\n\t(%v, %v)", base58.Encode(delta.ID), base58.Encode(delta.BuyOrderID), base58.Encode(delta.SellOrderID))
-
-			// FIXME: After reconstruction of a matched delta, it should be
-			// posted to the Ethereum consensus smart contract. Traders can use
-			// this to be notified of the match.
-		}
-	}
-}
-
-// StartShardElections will continue to create Shards and run elections for
-// them with other DarkNodes.
-func (node *DarkNode) StartShardElections() {
-	go func() {
-		running := int64(1)
-
-		shardQueue := make(chan compute.Shard)
-		go func() {
-			for atomic.LoadInt64(&running) != 0 {
-				shardQueue <- node.HiddenOrderBook.WaitForShard()
-			}
-		}()
-
-		timer := time.NewTicker(time.Duration(node.Configuration.ComputationShardInterval) * time.Second)
-		defer timer.Stop()
-
-		for atomic.LoadInt64(&running) != 0 {
-			select {
-			case shard := <-shardQueue:
-				go func() {
-					shard := node.RunShardElection(shard)
-					node.RunShardComputation(shard)
-				}()
-			case <-timer.C:
-				preemptedShard := node.HiddenOrderBook.PreemptShard()
-				if len(preemptedShard.Deltas) > 0 {
-					go func() {
-						shard := node.RunShardElection(preemptedShard)
-						node.RunShardComputation(shard)
-					}()
-				}
-			case <-node.quitPacker:
-				atomic.StoreInt64(&running, 0)
-			}
-		}
-	}()
-}
-
-// RunShardElection by calling the ElectShard RPC on all DarkNodes in the dark
-// pool. Collect all responses and create a shard of deltas and residues that
-// are held by enough DarkNodes that a computation has a chance of succeeding.
-func (node *DarkNode) RunShardElection(shard compute.Shard) compute.Shard {
-
-	deltaVotesMu := new(sync.Mutex)
-	deltaVotes := map[string]int{}
-
-	residueVotesMu := new(sync.Mutex)
-	residueVotes := map[string]int{}
-
-	do.ForAll(node.DarkPool, func(i int) {
-		target := node.DarkPool[i]
-
-		newShard, err := rpc.StartElectShard(target, node.Swarm.MultiAddress(), shard, 5*time.Second)
-		if err != nil {
-			log.Println(err)
-			return
-		}
-
-		deltaVotesMu.Lock()
-		defer deltaVotesMu.Unlock()
-
-		residueVotesMu.Lock()
-		defer residueVotesMu.Unlock()
-
-		for j := range newShard.Deltas {
-			deltaVotes[string(newShard.Deltas[j])]++
-		}
-
-		for j := range newShard.Residues {
-			residueVotes[string(newShard.Residues[j])]++
-		}
-	})
-
-	returnedShard := compute.Shard{
-		Signature: shard.Signature,
-	}
-	for i := range shard.Deltas {
-		delta := shard.Deltas[i]
-		votes := deltaVotes[string(delta.ID)]
-		if votes > node.Configuration.ComputationShardSize {
-			returnedShard.Deltas = append(returnedShard.Deltas, delta)
-		}
-	}
-
-	for i := range shard.Residues {
-		residue := shard.Residues[i]
-		votes := residueVotes[string(residue.ID)]
-		if votes > node.Configuration.ComputationShardSize {
-			returnedShard.Residues = append(returnedShard.Residues, residue)
-		}
-	}
-
-	return returnedShard
-}
-
-// RunShardComputation by calling the ComputeShard RPC on all DarkNodes in the
-// dark pool.
-func (node *DarkNode) RunShardComputation(shard compute.Shard) {
-	go node.Compute(shard)
-	do.ForAll(node.DarkPool, func(i int) {
-		// TODO: Call the ComputeShard RPC on all peers in the dark pool.
-		rpc.AskToComputeShard(node.DarkPool[i], node.Swarm.MultiAddress(), shard, defaultTimeout)
-	})
-}
-
-// Compute ...
-func (node *DarkNode) Compute(shard compute.Shard) {
-	//finalShard := shard.Compute(node.Configuration.Prime)
-	finalShard := shard.Compute()
-	do.ForAll(node.DarkPool, func(i int) {
-		rpc.FinalizeShard(node.DarkPool[i], node.Swarm.MultiAddress(), finalShard, defaultTimeout)
-	})
-}
-
-func ConnectToRegistrar() (*dnr.DarkNodeRegistrar, error) {
-	// todo : hard code the ciphertext for now
-	key := `{"version":3,"id":"7844982f-abe7-4690-8c15-34f75f847c66","address":"db205ea9d35d8c01652263d58351af75cfbcbf07","Crypto":{"ciphertext":"378dce3c1279b36b071e1c7e2540ac1271581bff0bbe36b94f919cb73c491d3a","cipherparams":{"iv":"2eb92da55cc2aa62b7ffddba891f5d35"},"cipher":"aes-128-ctr","kdf":"scrypt","kdfparams":{"dklen":32,"salt":"80d3341678f83a14024ba9c3edab072e6bd2eea6aa0fbc9e0a33bae27ffa3d6d","n":8192,"r":8,"p":1},"mac":"3d07502ea6cd6b96a508138d8b8cd2e46c3966240ff276ce288059ba4235cb0d"}}`
-	auth, err := bind.NewTransactor(strings.NewReader(key), "password1")
-	if err != nil {
-		return nil, err
-	}
-	client := dnr.Ropsten("https://ropsten.infura.io/")
-	contractAddress := common.HexToAddress("0xF874c2b8Afaa199A81796746280Af9184cd0D75b")
-	renContract := common.HexToAddress("0x889debfe1478971bcff387f652559ae1e0b6d34a")
-	userConnection := dnr.NewDarkNodeRegistrar(context.Background(), &client, auth, &bind.CallOpts{}, contractAddress, renContract, nil)
-	return userConnection, nil
-}
-=======
 // func ConnectToRegistrar() (*dnr.DarkNodeRegistrar, error) {
 // 	// todo : hard code the ciphertext for now
 // 	key := `{"version":3,"id":"7844982f-abe7-4690-8c15-34f75f847c66","address":"db205ea9d35d8c01652263d58351af75cfbcbf07","Crypto":{"ciphertext":"378dce3c1279b36b071e1c7e2540ac1271581bff0bbe36b94f919cb73c491d3a","cipherparams":{"iv":"2eb92da55cc2aa62b7ffddba891f5d35"},"cipher":"aes-128-ctr","kdf":"scrypt","kdfparams":{"dklen":32,"salt":"80d3341678f83a14024ba9c3edab072e6bd2eea6aa0fbc9e0a33bae27ffa3d6d","n":8192,"r":8,"p":1},"mac":"3d07502ea6cd6b96a508138d8b8cd2e46c3966240ff276ce288059ba4235cb0d"}}`
@@ -563,7 +288,6 @@
 // 	userConnection := dnr.NewDarkNodeRegistrar(context.Background(), &client, auth, &bind.CallOpts{}, contractAddress, renContract, nil)
 // 	return userConnection, nil
 // }
->>>>>>> 567e42e9
 
 func getDarkPool() []identity.ID {
 	ids := make([]identity.ID, 8)
