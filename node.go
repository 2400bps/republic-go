package node

import (
	"context"
	"fmt"
	"log"
	"math/big"
	"net"
	"strings"
	"time"

	"github.com/ethereum/go-ethereum/accounts/abi/bind"
	"github.com/ethereum/go-ethereum/common"
	"github.com/republicprotocol/go-dark-network"
	"github.com/republicprotocol/go-dark-node-registrar"
	"github.com/republicprotocol/go-do"
	"github.com/republicprotocol/go-identity"
	"github.com/republicprotocol/go-order-compute"
	rpc "github.com/republicprotocol/go-rpc"
	"github.com/republicprotocol/go-swarm-network"
	"google.golang.org/grpc"
)

const defaultTimeout = 5 * time.Second

// To be retrieved from the Registrar contract
var (
	// Prime ...
	Prime, _ = big.NewInt(0).SetString("179769313486231590772930519078902473361797697894230657273430081157732675805500963132708477322407536021120113879871393357658789768814416622492847430639474124377767893424865485276302219601246094119453082952085005768838150682342462881473913110540827237163350510684586298239947245938479716304835356329624224137859", 10)
)

// LogQueue allows multiple clients to receive logs from a node
type LogQueue struct {
	do.GuardedObject

	channels []chan do.Option
}

// NewLogQueue returns a new LogQueue
func NewLogQueue() *LogQueue {
	logQueue := new(LogQueue)
	logQueue.GuardedObject = do.NewGuardedObject()
	logQueue.channels = nil
	return logQueue
}

// Publish allows a node to push a log to each client
func (logQueue *LogQueue) Publish(val do.Option) {
	logQueue.Enter(nil)
	defer logQueue.Exit()

	var logQueueLength = len(logQueue.channels)
	for i := 0; i < logQueueLength; i++ {
		timer := time.NewTicker(10 * time.Second)
		defer timer.Stop()
		select {
		case logQueue.channels[i] <- val:
		case <-timer.C:
			// TODO: deregister the channel
			logQueue.channels[i] = logQueue.channels[logQueueLength-1]
			logQueue.channels = logQueue.channels[:logQueueLength-1]
			logQueueLength--
			i--
		}
	}
}

// Subscribe allows a new client to listen to events from a node
func (logQueue *LogQueue) Subscribe(channel chan do.Option) {
	logQueue.Enter(nil)
	defer logQueue.Exit()

	logQueue.channels = append(logQueue.channels, channel)
}

// Unsubscribe ...
func (logQueue *LogQueue) Unsubscribe(channel chan do.Option) {
	logQueue.Enter(nil)
	defer logQueue.Exit()
	length := len(logQueue.channels)
	for i := 0; i < length; i++ {
		if logQueue.channels[i] == channel {
			logQueue.channels[i] = logQueue.channels[length-1]
			logQueue.channels = logQueue.channels[:length-1]
			break
		}
	}
}

// DarkNode ...
type DarkNode struct {
	Server        *grpc.Server
	Swarm         *swarm.Node
	Dark          *dark.Node
	Configuration *Config
	Registrar     *dnr.DarkNodeRegistrar

	DeltaBuilder        *compute.DeltaBuilder
	DeltaFragmentMatrix *compute.DeltaFragmentMatrix
	DarkPool            identity.MultiAddresses
	DarkPoolLimit       int64

	quitServer chan struct{}
	quitPacker chan struct{}

	logQueue *LogQueue
}

// NewDarkNode creates a new DarkNode, a new swarm.Node and dark.Node and assigns the
// new DarkNode as the delegate for both. Returns the new DarkNode, or an error.
func NewDarkNode(config *Config) (*DarkNode, error) {
	if config.Prime == nil {
		config.Prime = Prime
	}
	if config.ComputationShardInterval == 0 {
		config.ComputationShardInterval = 5
	}
	if config.ComputationShardSize == 0 {
		config.ComputationShardSize = 10
	}

	registrar, err := ConnectToRegistrar()
	if err != nil {
		return nil, err
	}

	node := &DarkNode{
<<<<<<< HEAD
		DeltaBuilder:        compute.NewDeltaBuilder(k, config.Prime),
		DeltaFragmentMatrix: compute.NewDeltaFragmentMatrix(config.Prime),
		Server:              grpc.NewServer(grpc.ConnectionTimeout(time.Minute)),
		Configuration:       config,
		Registrar:           registrar,

		quitServer: make(chan struct{}),

		logQueue: NewLogQueue(),
=======
		Server:        grpc.NewServer(grpc.ConnectionTimeout(time.Minute)),
		Configuration: config,
		Registrar:     registrar,
		quitServer:    make(chan struct{}),
>>>>>>> b3c85106
	}
	node.DarkPool = config.BootstrapMultiAddresses
	node.DarkPoolLimit = int64((len(node.DarkPool)*2 + 1) / 3)
	node.DeltaBuilder = compute.NewDeltaBuilder(node.DarkPoolLimit, config.Prime)
	node.DeltaFragmentMatrix = compute.NewDeltaFragmentMatrix(config.Prime)

	swarmOptions := swarm.Options{
		MultiAddress:            config.MultiAddress,
		BootstrapMultiAddresses: config.BootstrapMultiAddresses,
		Debug:           swarm.DebugMedium,
		Alpha:           3,
		MaxBucketLength: 20,
		Timeout:         30 * time.Second,
		TimeoutStep:     30 * time.Second,
		TimeoutRetries:  3,
		Concurrent:      true,
	}
	swarmNode := swarm.NewNode(node.Server, node, swarmOptions)
	node.Swarm = swarmNode

	darkOptions := dark.Options{
		Address:        config.MultiAddress.Address(),
		Debug:          dark.DebugMedium,
		Timeout:        30 * time.Second,
		TimeoutStep:    30 * time.Second,
		TimeoutRetries: 3,
		Concurrent:     true,
	}
	darkNode := dark.NewNode(node.Server, node, darkOptions)
	node.Dark = darkNode

	return node, nil
}

// OnOrderFragmentForwarding ...
func (node *DarkNode) OnOrderFragmentForwarding(address identity.Address, peer identity.MultiAddress, fragment *compute.OrderFragment) {
	// TODO: Log metrics for the deep query.
}

// OnDeltaFragmentForwarding ...
func (node *DarkNode) OnDeltaFragmentForwarding(address identity.Address, peer identity.MultiAddress, fragment *compute.DeltaFragment) {
	// TODO: Log metrics for the deep query.
}

// OnDeltaFragmentReceived ...
func (node *DarkNode) OnDeltaFragmentReceived(peer identity.MultiAddress, fragment *compute.DeltaFragment) {
	// TODO: Log metrics for the deep query.
}

// Start mining for compute.Orders that are matched. It establishes connections
// to other peers in the swarm network by bootstrapping against a set of
// bootstrap swarm.Nodes.
func (node *DarkNode) Start() error {

	//isRegistered := node.IsRegistered()
	//if !isRegistered {
	//	log.Println("You are not registered")
	//	err := node.Register()
	//	if err != nil {
	//		return err
	//	}
	//}

	//darkPool, err := node.Registrar.GetDarkpool()
	//if err != nil {
	//	log.Fatal(err)
	//}
	//darkPool := getDarkPool()

	// Wait for the server to start and bootstrap the connections in the swarm.
	node.Swarm.Bootstrap()

	//for _, id := range darkPool {
	//	target, err := node.Swarm.FindNode(id[:])
	//	if err != nil {
	//		return err
	//	}
	//	// Ignore the node if we can't find it
	//	if target == nil {
	//		continue
	//	}
	//	err = rpc.PingTarget(*target, node.Swarm.MultiAddress(), 5*time.Second)
	//	// Update the nodes in our DHT if they respond
	//	if err == nil {
	//		node.DarkPool = append(node.DarkPool, *target)
	//		node.Swarm.DHT.UpdateMultiAddress(*target)
	//	}
	//}

	////  Ping all nodes in the dark pool
	//for _, id := range darkPool {
	//	target, err := node.Swarm.FindNode(id[:])
	//	if err != nil {
	//		return err
	//	}
	//	// Ignore the node if we can't find it
	//	if target == nil {
	//		continue
	//	}
	//	err = rpc.PingTarget(*target, node.Swarm.MultiAddress(), 5*time.Second)
	//	// Update the nodes in our DHT if they respond
	//	if err == nil {
	//		node.DarkPool = append(node.DarkPool, *target)
	//		node.Swarm.DHT.UpdateMultiAddress(*target)
	//	}
	//}

	<-node.quitServer

	return nil
}

// Stop mining.
func (node *DarkNode) Stop() {
	node.quitServer <- struct{}{}
	node.quitPacker <- struct{}{}
}

// StartListening starts listening for rpc calls
func (node *DarkNode) StartListening() error {
	log.Printf("Listening on %s:%s\n", node.Configuration.Host, node.Configuration.Port)
	node.Swarm.Register()
	node.Dark.Register()
	listener, err := net.Listen("tcp", node.Configuration.Host+":"+node.Configuration.Port)
	if err != nil {
		return err
	}

	go func() {
		for _ = range time.Tick(1 * time.Second) {
			node.log("debug", "Alive!")
		}
	}()
	node.log("debug", "Started listening")

	return node.Server.Serve(listener)
}

// StopListening stops listening for rpc calls
func (node *DarkNode) StopListening() {
	node.Server.Stop()
}

func (node *DarkNode) log(kind, message string) {
	node.logQueue.Publish(do.Ok(&rpc.LogEvent{Type: []byte(kind), Message: []byte(message)}))
}

func (node *DarkNode) IsRegistered() bool {
	registered, err := node.Registrar.IsDarkNodeRegistered(node.Configuration.MultiAddress.ID())
	log.Println("is registered ?", registered, "error:", err)
	if err != nil {
		return false
	}
	return registered
}

// Register the node on the registrar smart contract .
func (node *DarkNode) Register() error {
	registered := node.IsRegistered()
	if registered {
		return nil
	}
	publicKey := append(node.Configuration.RepublicKeyPair.PublicKey.X.Bytes(), node.Configuration.RepublicKeyPair.PublicKey.Y.Bytes()...)
	tx, err := node.Registrar.Register(node.Configuration.MultiAddress.ID(), publicKey)
	log.Println(tx, err)
	if err != nil {
		return err
	}
	err = node.Registrar.WaitTillRegistration(node.Configuration.MultiAddress.ID())
	return err
}

func getDarkPool() []identity.ID {
	ids := make([]identity.ID, 8)
	for i := 0; i < 8; i++ {
		config, _ := LoadConfig(fmt.Sprintf("./test_configs/config-%d.json", i))
		ids[i] = config.MultiAddress.ID()
	}
	return ids
}

func ConnectToRegistrar() (*dnr.DarkNodeRegistrar, error) {
	// todo : hard code the ciphertext for now
	key := `{"version":3,"id":"7844982f-abe7-4690-8c15-34f75f847c66","address":"db205ea9d35d8c01652263d58351af75cfbcbf07","Crypto":{"ciphertext":"378dce3c1279b36b071e1c7e2540ac1271581bff0bbe36b94f919cb73c491d3a","cipherparams":{"iv":"2eb92da55cc2aa62b7ffddba891f5d35"},"cipher":"aes-128-ctr","kdf":"scrypt","kdfparams":{"dklen":32,"salt":"80d3341678f83a14024ba9c3edab072e6bd2eea6aa0fbc9e0a33bae27ffa3d6d","n":8192,"r":8,"p":1},"mac":"3d07502ea6cd6b96a508138d8b8cd2e46c3966240ff276ce288059ba4235cb0d"}}`
	auth, err := bind.NewTransactor(strings.NewReader(key), "password1")
	if err != nil {
		return nil, err
	}
	client := dnr.Ropsten("https://ropsten.infura.io/")
	contractAddress := common.HexToAddress("0x0B1148699C93cA9Cfa28f11BD581936f673F76ec")
	renContract := common.HexToAddress("0x889debfe1478971bcff387f652559ae1e0b6d34a")
	userConnection := dnr.NewDarkNodeRegistrar(context.Background(), &client, auth, &bind.CallOpts{}, contractAddress, renContract, nil)
	return userConnection, nil
}<|MERGE_RESOLUTION|>--- conflicted
+++ resolved
@@ -125,22 +125,11 @@
 	}
 
 	node := &DarkNode{
-<<<<<<< HEAD
-		DeltaBuilder:        compute.NewDeltaBuilder(k, config.Prime),
-		DeltaFragmentMatrix: compute.NewDeltaFragmentMatrix(config.Prime),
-		Server:              grpc.NewServer(grpc.ConnectionTimeout(time.Minute)),
-		Configuration:       config,
-		Registrar:           registrar,
-
-		quitServer: make(chan struct{}),
-
-		logQueue: NewLogQueue(),
-=======
 		Server:        grpc.NewServer(grpc.ConnectionTimeout(time.Minute)),
 		Configuration: config,
 		Registrar:     registrar,
 		quitServer:    make(chan struct{}),
->>>>>>> b3c85106
+		logQueue:      NewLogQueue(),
 	}
 	node.DarkPool = config.BootstrapMultiAddresses
 	node.DarkPoolLimit = int64((len(node.DarkPool)*2 + 1) / 3)
