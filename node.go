package x

import (
	"fmt"
	"log"
	"net"
	"sort"
	"sync"

	"github.com/republicprotocol/go-dht"
	"github.com/republicprotocol/go-identity"
	"github.com/republicprotocol/go-x/rpc"
	"golang.org/x/net/context"
	"google.golang.org/grpc"
	"google.golang.org/grpc/reflection"

	"github.com/pkg/errors"
)

// α determines the maximum number of concurrent client connections that the
// Node is expected to use when running a distributed Dijkstra search.
const α = 3

// Node implements the gRPC Node service.
type Node struct {
	*grpc.Server
	KeyPair      identity.KeyPair
	MultiAddress identity.MultiAddress
	DHT          *dht.DHT
}

// NewNode returns a Node with the given Config, a new DHT, and a new set of grpc.Connections.
func NewNode(config *Config) (*Node, error) {
	dht := dht.NewDHT(config.KeyPair.Address())
	for _, multi := range config.MultiAddresses {
		if err := dht.Update(multi); err != nil {
			return nil, err
		}
	}
	return &Node{
		Server:       grpc.NewServer(),
		KeyPair:      config.KeyPair,
		MultiAddress: config.MultiAddress,
		DHT:          dht,
	}, nil
}

// Serve starts the gRPC server.
func (node *Node) Serve() error {
	host, err := node.MultiAddress.ValueForProtocol(identity.IP4Code)
	if err != nil {
		return err
	}
	port, err := node.MultiAddress.ValueForProtocol(identity.TCPCode)
	if err != nil {
		return err
	}
	listener, err := net.Listen("tcp", fmt.Sprintf("%s:%s", host, port))
	if err != nil {
		return err
	}
	rpc.RegisterNodeServer(node.Server, node)
	reflection.Register(node.Server)
	return node.Server.Serve(listener)
}

// Ping is used to test the connection to the Node and exchange MultiAddresses.
// If the Node does not respond, or it responds with an error, then the
// connection is considered unhealthy.
func (node *Node) Ping(ctx context.Context, peer *rpc.MultiAddress) (*rpc.MultiAddress, error) {
	if err := ctx.Err(); err != nil {
		return nil, err
	}

	// Spawn a goroutine to evaluate the return value.
	wait := make(chan error)
	go func() {
		defer close(wait)
		wait <- node.handlePing(peer)
	}()

	select {
	case ret := <-wait:
		return &rpc.MultiAddress{Multi: node.MultiAddress.String()}, ret

	// Select the timeout from the context.
	case <-ctx.Done():
		return &rpc.MultiAddress{Multi: node.MultiAddress.String()}, ctx.Err()
	}
}

// Peers is used to return the rpc.MultiAddresses to which a Node is connected.
// The rpc.MultiAddresses returned are not guaranteed to provide healthy
// connections and should be pinged.
func (node *Node) Peers(ctx context.Context, sender *rpc.Nothing) (*rpc.MultiAddresses, error) {
	if err := ctx.Err(); err != nil {
		return &rpc.MultiAddresses{}, err
	}

	// Spawn a goroutine to evaluate the return value.
	wait := make(chan *rpc.MultiAddresses)
	go func() {
		defer close(wait)
		wait <- node.handlePeers()
	}()

	select {
	case ret := <-wait:
		return ret, nil

	// Select the timeout from the context.
	case <-ctx.Done():
		return &rpc.MultiAddresses{}, ctx.Err()
	}
}

// SendOrderFragment is used to forward an rpc.OrderFragment through the X
// Network to its destination Node. This forwarding is done using a distributed
// Dijkstra search, using the XOR distance between identity.Addresses as the
// distance heuristic.
func (node *Node) SendOrderFragment(ctx context.Context, orderFragment *rpc.OrderFragment) (*rpc.MultiAddress, error) {
	// Check for errors in the context.
	if err := ctx.Err(); err != nil {
		return nil, err
	}

	// Spawn a goroutine to evaluate the return value.
	wait := make(chan *rpc.MultiAddress)
	go func() {
		defer close(wait)
		multi, _:= node.handleSendOrderFragment(orderFragment)
		wait <- multi
	}()

	select {
	// Select the timeout from the context.
	case <-ctx.Done():
		return nil, ctx.Err()

	// Select the value passed by the goroutine.
	case ret := <-wait:
		if ret != nil {
			return ret,nil
		}
		return nil, nil
	}
}

func (node *Node) handlePing(peer *rpc.MultiAddress) error {
	multi, err := identity.NewMultiAddressFromString(peer.Multi)
	if err != nil {
		return err
	}
	// Attempt to update the DHT.
	err = node.DHT.Update(multi)
	if err == dht.ErrFullBucket {
		// If the DHT is full then try and prune disconnected peers.
		address, err := multi.Address()
		if err != nil {
			return err
		}
		pruned, err := node.pruneMostRecentPeer(address)
		if err != nil {
			return err
		}
		// If a peer was pruned, then update the DHT again.
		if pruned {
			return node.DHT.Update(multi)
		}
		return nil
	}
	return err
}

func (node *Node) handlePeers() *rpc.MultiAddresses {
	// Get all identity.MultiAddresses in the DHT.
	multis := node.DHT.MultiAddresses()
	ret := &rpc.MultiAddresses{
		Multis: make([]*rpc.MultiAddress, len(multis)),
	}
	// Transform them into rpc.MultiAddresses.
	for i, multi := range multis {
		ret.Multis[i] = &rpc.MultiAddress{Multi: multi.String()}
	}
	return ret
}

func (node *Node) handleSendOrderFragment(orderFragment *rpc.OrderFragment) (*rpc.MultiAddress, error) {

	target := identity.Address(orderFragment.To)
	if string(target) == string(node.DHT.Address) {
		// TODO: This Node is the intended target! Do something with the
		//       rpc.OrderFragment.
		log.Println("rpc.OrderFragment", string(orderFragment.OrderFragment), "received!")
		return &rpc.MultiAddress{Multi:node.MultiAddress.String()},nil
	}

	targetMultiMu := new(sync.Mutex)
	var targetMulti *identity.MultiAddress

	openMu := new(sync.Mutex)
	bucket, err := node.DHT.FindBucket(target)
	if err != nil {
		return nil, err
	}
	open := bucket.MultiAddresses()

	closed := make(map[identity.MultiAddress]bool)

	// TODO: We are only using one dht.Bucket to search the network. If this
	//       dht.Bucket is not sufficient, we should also search the
	//       neighborhood of the dht.Bucket. The neighborhood should expand by
	//       a distance of one, until the entire DHT has been searched, or the
	//       targetMulti has been found.
	for len(open) > 0 {
		var wg sync.WaitGroup
		wg.Add(α)
		badNodes := make(chan identity.MultiAddress, α)

		// Take the first α multi-addresses from the open list and expand them
		// concurrently. This moves them from the open list to the closed list,
		// preventing the same multi-address from being expanded more than
		// once.

		for i := 0; i < α; i++ {
			if len(open) == 0{
				break
			}
			multi := open[0]
			open = open[1:]
			closed[multi] = true

			go func() {
				defer wg.Done()

				// Get all peers of this multi-address. This is the expansion
				// step of the search.
<<<<<<< HEAD
				peers, err := Peers(multi, &rpc.MultiAddress{Multi: node.MultiAddress.String()})
=======
				peers, err := Peers(multi)
>>>>>>> a6582f6d
				if err != nil {
					badNodes <- multi
					return
				}

				// Traverse all peers and collect them into the openNext, a
				// list of peers that we want to add the open list.
				openNext := make(identity.MultiAddresses, 0, len(peers))
				for _, peer := range peers {
					address, err := peer.Address()
					if err != nil {
						badNodes <- peer
						return
					}
					if string(target) == string(address) {
						// If we have found the target, set the targetMulti and
						// exit the loop. There is no point acquiring more
						// peers for the open list.
						targetMultiMu.Lock()
						if targetMulti == nil {
							targetMulti = &peer
						}
						targetMultiMu.Unlock()
						break
					}
					// Otherwise, store this peer's multi-address in the
					// openNext list. It will be added to the open list if it
					// has not already been closed.
					openNext = append(openNext, peer)
				}

				targetMultiMu.Lock()
				if targetMulti == nil {
					// We have not found the targetMulti yet.
					targetMultiMu.Unlock()
					openMu.Lock()
					// Add new peers to the open list if they have not been
					// closed.
					for _, next := range openNext {
						if _, ok := closed[next]; !ok {
							open = append(open, next)
						}
					}
					openMu.Unlock()
				} else {
					targetMultiMu.Unlock()
				}
			}()
		}
		wg.Wait()
		if targetMulti != nil {
			// If we have found the targetMulti then we can exit the search
			// loop.
			break
		}

		// Remove bad nodes which do not respond
		for n := range badNodes {
			node.DHT.Remove(n)
		}

		// Otherwise, sort the open list by distance to the target.
		sort.SliceStable(open, func(i, j int) bool {
<<<<<<< HEAD
			left := open[i]
			right := open[j]
			closer, _ := identity.Closer(left, right, target)
=======
			left,_ := open[i].Address()
			right,_ := open[j].Address()
			closer, _ := identity.Closer(left,right,target)
>>>>>>> a6582f6d
			return closer
		})
	}

	if targetMulti == nil {
		return nil, fmt.Errorf("cannot find target")
	}
<<<<<<< HEAD
	err = SendOrderFragment(*targetMulti, orderFragment)
	if err != nil {
		return err
=======
	response, err := SendOrderFragment(*targetMulti,orderFragment)
	if err!= nil {
		return nil, err
>>>>>>> a6582f6d
	}

	return &rpc.MultiAddress{Multi:response.String()}, nil
}

func (node *Node) pruneMostRecentPeer(target identity.Address) (bool, error) {
	bucket, err := node.DHT.FindBucket(target)
	if err != nil {
		return false, err
	}
	multi := bucket.OldestMultiAddress()
	if multi == nil {
		return false, nil
	}

	err = Ping(*multi, &rpc.MultiAddress{Multi: node.MultiAddress.String()})
	if err != nil {
		// If the connection could not be made, prune the peer.
		return true, node.DHT.Remove(*multi)
	}
<<<<<<< HEAD
	return false, nil
}
=======
	return false,nil
}


// ForwardOrderFragemt forward the order fragment to the miners so that they will
// transmit the order fragment to the target. Return nil if forward successfully,
// or an error indicating can't find the target.
func (node *Node) ForwardOrderFragemt(orderFragment *rpc.OrderFragment) error {
	target := identity.Address(orderFragment.To)
	bucket, err := node.DHT.FindBucket(target)
	if err != nil {
		return err
	}
	open := bucket.MultiAddresses()
	if len(open)==0 {
		return errors.New("empty dht")
	}
	// Sort the nodes we already know
	sort.SliceStable(open, func(i, j int) bool {
		left,_ := open[i].Address()
		right,_ := open[j].Address()
		closer, _ := identity.Closer(left,right,target)
		return closer
	})
	// If we know the target,send the order fragment to the target directly
	closestNode, err := open[0].Address()
	if err != nil {
		return err
	}
	if string(closestNode) == string (target){
		_, err := SendOrderFragment(open[0], orderFragment)
		return err
	}

	// Otherwise forward the fragment to the closest α nodes simultaneously
	for len(open) > 0{
		var wg sync.WaitGroup
		wg.Add(α)
		targetFound := make(chan identity.MultiAddress, α)

		for i := 0; i < α; i++ {
			multi := open[0]
			open = open[1:]
			go func(){
				defer wg.Done()
				response, _ := SendOrderFragment(multi, orderFragment)
				if response!= nil {
					targetFound <- *response
				}
			}()
		}

		wg.Wait()

		if len(targetFound)>= 0{
			return nil
		}
	}

	return errors.New("we can't find the target")
}
>>>>>>> a6582f6d
<|MERGE_RESOLUTION|>--- conflicted
+++ resolved
@@ -128,7 +128,7 @@
 	wait := make(chan *rpc.MultiAddress)
 	go func() {
 		defer close(wait)
-		multi, _:= node.handleSendOrderFragment(orderFragment)
+		multi, _ := node.handleSendOrderFragment(orderFragment)
 		wait <- multi
 	}()
 
@@ -140,7 +140,7 @@
 	// Select the value passed by the goroutine.
 	case ret := <-wait:
 		if ret != nil {
-			return ret,nil
+			return ret, nil
 		}
 		return nil, nil
 	}
@@ -192,7 +192,7 @@
 		// TODO: This Node is the intended target! Do something with the
 		//       rpc.OrderFragment.
 		log.Println("rpc.OrderFragment", string(orderFragment.OrderFragment), "received!")
-		return &rpc.MultiAddress{Multi:node.MultiAddress.String()},nil
+		return &rpc.MultiAddress{Multi: node.MultiAddress.String()}, nil
 	}
 
 	targetMultiMu := new(sync.Mutex)
@@ -223,7 +223,7 @@
 		// once.
 
 		for i := 0; i < α; i++ {
-			if len(open) == 0{
+			if len(open) == 0 {
 				break
 			}
 			multi := open[0]
@@ -235,11 +235,7 @@
 
 				// Get all peers of this multi-address. This is the expansion
 				// step of the search.
-<<<<<<< HEAD
-				peers, err := Peers(multi, &rpc.MultiAddress{Multi: node.MultiAddress.String()})
-=======
 				peers, err := Peers(multi)
->>>>>>> a6582f6d
 				if err != nil {
 					badNodes <- multi
 					return
@@ -303,15 +299,9 @@
 
 		// Otherwise, sort the open list by distance to the target.
 		sort.SliceStable(open, func(i, j int) bool {
-<<<<<<< HEAD
-			left := open[i]
-			right := open[j]
+			left, _ := open[i].Address()
+			right, _ := open[j].Address()
 			closer, _ := identity.Closer(left, right, target)
-=======
-			left,_ := open[i].Address()
-			right,_ := open[j].Address()
-			closer, _ := identity.Closer(left,right,target)
->>>>>>> a6582f6d
 			return closer
 		})
 	}
@@ -319,18 +309,12 @@
 	if targetMulti == nil {
 		return nil, fmt.Errorf("cannot find target")
 	}
-<<<<<<< HEAD
-	err = SendOrderFragment(*targetMulti, orderFragment)
-	if err != nil {
-		return err
-=======
-	response, err := SendOrderFragment(*targetMulti,orderFragment)
-	if err!= nil {
+	response, err := SendOrderFragment(*targetMulti, orderFragment)
+	if err != nil {
 		return nil, err
->>>>>>> a6582f6d
-	}
-
-	return &rpc.MultiAddress{Multi:response.String()}, nil
+	}
+
+	return &rpc.MultiAddress{Multi: response.String()}, nil
 }
 
 func (node *Node) pruneMostRecentPeer(target identity.Address) (bool, error) {
@@ -348,13 +332,8 @@
 		// If the connection could not be made, prune the peer.
 		return true, node.DHT.Remove(*multi)
 	}
-<<<<<<< HEAD
 	return false, nil
 }
-=======
-	return false,nil
-}
-
 
 // ForwardOrderFragemt forward the order fragment to the miners so that they will
 // transmit the order fragment to the target. Return nil if forward successfully,
@@ -366,14 +345,14 @@
 		return err
 	}
 	open := bucket.MultiAddresses()
-	if len(open)==0 {
+	if len(open) == 0 {
 		return errors.New("empty dht")
 	}
 	// Sort the nodes we already know
 	sort.SliceStable(open, func(i, j int) bool {
-		left,_ := open[i].Address()
-		right,_ := open[j].Address()
-		closer, _ := identity.Closer(left,right,target)
+		left, _ := open[i].Address()
+		right, _ := open[j].Address()
+		closer, _ := identity.Closer(left, right, target)
 		return closer
 	})
 	// If we know the target,send the order fragment to the target directly
@@ -381,13 +360,13 @@
 	if err != nil {
 		return err
 	}
-	if string(closestNode) == string (target){
+	if string(closestNode) == string(target) {
 		_, err := SendOrderFragment(open[0], orderFragment)
 		return err
 	}
 
 	// Otherwise forward the fragment to the closest α nodes simultaneously
-	for len(open) > 0{
+	for len(open) > 0 {
 		var wg sync.WaitGroup
 		wg.Add(α)
 		targetFound := make(chan identity.MultiAddress, α)
@@ -395,10 +374,10 @@
 		for i := 0; i < α; i++ {
 			multi := open[0]
 			open = open[1:]
-			go func(){
+			go func() {
 				defer wg.Done()
 				response, _ := SendOrderFragment(multi, orderFragment)
-				if response!= nil {
+				if response != nil {
 					targetFound <- *response
 				}
 			}()
@@ -406,11 +385,10 @@
 
 		wg.Wait()
 
-		if len(targetFound)>= 0{
+		if len(targetFound) >= 0 {
 			return nil
 		}
 	}
 
 	return errors.New("we can't find the target")
-}
->>>>>>> a6582f6d
+}