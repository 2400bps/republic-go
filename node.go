--- conflicted
+++ resolved
@@ -17,16 +17,10 @@
 // different RPCs.
 type Delegate interface {
 	OnSync(from identity.MultiAddress) chan do.Option
-<<<<<<< HEAD
-	OnElectShard(from identity.MultiAddress, shard compute.Shard) compute.Shard
-	OnComputeShard(from identity.MultiAddress, shard compute.Shard)
-	OnFinalizeShard(from identity.MultiAddress, deltaShard compute.DeltaShard)
-	SubsribeToLogs(chan do.Option)
-	UnsubscribeFromLogs(chan do.Option)
-=======
 	OnOrderFragmentReceived(from identity.MultiAddress, orderFragment *compute.OrderFragment)
 	OnBroadcastDeltaFragment(from identity.MultiAddress, deltaFragment *compute.DeltaFragment)
->>>>>>> edb13a1b
+	SubscribeToLogs(chan do.Option)
+	UnsubscribeFromLogs(chan do.Option)
 }
 
 // Node implements the gRPC Node service.
@@ -132,7 +126,6 @@
 	}
 }
 
-<<<<<<< HEAD
 // Logs ...
 func (node *Node) Logs(logRequest *rpc.LogRequest, stream rpc.DarkNode_LogsServer) error {
 	if node.Options.Debug >= DebugHigh {
@@ -155,14 +148,8 @@
 	}
 }
 
-// SendOrderFragmentCommitment is sent before sending the order fragment.
-// The request contained the signature of the sender and we'll return
-// a commitment with our signature.
-func (node *Node) SendOrderFragmentCommitment(ctx context.Context, orderFragmentCommitment *rpc.OrderFragmentCommitment) (*rpc.OrderFragmentCommitment, error) {
-=======
 // BroadcastDeltaFragment receives the delta fragment from the broadcast.
 func (node *Node) BroadcastDeltaFragment(ctx context.Context, broadcastDeltaFragmentRequest *rpc.BroadcastDeltaFragmentRequest) (*rpc.DeltaFragment, error) {
->>>>>>> edb13a1b
 	if node.Options.Debug >= DebugHigh {
 		log.Printf("[%v] received delta fragment [%v]\n", node.Address(), base58.Encode(broadcastDeltaFragmentRequest.DeltaFragment.Id))
 	}
@@ -339,48 +326,11 @@
 		stream.Send(data.Ok.(*rpc.SyncBlock))
 	}
 	return nil
-<<<<<<< HEAD
-}
-
-func (node *Node) computeShard(computeShardRequest *rpc.ComputeShardRequest) (*rpc.Nothing, error) {
-	from, err := rpc.DeserializeMultiAddress(computeShardRequest.From)
-	if err != nil {
-		return &rpc.Nothing{}, err
-	}
-	shard, err := rpc.DeserializeShard(computeShardRequest.Shard)
-	if err != nil {
-		return nil, err
-	}
-	node.Delegate.OnComputeShard(from, *shard)
-	return &rpc.Nothing{}, nil
-}
-
-func (node *Node) electShard(electShardRequest *rpc.ElectShardRequest) (*rpc.Shard, error) {
-	from, err := rpc.DeserializeMultiAddress(electShardRequest.From)
-	if err != nil {
-		return &rpc.Shard{}, err
-	}
-	shard, err := rpc.DeserializeShard(electShardRequest.Shard)
-	if err != nil {
-		return nil, err
-	}
-	shardReturn := node.Delegate.OnElectShard(from, *shard)
-	return rpc.SerializeShard(shardReturn), nil
-}
-
-func (node *Node) finalizeShard(finaliseShardRequest *rpc.FinalizeShardRequest) (*rpc.Nothing, error) {
-	from, err := rpc.DeserializeMultiAddress(finaliseShardRequest.From)
-	if err != nil {
-		return &rpc.Nothing{}, err
-	}
-	shard := rpc.DeserializeFinalShard(finaliseShardRequest.Shard)
-	node.Delegate.OnFinalizeShard(from, *shard)
-	return &rpc.Nothing{}, nil
 }
 
 func (node *Node) logs(logsRequest *rpc.LogRequest, stream rpc.DarkNode_LogsServer) error {
 	logChannel := make(chan do.Option, 128)
-	node.Delegate.SubsribeToLogs(logChannel)
+	node.Delegate.SubscribeToLogs(logChannel)
 	defer node.Delegate.UnsubscribeFromLogs(logChannel)
 	for event := range logChannel {
 		// TODO: need to serialize data into the network representation
@@ -389,11 +339,4 @@
 		}
 	}
 	return nil
-}
-
-func (node *Node) sendOrderFragmentCommitment(orderFragmentCommitment *rpc.OrderFragmentCommitment) (*rpc.OrderFragmentCommitment, error) {
-	// todo :
-	return orderFragmentCommitment, nil
-=======
->>>>>>> edb13a1b
 }