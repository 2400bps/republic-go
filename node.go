--- conflicted
+++ resolved
@@ -391,11 +391,7 @@
 	}
 	shard, err := rpc.DeserializeShard(computeShardRequest.Shard)
 	if err != nil {
-<<<<<<< HEAD
-		return &rpc.Nothing{}, err
-=======
-		return nil, err
->>>>>>> 2af3b29b
+		return nil, err
 	}
 	node.Delegate.OnComputeShard(from, *shard)
 	return &rpc.Nothing{}, nil
@@ -408,11 +404,7 @@
 	}
 	shard, err := rpc.DeserializeShard(electShardRequest.Shard)
 	if err != nil {
-<<<<<<< HEAD
-		return &rpc.Shard{}, err
-=======
-		return nil, err
->>>>>>> 2af3b29b
+		return nil, err
 	}
 	shardReturn := node.Delegate.OnElectShard(from, *shard)
 	return rpc.SerializeShard(shardReturn), nil
