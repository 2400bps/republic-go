--- conflicted
+++ resolved
@@ -3,33 +3,22 @@
 
 [[projects]]
   branch = "master"
-<<<<<<< HEAD
+  digest = "1:79b02529d2120af44eaad5f7fee9ff7e003739d469e2c2767008b797d290e9fd"
   name = "github.com/aristanetworks/goarista"
   packages = ["monotime"]
-  revision = "b2d71c282dc706f4b4f6c15b65810e1202ecd53f"
-
-[[projects]]
-  branch = "master"
+  pruneopts = "T"
+  revision = "18b896026201d8e1758468d9c5d5a558c69c5e9b"
+
+[[projects]]
+  branch = "master"
+  digest = "1:b3b4ca23e0e289ede194024c17303d24f50b134b5f9b6ebc6eac69b487b1a5d5"
   name = "github.com/btcsuite/btcd"
   packages = ["btcec"]
-  revision = "f5e261fc9ec3437697fb31d8b38453c293204b29"
-=======
-  digest = "1:5e3fb2fb9ea4b890114e83dda795c250db0cee3c3aec3d0a34d55fd547347293"
-  name = "github.com/aristanetworks/goarista"
-  packages = ["monotime"]
-  pruneopts = "T"
-  revision = "18b896026201d8e1758468d9c5d5a558c69c5e9b"
-
-[[projects]]
-  branch = "master"
-  digest = "1:2df6e3964a31ea0d6fff7f420bb6c208612f887d200313eaae37fa9cbf13c5fc"
-  name = "github.com/btcsuite/btcd"
-  packages = ["btcec"]
   pruneopts = "T"
   revision = "f899737d7f2764dc13e4d01ff00108ec58f766a9"
->>>>>>> 7795e9ee
-
-[[projects]]
+
+[[projects]]
+  digest = "1:3e892a54552313db9f7eda71126179f4da5c9d15778681c662f0ef44471698ee"
   name = "github.com/ethereum/go-ethereum"
   packages = [
     ".",
@@ -64,129 +53,141 @@
     "params",
     "rlp",
     "rpc",
-    "trie"
-  ]
+    "trie",
+  ]
+  pruneopts = "T"
   revision = "37685930d953bcbe023f9bc65b135a8d8b8f1488"
   version = "v1.8.12"
 
 [[projects]]
+  digest = "1:c4a2528ccbcabf90f9f3c464a5fc9e302d592861bbfd0b7135a7de8a943d0406"
   name = "github.com/go-stack/stack"
   packages = ["."]
+  pruneopts = "T"
   revision = "259ab82a6cad3992b4e21ff5cac294ccb06474bc"
   version = "v1.7.0"
 
 [[projects]]
-<<<<<<< HEAD
-=======
-  digest = "1:faeef19293b230683381d72720835b1074d8e8048a2db5d0d0f6372775602720"
->>>>>>> 7795e9ee
+  digest = "1:a2ecb56e5053d942aafc86738915fb94c9131bac848c543b8b6764365fd69080"
   name = "github.com/golang/protobuf"
   packages = [
     "proto",
     "ptypes",
     "ptypes/any",
     "ptypes/duration",
-    "ptypes/timestamp"
-  ]
-<<<<<<< HEAD
-  revision = "b4deda0973fb4c70b50d226b1af49f3da59f5265"
-  version = "v1.1.0"
-=======
+    "ptypes/timestamp",
+  ]
   pruneopts = "T"
   revision = "aa810b61a9c79d51363740d207bb46cf8e620ed5"
   version = "v1.2.0"
->>>>>>> 7795e9ee
-
-[[projects]]
-  branch = "master"
+
+[[projects]]
+  branch = "master"
+  digest = "1:6027b20c168728321bd99ad01f35118eded457b01c03e647a84833ab331f2f5b"
   name = "github.com/golang/snappy"
   packages = ["."]
+  pruneopts = "T"
   revision = "2e65f85255dbc3072edf28d6b5b8efc472979f5a"
 
 [[projects]]
+  digest = "1:c79fb010be38a59d657c48c6ba1d003a8aa651fa56b579d959d74573b7dff8e1"
   name = "github.com/gorilla/context"
   packages = ["."]
+  pruneopts = "T"
   revision = "08b5f424b9271eedf6f9f0ce86cb9396ed337a42"
   version = "v1.1.1"
 
 [[projects]]
+  digest = "1:e73f5b0152105f18bc131fba127d9949305c8693f8a762588a82a48f61756f5f"
   name = "github.com/gorilla/mux"
   packages = ["."]
+  pruneopts = "T"
   revision = "e3702bed27f0d39777b0b37b664b6280e8ef8fbf"
   version = "v1.6.2"
 
 [[projects]]
   branch = "master"
+  digest = "1:6e7f344f0759e7bd98e5d373e3149b5fca4132261c241777a1c8e57176f1fe05"
   name = "github.com/gxed/hashland"
   packages = ["keccakpg"]
+  pruneopts = "T"
   revision = "d9f6b97f8db22dd1e090fd0bbbe98f09cc7dd0a8"
 
 [[projects]]
   branch = "master"
+  digest = "1:cf296baa185baae04a9a7004efee8511d08e2f5f51d4cbe5375da89722d681db"
   name = "github.com/hashicorp/golang-lru"
   packages = [
     ".",
-    "simplelru"
-  ]
+    "simplelru",
+  ]
+  pruneopts = "T"
   revision = "0fb14efe8c47ae851c0034ed7a448854d3d34cf3"
 
 [[projects]]
+  digest = "1:8f20c8dd713564fa97299fbcb77d729c6de9c33f3222812a76e6ecfaef80fd61"
   name = "github.com/hpcloud/tail"
   packages = [
     ".",
     "ratelimiter",
     "util",
     "watch",
-    "winfile"
-  ]
+    "winfile",
+  ]
+  pruneopts = "T"
   revision = "a30252cb686a21eb2d0b98132633053ec2f7f1e5"
   version = "v1.0.0"
 
 [[projects]]
+  digest = "1:fa3a7dc0a780fb19838fb96d4e18c0b9a019d9bb618798308d7b6ca48fcb9876"
   name = "github.com/jbenet/go-base58"
   packages = ["."]
+  pruneopts = "T"
   revision = "6237cf65f3a6f7111cd8a42be3590df99a66bc7d"
   version = "1.0.0"
 
 [[projects]]
   branch = "master"
+  digest = "1:130cefe87d7eeefc824978dcb78e35672d4c49a11f25c153fbf0cfd952756fa3"
   name = "github.com/minio/blake2b-simd"
   packages = ["."]
+  pruneopts = "T"
   revision = "3f5f724cb5b182a5c278d6d3d55b40e7f8c2efb4"
 
 [[projects]]
   branch = "master"
+  digest = "1:17e048d1af8833670439d1ad0c92305fc1ad503e5d03f37ee667c0074df0fd03"
   name = "github.com/minio/sha256-simd"
   packages = ["."]
+  pruneopts = "T"
   revision = "ad98a36ba0da87206e3378c556abbfeaeaa98668"
 
 [[projects]]
   branch = "master"
-<<<<<<< HEAD
+  digest = "1:9209bb830bd368966f88ce5f6b56b555d7e1925b4474b273038bded54749360e"
   name = "github.com/mr-tron/base58"
   packages = ["base58"]
-  revision = "4df4dc6e86a912614d09719d10cad427b087cbfb"
-=======
-  digest = "1:820fceb445004f734a1d1b656299336ab791bad2354f85ea401710b1a92587f2"
-  name = "github.com/mr-tron/base58"
-  packages = ["base58"]
   pruneopts = "T"
   revision = "f84df45a6b88974a98d1473e9f0de0eac859a3d9"
->>>>>>> 7795e9ee
-
-[[projects]]
-  branch = "master"
+
+[[projects]]
+  branch = "master"
+  digest = "1:ec5c1918a5f897bd6f2196846cdfad01ccfb8625bea6f7ea7f686156f402c5ef"
   name = "github.com/multiformats/go-multiaddr"
   packages = ["."]
+  pruneopts = "T"
   revision = "d6ad8896def6b8571037683cffd995e3a87b14fa"
 
 [[projects]]
+  branch = "master"
+  digest = "1:5267c0e75b319dc15937048139397e3f597be970891037bf5e1898910ff1f8d2"
   name = "github.com/multiformats/go-multihash"
   packages = ["."]
+  pruneopts = "T"
   revision = "8be2a682ab9f254311de1375145a2f78a809b07d"
-  version = "v1.0.8"
-
-[[projects]]
+
+[[projects]]
+  digest = "1:99ec7b4370b05816679fe9ae77f1f8af4eae3df0abaeef8c3d2d42d86f55f549"
   name = "github.com/onsi/ginkgo"
   packages = [
     ".",
@@ -206,12 +207,14 @@
     "reporters/stenographer",
     "reporters/stenographer/support/go-colorable",
     "reporters/stenographer/support/go-isatty",
-    "types"
-  ]
+    "types",
+  ]
+  pruneopts = "T"
   revision = "3774a09d95489ccaa16032e0770d08ea77ba6184"
   version = "v1.6.0"
 
 [[projects]]
+  digest = "1:7343b611a01c3276e8d1bb69b38f94014dbe6bf92df545b069808f7e7531b802"
   name = "github.com/onsi/gomega"
   packages = [
     ".",
@@ -225,48 +228,55 @@
     "matchers/support/goraph/edge",
     "matchers/support/goraph/node",
     "matchers/support/goraph/util",
-    "types"
-  ]
+    "types",
+  ]
+  pruneopts = "T"
   revision = "b6ea1ea48f981d0f615a154a45eabb9dd466556d"
   version = "v1.4.1"
 
 [[projects]]
+  digest = "1:361de06aa7ae272616cbe71c3994a654cc6316324e30998e650f7765b20c5b33"
   name = "github.com/pborman/uuid"
   packages = ["."]
+  pruneopts = "T"
   revision = "e790cca94e6cc75c7064b1332e63811d4aae1a53"
   version = "v1.1"
 
 [[projects]]
+  digest = "1:40e195917a951a8bf867cd05de2a46aaf1806c50cf92eebf4c16f78cd196f747"
+  name = "github.com/pkg/errors"
+  packages = ["."]
+  pruneopts = "T"
+  revision = "645ef00459ed84a119197bfb8d8205042c6df63d"
+  version = "v0.8.0"
+
+[[projects]]
+  digest = "1:6afc433cbb471b1d32de92131245fb1f76000c9d88940265df4a512572a51b51"
   name = "github.com/rjeczalik/notify"
   packages = ["."]
+  pruneopts = "T"
   revision = "52ae50d8490436622a8941bd70c3dbe0acdd4bbf"
   version = "v0.9.0"
 
 [[projects]]
-<<<<<<< HEAD
+  digest = "1:6cae6970d70fc5fe75bf83c48ee33e9c4c561a62d0b033254bee8dd5942b815a"
   name = "github.com/rs/cors"
   packages = ["."]
-=======
-  digest = "1:88ddb405914747e299700c04b009bc9901657181ce48114863f215b2f2fa8e8f"
-  name = "github.com/rs/cors"
-  packages = ["."]
-  pruneopts = "T"
->>>>>>> 7795e9ee
+  pruneopts = "T"
   revision = "3fb1b69b103a84de38a19c3c6ec073dd6caa4d3f"
   version = "v1.5.0"
 
 [[projects]]
+  digest = "1:919bb3aa6d9d0b67648c219fa4925312bc3c2872da19e818fa769e9c97a2b643"
   name = "github.com/spaolacci/murmur3"
   packages = ["."]
+  pruneopts = "T"
   revision = "9f5d223c60793748f04a9d5b4b4eacddfc1f755d"
   version = "v1.1"
 
 [[projects]]
   branch = "master"
-<<<<<<< HEAD
-=======
-  digest = "1:7d465ad82b6f8d5c72d10211056458e2ee1e34d697ce47b62dbb1edf24519f6c"
->>>>>>> 7795e9ee
+  digest = "1:ee395d0d8c1719b5a1407f34af93953b4763bacb19a8961aba5b6d312824da41"
   name = "github.com/syndtr/goleveldb"
   packages = [
     "leveldb",
@@ -280,48 +290,36 @@
     "leveldb/opt",
     "leveldb/storage",
     "leveldb/table",
-    "leveldb/util"
-  ]
-<<<<<<< HEAD
-  revision = "c4c61651e9e37fa117f53c5a906d3b63090d8445"
-=======
+    "leveldb/util",
+  ]
   pruneopts = "T"
   revision = "ae2bd5eed72d46b28834ec3f60db3a3ebedd8dbd"
->>>>>>> 7795e9ee
-
-[[projects]]
+
+[[projects]]
+  digest = "1:a4ef215bd846f9407d095f526879cb232330e1e7a748c70e384f775a6a64fd3e"
   name = "github.com/urfave/cli"
   packages = ["."]
+  pruneopts = "T"
   revision = "cfb38830724cc34fedffe9a2a29fb54fa9169cd1"
   version = "v1.20.0"
 
 [[projects]]
   branch = "master"
-<<<<<<< HEAD
-=======
-  digest = "1:3a183afb3d61914c2ceb43c26854e544161a4dab92c9d0e863c964d8b49001e1"
->>>>>>> 7795e9ee
+  digest = "1:da29cbeb9d244918393b37243c008ab7128688fb017c966aaf876587c010bcdd"
   name = "golang.org/x/crypto"
   packages = [
     "blake2s",
     "pbkdf2",
     "ripemd160",
     "scrypt",
-    "sha3"
-  ]
-<<<<<<< HEAD
-  revision = "c126467f60eb25f8f27e5a981f32a87e3965053f"
-
-[[projects]]
-  branch = "master"
-=======
+    "sha3",
+  ]
   pruneopts = "T"
   revision = "614d502a4dac94afa3a6ce146bd1736da82514c6"
 
 [[projects]]
   branch = "master"
-  digest = "1:2fd73f0a75c333a084a7b06e197d1036588ea243a3278deebe367c687322671c"
->>>>>>> 7795e9ee
+  digest = "1:b01dc6b0bd5be5f17e93883ce29c5daf1bbbae91dc48eb72277db52a5152207c"
   name = "golang.org/x/net"
   packages = [
     "context",
@@ -334,34 +332,24 @@
     "idna",
     "internal/timeseries",
     "trace",
-    "websocket"
-  ]
-<<<<<<< HEAD
-  revision = "f4c29de78a2a91c00474a2e689954305c350adf9"
-
-[[projects]]
-  branch = "master"
-=======
+    "websocket",
+  ]
   pruneopts = "T"
   revision = "922f4815f713f213882e8ef45e0d315b164d705c"
 
 [[projects]]
   branch = "master"
-  digest = "1:7ae4509b2558fa74eee4de4f3f863615222f901f0879cab3881a4c50c4804d32"
->>>>>>> 7795e9ee
+  digest = "1:414263981994900c236c67d81d4fdcc45dcb0da8c0ebfe0b5cbbeff57aa5519a"
   name = "golang.org/x/sys"
   packages = [
     "cpu",
-    "unix"
-  ]
-<<<<<<< HEAD
-  revision = "3dc4335d56c789b04b0ba99b7a37249d9b614314"
-=======
+    "unix",
+  ]
   pruneopts = "T"
   revision = "3b58ed4ad3395d483fc92d5d14123ce2c3581fec"
->>>>>>> 7795e9ee
-
-[[projects]]
+
+[[projects]]
+  digest = "1:6164911cb5e94e8d8d5131d646613ff82c14f5a8ce869de2f6d80d9889df8c5a"
   name = "golang.org/x/text"
   packages = [
     "collate",
@@ -389,48 +377,34 @@
     "unicode/bidi",
     "unicode/cldr",
     "unicode/norm",
-    "unicode/rangetable"
-  ]
+    "unicode/rangetable",
+  ]
+  pruneopts = "T"
   revision = "f21a4dfb5e38f5895301dc265a8def02365cc3d0"
   version = "v0.3.0"
 
 [[projects]]
   branch = "master"
-<<<<<<< HEAD
-=======
-  digest = "1:b9b2e116bb715be0b7c7bd37a791c46ada0698e7161da7d99133074329738cd8"
->>>>>>> 7795e9ee
+  digest = "1:5d2ba1435a2e4c8a0cc732e265937adeb7974dc38e43fe1b2af930d49e853f5c"
   name = "golang.org/x/tools"
   packages = [
     "go/ast/astutil",
     "imports",
-    "internal/fastwalk"
-  ]
-<<<<<<< HEAD
-  revision = "1801cb7c1535809b97bb6628791b3fb0df73476e"
-
-[[projects]]
-  branch = "master"
+    "internal/fastwalk",
+  ]
+  pruneopts = "T"
+  revision = "447b503c8ba6e20bc730585499fc01c81a78c621"
+
+[[projects]]
+  branch = "master"
+  digest = "1:960f1fa3f12667fe595c15c12523718ed8b1b5428c83d70da54bb014da9a4c1a"
   name = "google.golang.org/genproto"
   packages = ["googleapis/rpc/status"]
-  revision = "daca94659cb50e9f37c1b834680f2e46358f10b0"
-
-[[projects]]
-=======
-  pruneopts = "T"
-  revision = "ef27ca3af5e1f1424fdf755673c150c59c9fbe9d"
-
-[[projects]]
-  branch = "master"
-  digest = "1:c8aa249fb74a455a901ef97b28dd8225a3f65a5af0b2127d7ac3f54924866086"
-  name = "google.golang.org/genproto"
-  packages = ["googleapis/rpc/status"]
   pruneopts = "T"
   revision = "c66870c02cf823ceb633bcd05be3c7cda29976f4"
 
 [[projects]]
-  digest = "1:f12215200a2aa3770e8d1f53487ef66008de10b5cc5534bc752e5875374b919a"
->>>>>>> 7795e9ee
+  digest = "1:a985c4820889930a08c19181d2aeb1c57ab1929bce7a66b781109dd1db8fb433"
   name = "google.golang.org/grpc"
   packages = [
     ".",
@@ -458,57 +432,97 @@
     "resolver/passthrough",
     "stats",
     "status",
-<<<<<<< HEAD
-    "tap"
-  ]
-=======
     "tap",
   ]
   pruneopts = "T"
->>>>>>> 7795e9ee
   revision = "32fb0ac620c32ba40a4626ddf94d90d12cce3455"
   version = "v1.14.0"
 
 [[projects]]
+  digest = "1:3ccd10c863188cfe0d936fcfe6a055c95362e43af8e7039e33baade846928e74"
   name = "gopkg.in/fatih/set.v0"
   packages = ["."]
+  pruneopts = "T"
   revision = "57907de300222151a123d29255ed17f5ed43fad3"
   version = "v0.1.0"
 
 [[projects]]
+  digest = "1:7fc160b460a6fc506b37fcca68332464c3f2cd57b6e3f111f26c5bbfd2d5518e"
   name = "gopkg.in/fsnotify.v1"
   packages = ["."]
+  pruneopts = "T"
   revision = "c2828203cd70a50dcccfb2761f8b1f8ceef9a8e9"
   source = "https://github.com/fsnotify/fsnotify.git"
   version = "v1.4.7"
 
 [[projects]]
   branch = "v2"
+  digest = "1:dae137be246befa42ce4b48c0feff2c5796b8a5027139a283f31a21173744410"
   name = "gopkg.in/karalabe/cookiejar.v2"
   packages = ["collections/prque"]
+  pruneopts = "T"
   revision = "8dcd6a7f4951f6ff3ee9cbb919a06d8925822e57"
 
 [[projects]]
   branch = "v2"
+  digest = "1:3d3f9391ab615be8655ae0d686a1564f3fec413979bb1aaf018bac1ec1bb1cc7"
   name = "gopkg.in/natefinch/npipe.v2"
   packages = ["."]
+  pruneopts = "T"
   revision = "c1b8fa8bdccecb0b8db834ee0b92fdbcfa606dd6"
 
 [[projects]]
   branch = "v1"
+  digest = "1:0caa92e17bc0b65a98c63e5bc76a9e844cd5e56493f8fdbb28fad101a16254d9"
   name = "gopkg.in/tomb.v1"
   packages = ["."]
+  pruneopts = "T"
   revision = "dd632973f1e7218eb1089048e0798ec9ae7dceb8"
 
 [[projects]]
+  digest = "1:342378ac4dcb378a5448dd723f0784ae519383532f5e70ade24132c4c8693202"
   name = "gopkg.in/yaml.v2"
   packages = ["."]
+  pruneopts = "T"
   revision = "5420a8b6744d3b0345ab293f6fcba19c978f1183"
   version = "v2.2.1"
 
 [solve-meta]
   analyzer-name = "dep"
   analyzer-version = 1
-  inputs-digest = "8347de1cf70ae41e631cc73777dce7b8062b1d93fe74b900ff1f7adb5f95e4c4"
+  input-imports = [
+    "github.com/ethereum/go-ethereum",
+    "github.com/ethereum/go-ethereum/accounts/abi",
+    "github.com/ethereum/go-ethereum/accounts/abi/bind",
+    "github.com/ethereum/go-ethereum/accounts/keystore",
+    "github.com/ethereum/go-ethereum/common",
+    "github.com/ethereum/go-ethereum/common/math",
+    "github.com/ethereum/go-ethereum/core",
+    "github.com/ethereum/go-ethereum/core/types",
+    "github.com/ethereum/go-ethereum/crypto",
+    "github.com/ethereum/go-ethereum/crypto/randentropy",
+    "github.com/ethereum/go-ethereum/crypto/secp256k1",
+    "github.com/ethereum/go-ethereum/ethclient",
+    "github.com/ethereum/go-ethereum/event",
+    "github.com/ethereum/go-ethereum/rpc",
+    "github.com/golang/protobuf/proto",
+    "github.com/gorilla/mux",
+    "github.com/jbenet/go-base58",
+    "github.com/multiformats/go-multiaddr",
+    "github.com/multiformats/go-multihash",
+    "github.com/onsi/ginkgo",
+    "github.com/onsi/gomega",
+    "github.com/pborman/uuid",
+    "github.com/pkg/errors",
+    "github.com/rs/cors",
+    "github.com/syndtr/goleveldb/leveldb",
+    "github.com/syndtr/goleveldb/leveldb/iterator",
+    "github.com/syndtr/goleveldb/leveldb/util",
+    "github.com/urfave/cli",
+    "golang.org/x/crypto/scrypt",
+    "golang.org/x/net/context",
+    "google.golang.org/grpc",
+    "google.golang.org/grpc/peer",
+  ]
   solver-name = "gps-cdcl"
   solver-version = 1