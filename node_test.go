package network_test

import (
	"fmt"
	"sync"
	"time"

	. "github.com/onsi/ginkgo"
	. "github.com/onsi/gomega"
	"github.com/republicprotocol/go-identity"
	"github.com/republicprotocol/go-network"
)

type mockDelegate struct {
	mu                       *sync.Mutex
	numberOfPings            int
	numberOfQueryCloserPeers int
}

func newMockDelegate() *mockDelegate {
	return &mockDelegate{
		mu:                       new(sync.Mutex),
		numberOfPings:            0,
		numberOfQueryCloserPeers: 0,
	}
}

func (delegate *mockDelegate) OnPingReceived(_ identity.MultiAddress) {
	delegate.mu.Lock()
	defer delegate.mu.Unlock()
	delegate.numberOfPings++
}

func (delegate *mockDelegate) OnQueryCloserPeersReceived(_ identity.MultiAddress) {
	delegate.mu.Lock()
	defer delegate.mu.Unlock()
	delegate.numberOfQueryCloserPeers++
}

// boostrapping
var _ = FDescribe("Bootstrapping", func() {
	var bootstrapNodes []*network.Node
	var nodes []*network.Node
	var bootstrapTopology map[identity.Address][]*network.Node
	var err error
	var delegate *mockDelegate

<<<<<<< HEAD
	setupBootstrapNodes := func(name string, numberOfNodes int) {
		switch name {
		case "full":
			bootstrapNodes, bootstrapTopology, err = generateFullyConnectedTopology(numberOfNodes, delegate)
		case "star":
			bootstrapNodes, bootstrapTopology, err = generateStarTopology(numberOfNodes, delegate)
		case "line":
			bootstrapNodes, bootstrapTopology, err = generateLineTopology(numberOfNodes, delegate)
		case "ring":
			bootstrapNodes, bootstrapTopology, err = generateRingTopology(numberOfNodes, delegate)
		}

		for i , j := range bootstrapNodes{
			By(fmt.Sprintf("%dth bootstrap node is %s", i, j.MultiAddress()))
		}

		Ω(err).ShouldNot(HaveOccurred())

		for _, node := range bootstrapNodes {
=======
	run := func(name string, numberOfNodes int) int {

		nodes, topolog, err := generateTopology(name, numberOfNodes, newMockDelegate())
		for _, node := range nodes {
			defer func(node *network.Node) {
				defer GinkgoRecover()
				node.Stop()
			}(node)
>>>>>>> 8b694a10
			go func(node *network.Node) {
				defer GinkgoRecover()
				Ω(node.Serve()).ShouldNot(HaveOccurred())
			}(node)
		}

		time.Sleep(time.Second)
		err = ping(bootstrapNodes, bootstrapTopology)
	}

<<<<<<< HEAD
	startBootstrapNodes := func(numberOfNodes int) {
		nodes, err = generateNodes(numberOfNodes, delegate, TEST_NODE_PORT)
		for _, i := range nodes {
			for _, j := range bootstrapNodes {
				i.Options.BootstrapMultiAddresses = append(i.Options.BootstrapMultiAddresses, j.MultiAddress())
			}
		}
=======
		Ω(ping(nodes, topology)).ShouldNot(HaveOccurred())
>>>>>>> 8b694a10

		for _, node := range nodes {
			go func(node *network.Node) {
				defer GinkgoRecover()
				Ω(node.Serve()).ShouldNot(HaveOccurred())
			}(node)
		}

<<<<<<< HEAD
		for i , j := range bootstrapNodes{
			By(fmt.Sprintf("%dth node is %s", i, j.MultiAddress()))
		}
		for i, node := range nodes {
			By(fmt.Sprintf("%dth node start bootstrapping ", i ))
			err = node.Bootstrap()
			Ω(err).ShouldNot(HaveOccurred())
			Ω(len(node.DHT.MultiAddresses())).Should(BeNumerically(">=", 10))
		}
	}

	BeforeEach(func() {
		delegate = newMockDelegate()
	})

	AfterEach(func() {
		for _, node := range bootstrapNodes {
			func(node *network.Node) {
				node.Stop()
			}(node)
		}
		for _, node := range nodes {
			func(node *network.Node) {
				node.Stop()
			}(node)
		}
	})

	for _, topology := range []string{"full"} { // []string{"full", "star", "ring", "line"}
		for _, numberOfBootstrapNodes := range []int{10} {  // []int{10, 20, 40, 80}
			for _, numberOfNodes := range []int{10} {  //  []int{10, 20, 40, 80}
				for _, numberOfPings := range []int{10} { // []int{10, 20, 40, 80}
					func(topology string, numberOfBootstrapNodes, numberOfNodes, numberOfPings int) {
						Context(fmt.Sprintf(" Trying to send %d pings between %d swarm nodes " +
							"after bootstrapping with %d bootsrap nodes which are connected in a %s topology.\n",
								numberOfPings, numberOfNodes, numberOfBootstrapNodes, topology, ), func() {
							It("should be able to find the target and ping it ", func() {
								testMu.Lock()
								defer testMu.Unlock()
								setupBootstrapNodes(topology, numberOfBootstrapNodes)
								startBootstrapNodes(numberOfNodes)
							})
						})
					}(topology, numberOfBootstrapNodes, numberOfNodes, numberOfPings)
				}
			}
		}
=======
	for _, numberOfNodes := range []int{10, 20, 40, 80} {
		func(numberOfNodes int) {
			Context(fmt.Sprintf("in a fully connected topology with %d nodes", numberOfNodes), func() {
				It("should update the DHT", func() {
					testMu.Lock()
					defer testMu.Unlock()
					numberOfPings := run("full", numberOfNodes)
					Ω(numberOfPings).Should(Equal(numberOfNodes * (numberOfNodes - 1)))
				})
			})
			Context(fmt.Sprintf("in a star topology with %d nodes", numberOfNodes), func() {
				It("should update the DHT", func() {
					testMu.Lock()
					defer testMu.Unlock()
					numberOfPings := run("star", numberOfNodes)
					Ω(numberOfPings).Should(Equal(2 * (numberOfNodes - 1)))
				})
			})
			Context(fmt.Sprintf("in a line topology with %d nodes", numberOfNodes), func() {
				It("should update the DHT", func() {
					testMu.Lock()
					defer testMu.Unlock()
					numberOfPings := run("line", numberOfNodes)
					Ω(numberOfPings).Should(Equal(2 * (numberOfNodes - 1)))
				})
			})
			Context(fmt.Sprintf("in a ring topology with %d nodes", numberOfNodes), func() {
				It("should update the DHT", func() {
					testMu.Lock()
					defer testMu.Unlock()
					numberOfPings := run("ring", numberOfNodes)
					Ω(numberOfPings).Should(Equal(2 * numberOfNodes))
				})
			})
		}(numberOfNodes)
>>>>>>> 8b694a10
	}
})

//var _ = Describe("Pinging", func() {
//
//	run := func(name string, numberOfNodes int) int {
//		var nodes []*network.Node
//		var topology map[identity.Address][]*network.Node
//		var err error
//
//		delegate := newMockDelegate()
//		switch name {
//		case "full":
//			nodes, topology, err = generateFullyConnectedTopology(numberOfNodes, delegate)
//		case "star":
//			nodes, topology, err = generateStarTopology(numberOfNodes, delegate)
//		case "line":
//			nodes, topology, err = generateLineTopology(numberOfNodes, delegate)
//		case "ring":
//			nodes, topology, err = generateRingTopology(numberOfNodes, delegate)
//		}
//		Ω(err).ShouldNot(HaveOccurred())
//
//		for _, node := range nodes {
//			go func(node *network.Node) {
//				defer GinkgoRecover()
//				Ω(node.Serve()).ShouldNot(HaveOccurred())
//			}(node)
//			defer func(node *network.Node) {
//				defer GinkgoRecover()
//				node.Stop()
//			}(node)
//		}
//		time.Sleep(time.Second)
//
//		err = ping(nodes, topology)
//		Ω(err).ShouldNot(HaveOccurred())
//
//		return delegate.numberOfPings
//	}
//
//	for _, numberOfNodes := range []int{10, 20, 40, 80} {
//		func(numberOfNodes int) {
//			Context(fmt.Sprintf("in a fully connected topology with %d nodes", numberOfNodes), func() {
//				It("should update the DHT", func() {
//					testMu.Lock()
//					defer testMu.Unlock()
//					numberOfPings := run("full", numberOfNodes)
//					Ω(numberOfPings).Should(Equal(numberOfNodes * (numberOfNodes - 1)))
//				})
//			})
//		}(numberOfNodes)
//	}
//
//	for _, numberOfNodes := range []int{10, 20, 40, 80} {
//		func(numberOfNodes int) {
//			Context(fmt.Sprintf("in a star topology with %d nodes", numberOfNodes), func() {
//				It("should update the DHT", func() {
//					testMu.Lock()
//					defer testMu.Unlock()
//					numberOfPings := run("star", numberOfNodes)
//					Ω(numberOfPings).Should(Equal(2 * (numberOfNodes - 1)))
//				})
//			})
//		}(numberOfNodes)
//	}
//
//	for _, numberOfNodes := range []int{10, 20, 40, 80} {
//		func(numberOfNodes int) {
//			Context(fmt.Sprintf("in a line topology with %d nodes", numberOfNodes), func() {
//				It("should update the DHT", func() {
//					testMu.Lock()
//					defer testMu.Unlock()
//					numberOfPings := run("line", numberOfNodes)
//					Ω(numberOfPings).Should(Equal(2 * (numberOfNodes - 1)))
//				})
//			})
//		}(numberOfNodes)
//	}
//
//	for _, numberOfNodes := range []int{10, 20, 40, 80} {
//		func(numberOfNodes int) {
//			Context(fmt.Sprintf("in a ring topology with %d nodes", numberOfNodes), func() {
//				It("should update the DHT", func() {
//					testMu.Lock()
//					defer testMu.Unlock()
//					numberOfPings := run("ring", numberOfNodes)
//					Ω(numberOfPings).Should(Equal(2 * numberOfNodes))
//				})
//			})
//		}(numberOfNodes)
//	}
//})

// var _ = Describe("Peers RPC", func() {

// 	run := func(name string, numberOfNodes int) int {
// 		var nodes []*network.Node
// 		var topology map[identity.Address][]*network.Node
// 		var err error

// 		delegate := newPingDelegate()
// 		switch name {
// 		case "full":
// 			nodes, topology, err = generateFullyConnectedTopology(numberOfNodes, delegate)
// 		case "star":
// 			nodes, topology, err = generateStarTopology(numberOfNodes, delegate)
// 		case "line":
// 			nodes, topology, err = generateLineTopology(numberOfNodes, delegate)
// 		case "ring":
// 			nodes, topology, err = generateRingTopology(numberOfNodes, delegate)
// 		}
// 		Ω(err).ShouldNot(HaveOccurred())

// 		for _, node := range nodes {
// 			go func(node *network.Node) {
// 				defer GinkgoRecover()
// 				Ω(node.Serve()).ShouldNot(HaveOccurred())
// 			}(node)
// 			defer func(node *network.Node) {
// 				defer GinkgoRecover()
// 				node.Stop()
// 			}(node)
// 		}
// 		time.Sleep(time.Second)
// 		// Ping nodes to make sure they are connected.
// 		err = ping(nodes, topology)
// 		Ω(err).ShouldNot(HaveOccurred())
// 		// Check that the nodes have the expected peers.
// 		err = peers(nodes, topology)
// 		Ω(err).ShouldNot(HaveOccurred())

// 		return int(delegate.numberOfPings)
// 	}

// 	for _, numberOfNodes := range []int{10, 20, 40, 80} {
// 		Context(fmt.Sprintf("in a fully connected topology with %d nodes", numberOfNodes), func() {
// 			It("should be connected to the peers described in the topology", func() {
// 				testMu.Lock()
// 				defer testMu.Unlock()
// 				numberOfPings := run("full", numberOfNodes)
// 				Ω(numberOfPings).Should(Equal(numberOfNodes * (numberOfNodes - 1)))
// 			})
// 		})
// 	}

// 	for _, numberOfNodes := range []int{10, 20, 40, 80} {
// 		Context(fmt.Sprintf("in a star topology with %d nodes", numberOfNodes), func() {
// 			It("should be connected to the peers described in the topology", func() {
// 				testMu.Lock()
// 				defer testMu.Unlock()
// 				numberOfPings := run("star", numberOfNodes)
// 				Ω(numberOfPings).Should(Equal(2 * (numberOfNodes - 1)))
// 			})
// 		})
// 	}

// 	for _, numberOfNodes := range []int{10, 20, 40, 80} {
// 		Context(fmt.Sprintf("in a line topology with %d nodes", numberOfNodes), func() {
// 			It("should be connected to the peers described in the topology", func() {
// 				testMu.Lock()
// 				defer testMu.Unlock()
// 				numberOfPings := run("line", numberOfNodes)
// 				Ω(numberOfPings).Should(Equal(2 * (numberOfNodes - 1)))
// 			})
// 		})
// 	}

// 	for _, numberOfNodes := range []int{10, 20, 40, 80} {
// 		Context(fmt.Sprintf("in a ring topology with %d nodes", numberOfNodes), func() {
// 			It("should be connected to the peers described in the topology", func() {
// 				testMu.Lock()
// 				defer testMu.Unlock()
// 				numberOfPings := run("ring", numberOfNodes)
// 				Ω(numberOfPings).Should(Equal(2 * numberOfNodes))
// 			})
// 		})
// 	}

// })<|MERGE_RESOLUTION|>--- conflicted
+++ resolved
@@ -45,36 +45,16 @@
 	var err error
 	var delegate *mockDelegate
 
-<<<<<<< HEAD
 	setupBootstrapNodes := func(name string, numberOfNodes int) {
-		switch name {
-		case "full":
-			bootstrapNodes, bootstrapTopology, err = generateFullyConnectedTopology(numberOfNodes, delegate)
-		case "star":
-			bootstrapNodes, bootstrapTopology, err = generateStarTopology(numberOfNodes, delegate)
-		case "line":
-			bootstrapNodes, bootstrapTopology, err = generateLineTopology(numberOfNodes, delegate)
-		case "ring":
-			bootstrapNodes, bootstrapTopology, err = generateRingTopology(numberOfNodes, delegate)
-		}
-
-		for i , j := range bootstrapNodes{
+		bootstrapNodes, bootstrapTopology, err := generateTopology(name, numberOfNodes, newMockDelegate())
+
+		for i, j := range bootstrapNodes {
 			By(fmt.Sprintf("%dth bootstrap node is %s", i, j.MultiAddress()))
 		}
 
 		Ω(err).ShouldNot(HaveOccurred())
 
 		for _, node := range bootstrapNodes {
-=======
-	run := func(name string, numberOfNodes int) int {
-
-		nodes, topolog, err := generateTopology(name, numberOfNodes, newMockDelegate())
-		for _, node := range nodes {
-			defer func(node *network.Node) {
-				defer GinkgoRecover()
-				node.Stop()
-			}(node)
->>>>>>> 8b694a10
 			go func(node *network.Node) {
 				defer GinkgoRecover()
 				Ω(node.Serve()).ShouldNot(HaveOccurred())
@@ -85,7 +65,6 @@
 		err = ping(bootstrapNodes, bootstrapTopology)
 	}
 
-<<<<<<< HEAD
 	startBootstrapNodes := func(numberOfNodes int) {
 		nodes, err = generateNodes(numberOfNodes, delegate, TEST_NODE_PORT)
 		for _, i := range nodes {
@@ -93,9 +72,6 @@
 				i.Options.BootstrapMultiAddresses = append(i.Options.BootstrapMultiAddresses, j.MultiAddress())
 			}
 		}
-=======
-		Ω(ping(nodes, topology)).ShouldNot(HaveOccurred())
->>>>>>> 8b694a10
 
 		for _, node := range nodes {
 			go func(node *network.Node) {
@@ -104,12 +80,11 @@
 			}(node)
 		}
 
-<<<<<<< HEAD
-		for i , j := range bootstrapNodes{
+		for i, j := range bootstrapNodes {
 			By(fmt.Sprintf("%dth node is %s", i, j.MultiAddress()))
 		}
 		for i, node := range nodes {
-			By(fmt.Sprintf("%dth node start bootstrapping ", i ))
+			By(fmt.Sprintf("%dth node start bootstrapping ", i))
 			err = node.Bootstrap()
 			Ω(err).ShouldNot(HaveOccurred())
 			Ω(len(node.DHT.MultiAddresses())).Should(BeNumerically(">=", 10))
@@ -133,14 +108,14 @@
 		}
 	})
 
-	for _, topology := range []string{"full"} { // []string{"full", "star", "ring", "line"}
-		for _, numberOfBootstrapNodes := range []int{10} {  // []int{10, 20, 40, 80}
-			for _, numberOfNodes := range []int{10} {  //  []int{10, 20, 40, 80}
+	for _, topology := range []Topology{TopologyFull} { // []string{"full", "star", "ring", "line"}
+		for _, numberOfBootstrapNodes := range []int{10} { // []int{10, 20, 40, 80}
+			for _, numberOfNodes := range []int{10} { //  []int{10, 20, 40, 80}
 				for _, numberOfPings := range []int{10} { // []int{10, 20, 40, 80}
 					func(topology string, numberOfBootstrapNodes, numberOfNodes, numberOfPings int) {
-						Context(fmt.Sprintf(" Trying to send %d pings between %d swarm nodes " +
+						Context(fmt.Sprintf(" Trying to send %d pings between %d swarm nodes "+
 							"after bootstrapping with %d bootsrap nodes which are connected in a %s topology.\n",
-								numberOfPings, numberOfNodes, numberOfBootstrapNodes, topology, ), func() {
+							numberOfPings, numberOfNodes, numberOfBootstrapNodes, topology), func() {
 							It("should be able to find the target and ping it ", func() {
 								testMu.Lock()
 								defer testMu.Unlock()
@@ -152,43 +127,6 @@
 				}
 			}
 		}
-=======
-	for _, numberOfNodes := range []int{10, 20, 40, 80} {
-		func(numberOfNodes int) {
-			Context(fmt.Sprintf("in a fully connected topology with %d nodes", numberOfNodes), func() {
-				It("should update the DHT", func() {
-					testMu.Lock()
-					defer testMu.Unlock()
-					numberOfPings := run("full", numberOfNodes)
-					Ω(numberOfPings).Should(Equal(numberOfNodes * (numberOfNodes - 1)))
-				})
-			})
-			Context(fmt.Sprintf("in a star topology with %d nodes", numberOfNodes), func() {
-				It("should update the DHT", func() {
-					testMu.Lock()
-					defer testMu.Unlock()
-					numberOfPings := run("star", numberOfNodes)
-					Ω(numberOfPings).Should(Equal(2 * (numberOfNodes - 1)))
-				})
-			})
-			Context(fmt.Sprintf("in a line topology with %d nodes", numberOfNodes), func() {
-				It("should update the DHT", func() {
-					testMu.Lock()
-					defer testMu.Unlock()
-					numberOfPings := run("line", numberOfNodes)
-					Ω(numberOfPings).Should(Equal(2 * (numberOfNodes - 1)))
-				})
-			})
-			Context(fmt.Sprintf("in a ring topology with %d nodes", numberOfNodes), func() {
-				It("should update the DHT", func() {
-					testMu.Lock()
-					defer testMu.Unlock()
-					numberOfPings := run("ring", numberOfNodes)
-					Ω(numberOfPings).Should(Equal(2 * numberOfNodes))
-				})
-			})
-		}(numberOfNodes)
->>>>>>> 8b694a10
 	}
 })
 
