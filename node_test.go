package node_test

import (
	"encoding/json"
	"fmt"
	"log"
	"math/big"
	"math/rand"
	"os"
	"sync"
	"time"

	. "github.com/onsi/ginkgo"
	. "github.com/onsi/gomega"
	"github.com/republicprotocol/go-dark-node"
	"github.com/republicprotocol/go-order-compute"
	"github.com/republicprotocol/go-rpc"
)

const (
	Number_Of_Bootstrap_Nodes = 4
	Number_Of_Test_NODES      = 4
)

var _ = Describe("Dark nodes", func() {
	var mu = new(sync.Mutex)
	var nodes []*node.DarkNode
	var err error

	startListening := func(nodes []*node.DarkNode, bootstrapNodes int) {
		// Start all the nodes listening for rpc calls
		for _, n := range nodes {
			go func(n *node.DarkNode) {
				defer GinkgoRecover()

				Ω(n.StartListening()).ShouldNot(HaveOccurred())
			}(n)
		}

		time.Sleep(3 * time.Second)

		// Fully connect the bootstrap nodes
		for i := 0; i < bootstrapNodes; i++ {
			for j := 0; j < bootstrapNodes; j++ {
				if i == j {
					continue
				}
				rpc.PingTarget(nodes[j].Configuration.MultiAddress, nodes[i].Configuration.MultiAddress, time.Second*5)
			}
		}
	}

	stopListening := func(nodes []*node.DarkNode) {
		for _, node := range nodes {
			node.StopListening()
		}
	}

	Context("nodes start up", func() {
		BeforeEach(func() {
			mu.Lock()
			nodes, err = generateNodes(Number_Of_Bootstrap_Nodes, Number_Of_Test_NODES)
			Ω(err).ShouldNot(HaveOccurred())
			startListening(nodes, Number_Of_Bootstrap_Nodes)
		})

		AfterEach(func() {
			stopListening(nodes)
			mu.Unlock()
		})

		It("should be able to run startup successfully", func() {
<<<<<<< HEAD
			for _, node := range nodes {
				Ω(node.Start()).ShouldNot(HaveOccurred())
=======
			for _, n := range nodes {
				go func(n *node.DarkNode) {
					Ω(n.Start()).ShouldNot(HaveOccurred())
				}(n)
>>>>>>> 841e43ee
			}
			time.Sleep(5 * time.Second)
			orderFileNames := []string{"./test_orders/btc-eth.json", "./test_orders/eth-btc.json"}
			for i := range orderFileNames {
				order, err := readOrderFromFile(orderFileNames[i])
				Ω(err).ShouldNot(HaveOccurred())
				shares, err := order.Split(Number_Of_Bootstrap_Nodes+Number_Of_Test_NODES, 5, node.Prime)
				Ω(err).ShouldNot(HaveOccurred())
				for i := range shares {
					if err := rpc.SendOrderFragmentToTarget(nodes[i].Configuration.MultiAddress, nodes[i].Configuration.MultiAddress.Address(), nodes[0].Configuration.MultiAddress, shares[i], 5*time.Second); err != nil {
						log.Fatal(err)
					}
				}
			}
			time.Sleep(5 * time.Second)

			time.Sleep(time.Minute)

		})
	})
})

func generateNodes(numberOfBootsrapNodes, numberOfTestNodes int) ([]*node.DarkNode, error) {
	// Generate nodes from the config files
	numberOfNodes := numberOfBootsrapNodes + numberOfTestNodes
	nodes := make([]*node.DarkNode, numberOfNodes)
	for i := 0; i < numberOfNodes; i++ {
		config, err := node.LoadConfig(fmt.Sprintf("./test_configs/config-%d.json", i))
		if err != nil {
			return nil, err
		}
		node, err := node.NewDarkNode(config)
		if err != nil {
			return nil, err
		}
		nodes[i] = node
	}
	return nodes, nil
<<<<<<< HEAD
=======
}

func readOrderFromFile(orderFile string) (*compute.Order, error) {
	file, err := os.Open(orderFile)
	if err != nil {
		return nil, err
	}
	defer file.Close()
	order := new(compute.Order)
	if err := json.NewDecoder(file).Decode(order); err != nil {
		return nil, err
	}

	rand.Seed(int64(time.Now().Nanosecond()))
	order.Nonce = big.NewInt(rand.Int63())
	order.GenerateID()
	return order, nil
>>>>>>> 841e43ee
}<|MERGE_RESOLUTION|>--- conflicted
+++ resolved
@@ -70,15 +70,10 @@
 		})
 
 		It("should be able to run startup successfully", func() {
-<<<<<<< HEAD
-			for _, node := range nodes {
-				Ω(node.Start()).ShouldNot(HaveOccurred())
-=======
 			for _, n := range nodes {
 				go func(n *node.DarkNode) {
 					Ω(n.Start()).ShouldNot(HaveOccurred())
 				}(n)
->>>>>>> 841e43ee
 			}
 			time.Sleep(5 * time.Second)
 			orderFileNames := []string{"./test_orders/btc-eth.json", "./test_orders/eth-btc.json"}
@@ -117,8 +112,6 @@
 		nodes[i] = node
 	}
 	return nodes, nil
-<<<<<<< HEAD
-=======
 }
 
 func readOrderFromFile(orderFile string) (*compute.Order, error) {
@@ -136,5 +129,4 @@
 	order.Nonce = big.NewInt(rand.Int63())
 	order.GenerateID()
 	return order, nil
->>>>>>> 841e43ee
 }