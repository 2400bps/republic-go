# Output of the go coverage tool
*.out

# Output of the go profiler and test
*.pdf
<<<<<<< HEAD
=======
cpu.prof
>>>>>>> ea93ecdc
*.test

# Dep vendors
vendor

# Secrets
cmd/secrets

# DS_Store
.DS_Store
.idea

# Binaries
cmd/register/register
cmd/deregister/deregister
cmd/epoch/epoch<|MERGE_RESOLUTION|>--- conflicted
+++ resolved
@@ -3,10 +3,7 @@
 
 # Output of the go profiler and test
 *.pdf
-<<<<<<< HEAD
-=======
 cpu.prof
->>>>>>> ea93ecdc
 *.test
 
 # Dep vendors
