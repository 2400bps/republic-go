<<<<<<< HEAD
# Output of the go coverage tool
*.out

# Dep vendors
vendor
=======
Gopkg.lock
vendor
*.out
*.pdf
>>>>>>> 9743ddf153c278d04d75f0f526c59c1fd972c703<|MERGE_RESOLUTION|>--- conflicted
+++ resolved
@@ -1,12 +1,8 @@
-<<<<<<< HEAD
 # Output of the go coverage tool
 *.out
 
+# Output of the go profiler
+*.pdf
+
 # Dep vendors
-vendor
-=======
-Gopkg.lock
-vendor
-*.out
-*.pdf
->>>>>>> 9743ddf153c278d04d75f0f526c59c1fd972c703+vendor