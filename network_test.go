package network_test

import (
	"fmt"
	"sync"
	"time"

	"github.com/republicprotocol/go-identity"
	"github.com/republicprotocol/go-network"
	"github.com/republicprotocol/go-rpc"
)

<<<<<<< HEAD
// Constants for network tests
const (
	BOOSTRAP_NODE_PORT = 2000
	TEST_NODE_PORT = 3000
	DEFAULT_OPTION_ALPHA = 3
	DEFAULT_OPTION_MAX_BUCKET_LENGTH = 100
)

// generateNodes generates a certain amount of nodes with random republic address
func generateNodes(numberOfNodes int, delegate network.Delegate, port int) ([]*network.Node, error) {
=======
func generateTopology(name string, numberOfNodes int, delegate network.Delegate) int {
	var err error
	var nodes []*network.Node
	var topology map[identity.Address][]*network.Node

	switch name {
	case "full":
		nodes, topology, err = generateFullyConnectedTopology(numberOfNodes, delegate)
	case "star":
		nodes, topology, err = generateStarTopology(numberOfNodes, delegate)
	case "line":
		nodes, topology, err = generateLineTopology(numberOfNodes, delegate)
	case "ring":
		nodes, topology, err = generateRingTopology(numberOfNodes, delegate)
	}
	return nodes, toplogy, err
}

func generateNodes(numberOfNodes int, delegate network.Delegate) ([]*network.Node, error) {
>>>>>>> 8b694a10
	nodes := make([]*network.Node, numberOfNodes)
	for i := 0; i < numberOfNodes; i++ {
		keyPair, err := identity.NewKeyPair()
		if err != nil {
			return nil, err
		}
		multi, err := identity.NewMultiAddressFromString(fmt.Sprintf("/ip4/127.0.0.1/tcp/%d/republic/%s", port+i, keyPair.Address()))
		if err != nil {
			return nil, err
		}
		node := network.NewNode(
			delegate,
			network.Options{
				MultiAddress:    multi,
				Debug:           network.DebugOff,
				Alpha:           DEFAULT_OPTION_ALPHA,
				MaxBucketLength: DEFAULT_OPTION_MAX_BUCKET_LENGTH,
			},
		)
		nodes[i] = node
	}
	return nodes, nil
}


// generateFullyConnectedTopology generates a bunch of nodes connected in a fully connected topology
func generateFullyConnectedTopology(numberOfNodes int, delegate network.Delegate) ([]*network.Node, map[identity.Address][]*network.Node, error) {
	nodes, err := generateNodes(numberOfNodes, delegate, BOOSTRAP_NODE_PORT)
	if err != nil {
		return nil, nil, err
	}
	topology := map[identity.Address][]*network.Node{}
	for i, node := range nodes {
		topology[node.DHT.Address] = []*network.Node{}
		for j, peer := range nodes {
			if i == j {
				continue
			}
			topology[node.DHT.Address] = append(topology[node.DHT.Address], peer)
		}
	}
	return nodes, topology, nil
}

func generateStarTopology(numberOfNodes int, delegate network.Delegate) ([]*network.Node, map[identity.Address][]*network.Node, error) {
	nodes, err := generateNodes(numberOfNodes, delegate, BOOSTRAP_NODE_PORT)
	if err != nil {
		return nil, nil, err
	}
	topology := map[identity.Address][]*network.Node{}
	for i, node := range nodes {
		topology[node.DHT.Address] = []*network.Node{}
		if i == 0 {
			for j, peer := range nodes {
				if i == j {
					continue
				}
				topology[node.DHT.Address] = append(topology[node.DHT.Address], peer)
			}
		} else {
			topology[node.DHT.Address] = append(topology[node.DHT.Address], nodes[0])
		}
	}
	return nodes, topology, nil
}

func generateLineTopology(numberOfNodes int, delegate network.Delegate) ([]*network.Node, map[identity.Address][]*network.Node, error) {
	nodes, err := generateNodes(numberOfNodes, delegate, BOOSTRAP_NODE_PORT)
	if err != nil {
		return nil, nil, err
	}
	topology := map[identity.Address][]*network.Node{}
	for i, node := range nodes {
		topology[node.DHT.Address] = []*network.Node{}
		if i == 0 {
			topology[node.DHT.Address] = append(topology[node.DHT.Address], nodes[i+1])
		} else if i == len(nodes)-1 {
			topology[node.DHT.Address] = append(topology[node.DHT.Address], nodes[i-1])
		} else {
			topology[node.DHT.Address] = append(topology[node.DHT.Address], nodes[i+1])
			topology[node.DHT.Address] = append(topology[node.DHT.Address], nodes[i-1])
		}
	}
	return nodes, topology, nil
}

func generateRingTopology(numberOfNodes int, delegate network.Delegate) ([]*network.Node, map[identity.Address][]*network.Node, error) {
	nodes, err := generateNodes(numberOfNodes, delegate, BOOSTRAP_NODE_PORT)
	if err != nil {
		return nil, nil, err
	}
	topology := map[identity.Address][]*network.Node{}
	for i, node := range nodes {
		topology[node.DHT.Address] = []*network.Node{}
		if i == 0 {
			topology[node.DHT.Address] = append(topology[node.DHT.Address], nodes[i+1])
			topology[node.DHT.Address] = append(topology[node.DHT.Address], nodes[len(nodes)-1])
		} else if i == len(nodes)-1 {
			topology[node.DHT.Address] = append(topology[node.DHT.Address], nodes[i-1])
			topology[node.DHT.Address] = append(topology[node.DHT.Address], nodes[0])
		} else {
			topology[node.DHT.Address] = append(topology[node.DHT.Address], nodes[i+1])
			topology[node.DHT.Address] = append(topology[node.DHT.Address], nodes[i-1])
		}
	}
	return nodes, topology, nil
}

//func randomNodes(nodes []*network.Node) (*network.Node, *network.Node) {
//	left := rand.Intn(len(nodes))
//	right := rand.Intn(len(nodes))
//	for left == right {
//		right = rand.Intn(len(nodes))
//	}
//	return nodes[left], nodes[right]
//}

func ping(nodes []*network.Node, topology map[identity.Address][]*network.Node) error {
	var wg sync.WaitGroup
	wg.Add(len(nodes))
	var muError *sync.Mutex
	var globalError error = nil

	for _, node := range nodes {
		go func(node *network.Node) {
			defer wg.Done()
			peers := topology[node.DHT.Address]
			for _, peer := range peers {
				err := rpc.PingTarget(peer.MultiAddress(), node.MultiAddress(), time.Second)
				if err != nil {
					muError.Lock()
					defer muError.Unlock()
					globalError = err
				}
			}
		}(node)
	}

	wg.Wait()
	return globalError
}

func peers(nodes []*network.Node, topology map[identity.Address][]*network.Node) error {
	var wg sync.WaitGroup
	wg.Add(len(nodes))
	var muError *sync.Mutex
	var globalError error = nil

	for _, node := range nodes {
		go func(node *network.Node) {
			defer wg.Done()
			peers := topology[node.DHT.Address]
			connectedPeers, err := rpc.GetPeersFromTarget(node.MultiAddress(), identity.MultiAddress{}, time.Second)
			if err != nil {
				muError.Lock()
				defer muError.Unlock()
				globalError = err
			}
			for _, peer := range peers {
				connected := false
				for _, connectedPeer := range connectedPeers {
					if peer.MultiAddress().String() == connectedPeer.String() {
						connected = true
					}
				}
				if !connected {
					if err != nil {
						muError.Lock()
						defer muError.Unlock()
						globalError = fmt.Errorf("%s should be connected to %s", node.MultiAddress().String(), peer.MultiAddress().String())
					}
					return
				}
			}
		}(node)
	}

	wg.Wait()
	return globalError
}<|MERGE_RESOLUTION|>--- conflicted
+++ resolved
@@ -10,55 +10,59 @@
 	"github.com/republicprotocol/go-rpc"
 )
 
-<<<<<<< HEAD
-// Constants for network tests
+type Topology int64
+
 const (
-	BOOSTRAP_NODE_PORT = 2000
-	TEST_NODE_PORT = 3000
-	DEFAULT_OPTION_ALPHA = 3
-	DEFAULT_OPTION_MAX_BUCKET_LENGTH = 100
+	TopologyFull = 1
+	TopologyStar = 2
+	TopologyRing = 3
+	TopologyLine = 4
 )
 
-// generateNodes generates a certain amount of nodes with random republic address
-func generateNodes(numberOfNodes int, delegate network.Delegate, port int) ([]*network.Node, error) {
-=======
-func generateTopology(name string, numberOfNodes int, delegate network.Delegate) int {
+const (
+	DefaultOptionsDebug           = network.DebugOff
+	DefaultOptionsAlpha           = 3
+	DefaultOptiosnMaxBucketLength = 20
+	NodePortBootstrap             = 3000
+	NodePortSwarm                 = 4000
+)
+
+func GenerateTopology(topology Topology, numberOfNodes int, delegate network.Delegate) ([]*network.Node, map[identity.Address][]*network.Node, error) {
 	var err error
 	var nodes []*network.Node
-	var topology map[identity.Address][]*network.Node
-
-	switch name {
-	case "full":
-		nodes, topology, err = generateFullyConnectedTopology(numberOfNodes, delegate)
-	case "star":
-		nodes, topology, err = generateStarTopology(numberOfNodes, delegate)
-	case "line":
-		nodes, topology, err = generateLineTopology(numberOfNodes, delegate)
-	case "ring":
-		nodes, topology, err = generateRingTopology(numberOfNodes, delegate)
-	}
-	return nodes, toplogy, err
-}
-
-func generateNodes(numberOfNodes int, delegate network.Delegate) ([]*network.Node, error) {
->>>>>>> 8b694a10
+	var routingTable map[identity.Address][]*network.Node
+
+	switch topology {
+	case TopologyFull:
+		nodes, routingTable, err = GenerateFullTopology(numberOfNodes, delegate)
+	case TopologyStar:
+		nodes, routingTable, err = GenerateStarTopology(numberOfNodes, delegate)
+	case TopologyLine:
+		nodes, routingTable, err = GenerateLineTopology(numberOfNodes, delegate)
+	case TopologyRing:
+		nodes, routingTable, err = GenerateRingTopology(numberOfNodes, delegate)
+	}
+	return nodes, routingTable, err
+}
+
+func GenerateNodes(port, numberOfNodes int, delegate network.Delegate) ([]*network.Node, error) {
 	nodes := make([]*network.Node, numberOfNodes)
-	for i := 0; i < numberOfNodes; i++ {
+	for i := 0 := range nodes {
 		keyPair, err := identity.NewKeyPair()
 		if err != nil {
 			return nil, err
 		}
-		multi, err := identity.NewMultiAddressFromString(fmt.Sprintf("/ip4/127.0.0.1/tcp/%d/republic/%s", port+i, keyPair.Address()))
+		multiAddress, err := identity.NewMultiAddressFromString(fmt.Sprintf("/ip4/127.0.0.1/tcp/%d/republic/%s", port+i, keyPair.Address()))
 		if err != nil {
 			return nil, err
 		}
 		node := network.NewNode(
 			delegate,
 			network.Options{
-				MultiAddress:    multi,
-				Debug:           network.DebugOff,
-				Alpha:           DEFAULT_OPTION_ALPHA,
-				MaxBucketLength: DEFAULT_OPTION_MAX_BUCKET_LENGTH,
+				MultiAddress:    multiAddress,
+				Debug:           DefaultOptionsDebug,
+				Alpha:           DefaultOptionsAlpha,
+				MaxBucketLength: DefaultOptiosnMaxBucketLength,
 			},
 		)
 		nodes[i] = node
@@ -66,24 +70,22 @@
 	return nodes, nil
 }
 
-
-// generateFullyConnectedTopology generates a bunch of nodes connected in a fully connected topology
-func generateFullyConnectedTopology(numberOfNodes int, delegate network.Delegate) ([]*network.Node, map[identity.Address][]*network.Node, error) {
-	nodes, err := generateNodes(numberOfNodes, delegate, BOOSTRAP_NODE_PORT)
-	if err != nil {
-		return nil, nil, err
-	}
-	topology := map[identity.Address][]*network.Node{}
-	for i, node := range nodes {
-		topology[node.DHT.Address] = []*network.Node{}
+func GenerateFullTopology(numberOfNodes int, delegate network.Delegate) ([]*network.Node, map[identity.Address][]*network.Node, error) {
+	nodes, err := GenerateNodes(NodePortBootstrap, numberOfNodes, delegate)
+	if err != nil {
+		return nil, nil, err
+	}
+	routingTable := map[identity.Address][]*network.Node{}
+	for i, node := range nodes {
+		routingTable[node.DHT.Address] = []*network.Node{}
 		for j, peer := range nodes {
 			if i == j {
 				continue
 			}
-			topology[node.DHT.Address] = append(topology[node.DHT.Address], peer)
-		}
-	}
-	return nodes, topology, nil
+			routingTable[node.DHT.Address] = append(routingTable[node.DHT.Address], peer)
+		}
+	}
+	return nodes, routingTable, nil
 }
 
 func generateStarTopology(numberOfNodes int, delegate network.Delegate) ([]*network.Node, map[identity.Address][]*network.Node, error) {
@@ -149,15 +151,6 @@
 	}
 	return nodes, topology, nil
 }
-
-//func randomNodes(nodes []*network.Node) (*network.Node, *network.Node) {
-//	left := rand.Intn(len(nodes))
-//	right := rand.Intn(len(nodes))
-//	for left == right {
-//		right = rand.Intn(len(nodes))
-//	}
-//	return nodes[left], nodes[right]
-//}
 
 func ping(nodes []*network.Node, topology map[identity.Address][]*network.Node) error {
 	var wg sync.WaitGroup
