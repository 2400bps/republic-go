--- conflicted
+++ resolved
@@ -10,10 +10,7 @@
 	"github.com/gorilla/mux"
 	"github.com/jbenet/go-base58"
 	"github.com/republicprotocol/republic-go/darknode"
-<<<<<<< HEAD
-=======
 	"github.com/republicprotocol/republic-go/ethereum/contracts"
->>>>>>> cb5dd717
 	"github.com/republicprotocol/republic-go/identity"
 	"github.com/republicprotocol/republic-go/order"
 	"github.com/republicprotocol/republic-go/orderbook"
@@ -28,20 +25,13 @@
 	keyPair        identity.KeyPair
 	multiAddress   identity.MultiAddress
 	darkPools      darknode.Pools
-<<<<<<< HEAD
 	token          string
-=======
->>>>>>> cb5dd717
 	bootstrapNodes []string
 	orderbook      orderbook.Orderbook
 }
 
 // NewRelay returns a new Relay object
-<<<<<<< HEAD
 func NewRelay(keyPair identity.KeyPair, multi identity.MultiAddress, pools darknode.Pools, authToken string, bootstrapNodes []string, book orderbook.Orderbook) Relay {
-=======
-func NewRelay(multi identity.MultiAddress, pools darknode.Pools, bootstrapNodes []string) Relay {
->>>>>>> cb5dd717
 	return Relay{
 		keyPair:        keyPair,
 		multiAddress:   multi,
@@ -63,7 +53,6 @@
 }
 
 // SendOrderToDarkOcean will fragment and send orders to the dark ocean
-<<<<<<< HEAD
 func SendOrderToDarkOcean(openOrder order.Order, relayConfig Relay) error {
 	errCh := make(chan error, len(relayConfig.darkPools))
 
@@ -72,10 +61,6 @@
 		return err
 	}
 	openOrder.Signature = multiSignature
-=======
-func SendOrderToDarkOcean(openOrder order.Order, traderMultiAddress identity.MultiAddress, pools darknode.Pools, bootstrapNodes []string) error {
-	errCh := make(chan error, len(pools))
->>>>>>> cb5dd717
 
 	go func() {
 		defer close(errCh)
@@ -83,11 +68,7 @@
 		var wg sync.WaitGroup
 		wg.Add(len(relayConfig.darkPools))
 
-<<<<<<< HEAD
 		for i := range relayConfig.darkPools {
-=======
-		for i := range pools {
->>>>>>> cb5dd717
 			go func(darkPool *darknode.Pool) {
 				defer wg.Done()
 				// Split order into (number of nodes in each pool) * 2/3 fragments
@@ -124,11 +105,7 @@
 }
 
 // SendOrderFragmentsToDarkOcean will send order fragments to the dark ocean
-<<<<<<< HEAD
 func SendOrderFragmentsToDarkOcean(order OrderFragments, relayConfig Relay) error {
-=======
-func SendOrderFragmentsToDarkOcean(order OrderFragments, traderMultiAddress identity.MultiAddress, pools darknode.Pools, bootstrapNodes []string) error {
->>>>>>> cb5dd717
 	valid := false
 	for poolIndex := range relayConfig.darkPools {
 		fragments := order.DarkPools[GeneratePoolID(relayConfig.darkPools[poolIndex])]
@@ -145,7 +122,6 @@
 }
 
 // CancelOrder will cancel orders that aren't confirmed or settled in the dark ocean
-<<<<<<< HEAD
 func CancelOrder(cancelOrder order.ID, relayConfig Relay) error {
 	errCh := make(chan error, len(relayConfig.darkPools))
 
@@ -154,23 +130,14 @@
 		return err
 	}
 
-=======
-func CancelOrder(order order.ID, traderMultiAddress identity.MultiAddress, pools darknode.Pools, bootstrapNodes []string) error {
-	errCh := make(chan error, len(pools))
->>>>>>> cb5dd717
 	go func() {
 		defer close(errCh)
 		// For every Dark Pool
 		for i := range relayConfig.darkPools {
 			// Cancel orders for all nodes in the pool
 			var wg sync.WaitGroup
-<<<<<<< HEAD
 			wg.Add(relayConfig.darkPools[i].Size())
 			relayConfig.darkPools[i].ForAll(func(n *darknode.Node) {
-=======
-			wg.Add(pools[i].Size())
-			pools[i].ForAll(func(n *darknode.Node) {
->>>>>>> cb5dd717
 				defer wg.Done()
 				// Get multiaddress
 				multiaddress, err := getMultiAddress(n.ID.Address(), relayConfig)
@@ -226,11 +193,7 @@
 }
 
 // Send the shares across all nodes within the Dark Pool
-<<<<<<< HEAD
 func sendSharesToDarkPool(pool *darknode.Pool, shares []*order.Fragment, relayConfig Relay) error {
-=======
-func sendSharesToDarkPool(pool *darknode.Pool, registrar *contracts.DarkNodeRegistry, multi identity.MultiAddress, shares []*order.Fragment, bootstrapNodes []string) error {
->>>>>>> cb5dd717
 
 	errCh := make(chan error)
 
@@ -244,7 +207,6 @@
 
 		pool.For(func(n *darknode.Node) {
 			if shareIndex < len(shares) {
-<<<<<<< HEAD
 				go func(n *darknode.Node, share *order.Fragment, relayConfig Relay) {
 					defer wg.Done()
 
@@ -259,11 +221,6 @@
 						errCh <- err
 					}
 
-=======
-				go func(n *darknode.Node, multi identity.MultiAddress, share *order.Fragment) {
-					defer wg.Done()
-
->>>>>>> cb5dd717
 					// Get multiaddress
 					multiaddress, err := getMultiAddress(n.ID.Address(), relayConfig)
 					if err != nil {
@@ -271,7 +228,6 @@
 						return
 					}
 
-<<<<<<< HEAD
 					// Create a client
 					client, err := rpc.NewClient(context.Background(), multiaddress, relayConfig.multiAddress, relayConfig.keyPair)
 					if err != nil {
@@ -284,15 +240,11 @@
 							Signature:    relaySignature,
 							MultiAddress: relayConfig.multiAddress.String(),
 						},
-						OrderFragment: rpc.MarshalOrderFragment(share),
+						OrderFragment: rpc.MarshalOrderFragment(n.pubKey, share),
 					}
 
 					// Send fragment to node
 					err = client.OpenOrder(context.Background(), orderRequest)
-=======
-					// Send fragment to node
-					err = client.OpenOrder(rpc.MarshalOrderFragment(n.pubKey, share))
->>>>>>> cb5dd717
 					if err != nil {
 						errCh <- fmt.Errorf("cannot send order fragment: %v", err)
 						return
