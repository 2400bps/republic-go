--- conflicted
+++ resolved
@@ -239,11 +239,7 @@
 							Signature:    relaySignature,
 							MultiAddress: relayConfig.multiAddress.String(),
 						},
-<<<<<<< HEAD
 						OrderFragment: rpc.MarshalOrderFragment(n.pubKey, share),
-=======
-						OrderFragment: rpc.MarshalOrderFragment(share),
->>>>>>> 328e4a1c
 					}
 
 					// Send fragment to node
