package relay_test

import (
	"bytes"
	"encoding/json"
	"fmt"
	"net/http"
	"net/http/httptest"
	"time"

	. "github.com/onsi/ginkgo"
	. "github.com/onsi/gomega"
	"github.com/republicprotocol/republic-go/contracts/dnr"
	"github.com/republicprotocol/republic-go/order"
	"github.com/republicprotocol/republic-go/orderbook"
	"github.com/republicprotocol/republic-go/relay"
	"github.com/republicprotocol/republic-go/stackint"
)

var _ = Describe("HTTP handlers", func() {
	var err error
	epochDNR, err = dnr.TestnetDNR(nil)
	if err != nil {
		panic(err)
	}
	Context("when posting orders", func() {

		It("should return 400 for empty request bodies", func() {
			pools, trader := getPoolsAndTrader()

			r := httptest.NewRequest("POST", "http://localhost/orders", nil)
			w := httptest.NewRecorder()

			handler := relay.RecoveryHandler(relay.PostOrdersHandler(&trader, pools))
			handler.ServeHTTP(w, r)

			Ω(w.Code).Should(Equal(http.StatusBadRequest))
			Expect(w.Body.String()).To(ContainSubstring("cannot decode json into an order or a list of order fragments:"))
		})

		It("should return 201 for full orders", func() {
			pools, trader := getPoolsAndTrader()

			fullOrder := getFullOrder()

			sendOrder := relay.HTTPPost{}
			sendOrder.Order = fullOrder
			sendOrder.OrderFragments = relay.Fragments{}

			s, _ := json.Marshal(sendOrder)
			body := bytes.NewBuffer(s)
			r := httptest.NewRequest("POST", "http://localhost/orders", body)
			w := httptest.NewRecorder()

			handler := relay.RecoveryHandler(relay.PostOrdersHandler(&trader, pools))
			handler.ServeHTTP(w, r)

			Ω(w.Code).Should(Equal(http.StatusCreated))
		})

		// It("should return 201 for fragmented orders", func() {
		// 	pools, trader := getPoolsAndTrader()

		// 	fragmentedOrder, err := generateFragmentedOrderForDarkPool(pools[0])
		// 	Ω(err).ShouldNot(HaveOccurred())

		// 	sendOrder := relay.HTTPPost{}
		// 	sendOrder.Order = order.Order{}
		// 	sendOrder.OrderFragments = fragmentedOrder

		// 	data, err := json.Marshal(sendOrder)
		// 	Ω(err).ShouldNot(HaveOccurred())
		// 	body := bytes.NewBuffer(data)

		// 	r := httptest.NewRequest("POST", "http://localhost/orders", body)
		// 	w := httptest.NewRecorder()

		// 	handler := relay.RecoveryHandler(relay.PostOrdersHandler(&trader, pools))
		// 	handler.ServeHTTP(w, r)

		// 	Ω(w.Code).Should(Equal(http.StatusCreated))
		// })

		It("should return 400 for malformed orders", func() {
			pools, trader := getPoolsAndTrader()

			incorrectOrder := []byte("this is not an order or an order fragment")
			s, _ := json.Marshal(incorrectOrder)
			body := bytes.NewBuffer(s)

			r := httptest.NewRequest("POST", "http://localhost/orders", body)
			w := httptest.NewRecorder()

			handler := relay.RecoveryHandler(relay.PostOrdersHandler(&trader, pools))
			handler.ServeHTTP(w, r)

			Ω(w.Code).Should(Equal(http.StatusBadRequest))
			Expect(w.Body.String()).To(ContainSubstring("cannot decode json into an order or a list of order fragments:"))
		})

		It("should return 400 for empty order constructs", func() {
			pools, trader := getPoolsAndTrader()

			sendOrder := relay.HTTPPost{}
			sendOrder.Order = order.Order{}
			sendOrder.OrderFragments = relay.Fragments{}

			s, err := json.Marshal(sendOrder)
			Ω(err).ShouldNot(HaveOccurred())
			body := bytes.NewBuffer(s)

			r := httptest.NewRequest("POST", "http://localhost/orders", body)
			w := httptest.NewRecorder()

			handler := relay.RecoveryHandler(relay.PostOrdersHandler(&trader, pools))
			handler.ServeHTTP(w, r)

			Ω(w.Code).Should(Equal(http.StatusBadRequest))
			Expect(w.Body.String()).To(ContainSubstring("cannot decode json into an order or a list of order fragments: empty object"))
		})
	})

	Context("when getting orders", func() {
		It("should return the correct information when given a valid ID", func() {
			maxConnections := 3
			orderBook := orderbook.NewOrderBook(maxConnections)

			defaultStackVal, _ := stackint.FromString("179761232312312")
			ord := order.Order{}
			ord.ID = []byte("vrZhWU3VV9LRIriRvuzT9CbVc57wQhbQ")
			ord.Type = 2
			ord.Parity = 1
			ord.Expiry = time.Time{}
			ord.FstCode = order.CurrencyCodeETH
			ord.SndCode = order.CurrencyCodeBTC
			ord.Price = defaultStackVal
			ord.MaxVolume = defaultStackVal
			ord.MinVolume = defaultStackVal
			ord.Nonce = defaultStackVal

			var hash [32]byte
			orderMessage := orderbook.NewMessage(ord, order.Open, hash)
			orderBook.Open(orderMessage)

			r := httptest.NewRequest("GET", "http://localhost/orders/vrZhWU3VV9LRIriRvuzT9CbVc57wQhbQ", nil)
			w := httptest.NewRecorder()

			handler := relay.RecoveryHandler(relay.GetOrderHandler(orderBook, string(ord.ID)))
			handler.ServeHTTP(w, r)

			message := new(order.Order)
			if err := json.Unmarshal(w.Body.Bytes(), message); err != nil {
				fmt.Println(err)
			}
			Ω(message.ID).Should(Equal(ord.ID))
			Ω(w.Code).Should(Equal(http.StatusOK))
		})

		It("should error when when given an invalid ID", func() {
			maxConnections := 3
			orderBook := orderbook.NewOrderBook(maxConnections)

			r := httptest.NewRequest("GET", "http://localhost/orders/test", nil)
			w := httptest.NewRecorder()

			handler := relay.RecoveryHandler(relay.GetOrderHandler(orderBook, ""))
			handler.ServeHTTP(w, r)

			Expect(w.Body.String()).To(ContainSubstring("order id is invalid"))
			Ω(w.Code).Should(Equal(http.StatusBadRequest))
		})
	})

	Context("when cancelling orders", func() {
		It("should return 410 for cancel order requests", func() {
			pools, trader := getPoolsAndTrader()

			cancelRequest := relay.HTTPDelete{}
			cancelRequest.ID = []byte("vrZhWU3VV9LRIriRvuzT9CbVc57wQhbQyV6ryi1wDSM=")

			s, _ := json.Marshal(cancelRequest)
			body := bytes.NewBuffer(s)

<<<<<<< HEAD
			trader, err := identity.NewMultiAddressFromString("/ip4/127.0.0.1/tcp/80/republic/8MGfbzAMS59Gb4cSjpm34soGNYsM2f")
			Ω(err).ShouldNot(HaveOccurred())

=======
>>>>>>> 0888c19e
			r := httptest.NewRequest("POST", "http://localhost/orders", body)
			w := httptest.NewRecorder()

			handler := relay.RecoveryHandler(relay.DeleteOrderHandler(&trader, pools))
			handler.ServeHTTP(w, r)

			Ω(w.Code).Should(Equal(http.StatusGone))
		})

		It("should return 400 for malformed cancel order requests", func() {
			pools, trader := getPoolsAndTrader()

			cancelRequest := []byte("this is not an order or an order fragment")

			s, _ := json.Marshal(cancelRequest)
			body := bytes.NewBuffer(s)

<<<<<<< HEAD
			trader, err := identity.NewMultiAddressFromString("/ip4/127.0.0.1/tcp/80/republic/8MGfbzAMS59Gb4cSjpm34soGNYsM2f")
			Ω(err).ShouldNot(HaveOccurred())

=======
>>>>>>> 0888c19e
			r := httptest.NewRequest("POST", "http://localhost/orders/{23213}", body)
			w := httptest.NewRecorder()

			handler := relay.RecoveryHandler(relay.DeleteOrderHandler(&trader, pools))
			handler.ServeHTTP(w, r)

			Ω(w.Code).Should(Equal(http.StatusBadRequest))
			Expect(w.Body.String()).To(ContainSubstring("cannot decode json:"))
		})
	})
})<|MERGE_RESOLUTION|>--- conflicted
+++ resolved
@@ -181,12 +181,6 @@
 			s, _ := json.Marshal(cancelRequest)
 			body := bytes.NewBuffer(s)
 
-<<<<<<< HEAD
-			trader, err := identity.NewMultiAddressFromString("/ip4/127.0.0.1/tcp/80/republic/8MGfbzAMS59Gb4cSjpm34soGNYsM2f")
-			Ω(err).ShouldNot(HaveOccurred())
-
-=======
->>>>>>> 0888c19e
 			r := httptest.NewRequest("POST", "http://localhost/orders", body)
 			w := httptest.NewRecorder()
 
@@ -204,13 +198,7 @@
 			s, _ := json.Marshal(cancelRequest)
 			body := bytes.NewBuffer(s)
 
-<<<<<<< HEAD
-			trader, err := identity.NewMultiAddressFromString("/ip4/127.0.0.1/tcp/80/republic/8MGfbzAMS59Gb4cSjpm34soGNYsM2f")
-			Ω(err).ShouldNot(HaveOccurred())
-
-=======
->>>>>>> 0888c19e
-			r := httptest.NewRequest("POST", "http://localhost/orders/{23213}", body)
+			r := httptest.NewRequest("POST", "http://localhost/orders/23213", body)
 			w := httptest.NewRecorder()
 
 			handler := relay.RecoveryHandler(relay.DeleteOrderHandler(&trader, pools))
