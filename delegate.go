--- conflicted
+++ resolved
@@ -68,45 +68,6 @@
 // called by the underlying dark.Node whenever it receives a
 // compute.DeltaFragment that it must process.
 func (node *DarkNode) OnBroadcastDeltaFragment(from identity.MultiAddress, deltaFragment *compute.DeltaFragment) {
-<<<<<<< HEAD
-	delta, err := node.DeltaBuilder.InsertDeltaFragment(deltaFragment)
-	if err != nil {
-		log.Println(err)
-		return
-	}
-	if delta == nil {
-		return
-	}
-	if delta.IsMatch(node.Configuration.Prime) {
-		log.Printf("%v compared (%v, %v) <- MATCH\n", node.Swarm.Address(), base58.Encode(deltaFragment.BuyOrderID), base58.Encode(deltaFragment.SellOrderID))
-		node.log(
-			"match",
-			fmt.Sprintf(
-				"{id: %s, buyID: %s, sellID: %s}",
-				node.Configuration.MultiAddress.String(),
-				deltaFragment.BuyOrderID.String(),
-				deltaFragment.SellOrderID.String(),
-			),
-		)
-
-		// TODO: Attempt to get consensus on the match and then mark the orders
-		// handled if the consensus is won. If the consensus is not won take
-		// either the buy, or sell (or both), orders and mark them as completed
-		// (this depends on which ones conflicted).
-	} else {
-		log.Printf("%v compared (%v, %v)\n", node.Swarm.Address(), base58.Encode(deltaFragment.BuyOrderID), base58.Encode(deltaFragment.SellOrderID))
-	}
-}
-
-// SubscribeToLogs will start sending log events to logChannel
-func (node *DarkNode) SubscribeToLogs(logChannel chan do.Option) {
-	node.logQueue.Subscribe(logChannel)
-}
-
-// UnsubscribeFromLogs will stop sending log events to logChannel
-func (node *DarkNode) UnsubscribeFromLogs(logChannel chan do.Option) {
-	node.logQueue.Unsubscribe(logChannel)
-=======
 	go func() {
 		delta, err := node.DeltaBuilder.InsertDeltaFragment(deltaFragment)
 		if err != nil {
@@ -118,6 +79,15 @@
 		}
 		if delta.IsMatch(node.Configuration.Prime) {
 			log.Printf("%v compared (%v, %v) <- MATCH\n", node.Swarm.Address(), base58.Encode(deltaFragment.BuyOrderID), base58.Encode(deltaFragment.SellOrderID))
+			node.log(
+				"match",
+				fmt.Sprintf(
+					"{id: %s, buyID: %s, sellID: %s}",
+					node.Configuration.MultiAddress.String(),
+					deltaFragment.BuyOrderID.String(),
+					deltaFragment.SellOrderID.String(),
+				),
+			)
 			// TODO: Attempt to get consensus on the match and then mark the orders
 			// handled if the consensus is won. If the consensus is not won take
 			// either the buy, or sell (or both), orders and mark them as completed
@@ -126,5 +96,14 @@
 			log.Printf("%v compared (%v, %v)\n", node.Swarm.Address(), base58.Encode(deltaFragment.BuyOrderID), base58.Encode(deltaFragment.SellOrderID))
 		}
 	}()
->>>>>>> e6a43d3d
+}
+
+// SubscribeToLogs will start sending log events to logChannel
+func (node *DarkNode) SubscribeToLogs(logChannel chan do.Option) {
+	node.logQueue.Subscribe(logChannel)
+}
+
+// UnsubscribeFromLogs will stop sending log events to logChannel
+func (node *DarkNode) UnsubscribeFromLogs(logChannel chan do.Option) {
+	node.logQueue.Unsubscribe(logChannel)
 }