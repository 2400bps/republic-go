package dht

import (
	"sort"
	"time"

	"github.com/republicprotocol/go-identity"
)

// Constants for use in the DHT.
const (
	IDLengthInBits = identity.IDLength * 8
	MaxBucketSize  = 20
	MaxDHTSize     = IDLengthInBits * MaxBucketSize
)

// A DHT is a Distributed Hash Table. Each instance has an Address, and several
// Buckets of MultiAddresses that are directly connected to that Address. It
// uses a modified Kademlia approach to storing MultiAddresses in each Bucket
// and favoring old connections over new connections.
type DHT struct {
	Address identity.Address
	Buckets [IDLengthInBits]Bucket
}

// NewDHT returns a new DHT with the given Address, and empty Buckets.
func NewDHT(address identity.Address) *DHT {
	return &DHT{
		Address: address,
		Buckets: [IDLengthInBits]Bucket{},
	}
}

// Update an identity.MultiAddress by adding it to its respective Bucket.
// Returns an error if the Bucket is full, or any error that happens while
// finding the required Bucket.
func (dht *DHT) Update(multi identity.MultiAddress) error {
	target, err := multi.Address()
	if err != nil {
		return err
	}
	bucket, err := dht.FindBucket(target)
	if err != nil {
		return err
	}

<<<<<<< HEAD
	// Remove the target if it is already in the Bucket.
	exists := bucket.FindMultiAddress(target)
	if exists != nil {
		for i, entry := range *bucket {
			address, err := entry.MultiAddress.Address()
			if err != nil {
				return err
			}
			if string(address) == string(target) {
				(*bucket)[i].MultiAddress = multi
				(*bucket)[i].Time = time.Now()
				return nil
			}
		}
=======
	// Check if we have known the target
	exist := bucket.FindMultiAddress(target)
	// Remove the known target with old time stamp
	if exist != nil {
		after := false
		for i := 0; i < len(*bucket)-1; i++ {
			if (*bucket)[i].MultiAddress == multi {
				after = true
			}
			if after == true {
				(*bucket)[i] = (*bucket)[i+1]
			}
		}
		*bucket = (*bucket)[:(len(*bucket) - 1)]
>>>>>>> 7d11789c
	}

	if bucket.IsFull() {
		return ErrFullBucket
	}
	*bucket = append(*bucket, Entry{multi, time.Now()})
	return nil
}

// Remove an identity.MultiAddress by removing it from its respective Bucket.
// Nothing happens if the identity.MultiAddress is not in the DHT. Returns any
// error that happens while finding the required Bucket.
func (dht *DHT) Remove(multi identity.MultiAddress) error {
	target, err := multi.Address()
	if err != nil {
		return err
	}
	bucket, err := dht.FindBucket(target)
	if err != nil {
		return err
	}
	removeIndex := -1
	for i, entry := range *bucket {
		address, err := entry.MultiAddress.Address()
		if err != nil {
			return err
		}
		if string(address) == string(target) {
			removeIndex = i
			break
		}
	}
	if removeIndex >= 0 {
		if removeIndex == len(*bucket)-1 {
			*bucket = (*bucket)[:removeIndex]
		} else {
			*bucket = append((*bucket)[:removeIndex], (*bucket)[removeIndex+1:]...)
		}
	}
	return nil
}

// FindMultiAddress finds the identity.MultiAddress associated with the target
// identity.Address. Returns nil if the target is not in the DHT, or an error.
func (dht *DHT) FindMultiAddress(target identity.Address) (*identity.MultiAddress, error) {
	bucket, err := dht.FindBucket(target)
	if err != nil {
		return nil, err
	}
	return bucket.FindMultiAddress(target), nil
}

// FindBucket uses the target identity.Address and returns the respective
// Bucket. The target does not have to be in the DHT. Returns the Bucket, or an
// error.
func (dht *DHT) FindBucket(target identity.Address) (*Bucket, error) {
	same, err := dht.Address.SamePrefixLength(target)
	if err != nil {
		return nil, err
	}
	index := len(dht.Buckets) - same - 1
	if index < 0 || index > len(dht.Buckets)-1 {
		panic("runtime error: index out of range")
	}
	return &dht.Buckets[index], nil
}

// FindNeighborhoodBuckets uses the target identity.Address to find Buckets
// within a given neighborhood of the target Bucket. The target does not have
// to be in the DHT. Returns the Buckets, or an error.
func (dht *DHT) FindNeighborhoodBuckets(target identity.Address, neighborhood uint) (Buckets, error) {
	// Find the index range of the neighborhood.
	start, end, err := dht.Neighborhood(target, neighborhood)
	if err != nil {
		return nil, err
	}
	return dht.Buckets[start:end], nil
}

// Neighborhood returns the start and end indices of a neighborhood around the
// Bucket associated with the target identity.Address.
func (dht *DHT) Neighborhood(target identity.Address, neighborhood uint) (int, int, error) {
	// Find the index range of the neighborhood.
	same, err := dht.Address.SamePrefixLength(target)
	if err != nil {
		return -1, -1, err
	}
	index := len(dht.Buckets) - same - 1
	if index < 0 || index > len(dht.Buckets)-1 {
		panic("runtime error: index out of range")
	}
	start := index - int(neighborhood)
	if start < 0 {
		start = 0
	}
	end := index + int(neighborhood)
	if end > len(dht.Buckets) {
		end = len(dht.Buckets)
	}
	return start, end, nil
}

// MultiAddresses returns all identity.MultiAddresses in all Buckets.
func (dht *DHT) MultiAddresses() identity.MultiAddresses {
	numMultis := 0
	for _, bucket := range dht.Buckets {
		numMultis += len(bucket)
	}
	i := 0
	multis := make(identity.MultiAddresses, numMultis)
	for _, bucket := range dht.Buckets {
		for _, entry := range bucket {
			multis[i] = entry.MultiAddress
			i++
		}
	}
	return multis
}

// Bucket is a mapping of Addresses to Entries. In standard Kademlia, a list is
// used because Buckets need to be sorted.
type Bucket []Entry

// FindMultiAddress finds the identity.MultiAddress associated with a target
// identity.Address in the Bucket. Returns nil if the target identity.Address
// cannot be found.
func (bucket Bucket) FindMultiAddress(target identity.Address) *identity.MultiAddress {
	for _, entry := range bucket {
		address, err := entry.MultiAddress.Address()
		if err == nil && address == target {
			return &entry.MultiAddress
		}
	}
	return nil
}

// Sort the Bucket by the time at which Entries were added.
func (bucket Bucket) Sort() {
	sort.Slice(bucket, func(i, j int) bool {
		return bucket[i].Time.Before(bucket[j].Time)
	})
}

// IsFull returns true if, and only if, the number of Entries in the Bucket is
// equal to the maximum number of Entries allowed.
func (bucket Bucket) IsFull() bool {
	return len(bucket) == MaxBucketSize
}

// Buckets is an alias.
type Buckets []Bucket

// MultiAddresses returns all MultiAddresses from all Buckets.
func (buckets Buckets) MultiAddresses() identity.MultiAddresses {
	numMultis := 0
	for _, bucket := range buckets {
		numMultis += len(bucket)
	}
	i := 0
	multis := make(identity.MultiAddresses, numMultis)
	for _, bucket := range buckets {
		for _, entry := range bucket {
			multis[i] = entry.MultiAddress
			i++
		}
	}
	return multis
}

// An Entry in a Bucket. It holds a MultiAddress, and a timestamp for when it
// was added to the Bucket.
type Entry struct {
	identity.MultiAddress
	time.Time
}<|MERGE_RESOLUTION|>--- conflicted
+++ resolved
@@ -44,7 +44,6 @@
 		return err
 	}
 
-<<<<<<< HEAD
 	// Remove the target if it is already in the Bucket.
 	exists := bucket.FindMultiAddress(target)
 	if exists != nil {
@@ -59,22 +58,6 @@
 				return nil
 			}
 		}
-=======
-	// Check if we have known the target
-	exist := bucket.FindMultiAddress(target)
-	// Remove the known target with old time stamp
-	if exist != nil {
-		after := false
-		for i := 0; i < len(*bucket)-1; i++ {
-			if (*bucket)[i].MultiAddress == multi {
-				after = true
-			}
-			if after == true {
-				(*bucket)[i] = (*bucket)[i+1]
-			}
-		}
-		*bucket = (*bucket)[:(len(*bucket) - 1)]
->>>>>>> 7d11789c
 	}
 
 	if bucket.IsFull() {
