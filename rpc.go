--- conflicted
+++ resolved
@@ -237,8 +237,6 @@
 	return &compute.DeltaShard{
 		Signature:      shard.Signature,
 		DeltaFragments: []*compute.DeltaFragment{},
-<<<<<<< HEAD
-=======
 	}
 }
 
@@ -285,7 +283,6 @@
 	deltaFragment.MinVolumeShare, err = sss.FromBytes(fragment.MinVolumeShare)
 	if err != nil {
 		return nil, err
->>>>>>> 406bf8dd
 	}
 	return deltaFragment, nil
 }