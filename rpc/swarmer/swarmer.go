package swarmer

import (
	"errors"
	"fmt"
	"io"

	"github.com/republicprotocol/republic-go/identity"
	"golang.org/x/net/context"
	"google.golang.org/grpc"
)

// ErrNotFound is returned when an identity.MultiAddress cannot be found for an
// identity.Address.
var ErrNotFound = errors.New("multiaddress not found")

// Swarmer implements the gRPC Swarm service.
type Swarmer struct {
	client *Client
}

// NewSwarmer that will use the a Client to call RPCs on other Swarmer services
// and to identify itself.
func NewSwarmer(client *Client) Swarmer {
	return Swarmer{
		client: client,
	}
}

// Register the gRPC service to a grpc.Server.
func (swarmer *Swarmer) Register(server *grpc.Server) {
	RegisterSwarmServer(server, swarmer)
}

// Ping is an RPC used to notify a Swarm service about the existence of a
// client. In the PingRequest, the client sends a signed identity.MultiAddress
// that the Swarm service will add to its dht.DHT. If successfuly, the Swarm
// service will respond with an empty PingResponse.
func (swarmer *Swarmer) Ping(ctx context.Context, request *PingRequest) (*PingResponse, error) {
	multiAddress, err := identity.NewMultiAddressFromString(request.GetMultiAddress())
	if err != nil {
		return nil, fmt.Errorf("cannot unmarshal multiaddress: %v", err)
	}
	multiAddress.Signature = request.GetSignature()
	if err := swarmer.client.crypter.Verify(multiAddress, multiAddress.Signature); err == nil {
		if err := swarmer.client.UpdateDHT(multiAddress); err != nil {
			return nil, fmt.Errorf("cannot update dht: %v", err)
		}
	}
	multiAddressSignature, err := swarmer.client.crypter.Sign(swarmer.client.MultiAddress())
	if err != nil {
		return &PingResponse{}, err
	}
	return &PingResponse{
		Signature:    multiAddressSignature,
		MultiAddress: swarmer.client.MultiAddress().String(),
	}, nil
}

// Query is an RPC used to find identity.MultiAddresses. In the QueryRequest,
// the client sends an identity.Address and the Swarm service will stream
// identity.MultiAddresses to the client. The Swarm service will stream all
// identity.MultiAddresses that are closer to the queried identity.Address than
// the Swarm service itself.
func (swarmer *Swarmer) Query(request *QueryRequest, stream Swarm_QueryServer) error {
<<<<<<< HEAD
	// querySignature := request.GetSignature()
	query := identity.Address(request.GetAddress())
	// FIXME: requests from unverified addresses
	// if err := swarmer.client.crypter.Verify(query, querySignature); err == nil {
=======
	query := identity.Address(request.GetAddress())

	// TODO: Rate limit unregistered clients
	// querySignature := request.GetSignature()
	// if err := swarmer.client.crypter.Verify(query, querySignature); err != nil {
>>>>>>> 5f5a26bc
	// 	return fmt.Errorf("cannot verify multiaddress: %v", err)
	// }

	multiAddrs := swarmer.client.DHT().MultiAddresses()
	for _, multiAddr := range multiAddrs {
		isPeerCloser, err := identity.Closer(multiAddr.Address(), swarmer.client.Address(), query)
		if err != nil {
			return err
		}
		if isPeerCloser {
			response := &QueryResponse{
				Signature:    multiAddr.Signature,
				MultiAddress: multiAddr.String(),
			}
			if err := stream.Send(response); err != nil {
				if err == io.EOF {
					return nil
				}
				return err
			}
		}
	}

	return nil
}<|MERGE_RESOLUTION|>--- conflicted
+++ resolved
@@ -63,18 +63,11 @@
 // identity.MultiAddresses that are closer to the queried identity.Address than
 // the Swarm service itself.
 func (swarmer *Swarmer) Query(request *QueryRequest, stream Swarm_QueryServer) error {
-<<<<<<< HEAD
-	// querySignature := request.GetSignature()
-	query := identity.Address(request.GetAddress())
-	// FIXME: requests from unverified addresses
-	// if err := swarmer.client.crypter.Verify(query, querySignature); err == nil {
-=======
 	query := identity.Address(request.GetAddress())
 
 	// TODO: Rate limit unregistered clients
 	// querySignature := request.GetSignature()
 	// if err := swarmer.client.crypter.Verify(query, querySignature); err != nil {
->>>>>>> 5f5a26bc
 	// 	return fmt.Errorf("cannot verify multiaddress: %v", err)
 	// }
 
