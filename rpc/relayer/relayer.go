package relayer

import (
	"io"

	"github.com/republicprotocol/republic-go/order"
	"github.com/republicprotocol/republic-go/orderbook"
	"google.golang.org/grpc"
)

// Relayer implements the gRPC Relay service.
type Relayer struct {
	client    *Client
	orderbook *orderbook.Orderbook
}

// NewRelayer returns a Relayer that will use an orderbook.Orderbook for
// synchronization (see Relay.Sync).
func NewRelayer(client *Client, orderbook *orderbook.Orderbook) Relayer {
	// TODO: Implement a max connection parameter to prevent too many clients
	// from syncing and slowing down the Relay service
	return Relayer{
		client:    client,
		orderbook: orderbook,
	}
}

// Register the gRPC service to a grpc.Server.
func (relayer *Relayer) Register(server *grpc.Server) {
	RegisterRelayServer(server, relayer)
}

// Sync is an RPC used to synchronize the entries of an orderbook.Orderbook. In
// the SyncRequest, the client stores the epoch that they are interested in
// synchronizing. Existing entries in the orderbook.Orderbook will be streamed
// by new updates to the orderbook.Orderbook will also be streamed, without
// waiting for the existing entries to finish. The client must manage the
// merging of conflicting entries.
func (relayer *Relayer) Sync(request *SyncRequest, stream Relay_SyncServer) error {
<<<<<<< HEAD
	// TODO: Addresses and signatures do not need to be registered during a
	// sync. We should explicitly remove these fields from the SyncRequest.
	entries := make(chan orderbook.Entry)
	defer close(entries)

	errs := make(chan error, 1) // We do not need to close this channel
	go func() {
		if err := relayer.orderbook.Subscribe(entries); err != nil {
			errs <- fmt.Errorf("cannot subscribe to orderbook: %v", err)
		}
	}()
	defer relayer.orderbook.Unsubscribe(entries)
=======
	addrSignature := request.GetSignature()
	addr := identity.Address(request.GetAddress())
	if err := relayer.client.crypter.Verify(addr, addrSignature); err != nil {
		return err
	}

	done := make(chan struct{})
	entries := relayer.orderbook.Listen(done)
	defer close(done)
>>>>>>> 2e8bff1c

	for {
		select {
		case <-stream.Context().Done():
			return stream.Context().Err()
		case err := <-errs:
			// This channel is never closed but other channels will eventually
			// let this goroutine exit the loop
			return err
		case entry, ok := <-entries:
			if !ok {
				return nil
			}

			orderStatus := OrderStatus_Open
			switch entry.Status {
			case order.Open:
				orderStatus = OrderStatus_Open
			case order.Canceled:
				orderStatus = OrderStatus_Canceled
			case order.Unconfirmed:
				orderStatus = OrderStatus_Unconfirmed
			case order.Confirmed:
				orderStatus = OrderStatus_Confirmed
			case order.Settled:
				orderStatus = OrderStatus_Settled
			}

			syncResponse := &SyncResponse{
				Signature: []byte{},
				Entry: &OrderbookEntry{
					Order: &Order{
						OrderId: entry.Order.ID,
						Expiry:  entry.Order.Expiry.Unix(),
						Type:    int32(entry.Order.Type),
						Tokens:  int32(0), // TODO: Use the correct token pair encoding
					},
					OrderStatus: orderStatus,
				},
			}
			if err := stream.Send(syncResponse); err != nil {
				if err == io.EOF {
					return nil
				}
				return err
			}
		}
	}
}<|MERGE_RESOLUTION|>--- conflicted
+++ resolved
@@ -37,39 +37,17 @@
 // waiting for the existing entries to finish. The client must manage the
 // merging of conflicting entries.
 func (relayer *Relayer) Sync(request *SyncRequest, stream Relay_SyncServer) error {
-<<<<<<< HEAD
 	// TODO: Addresses and signatures do not need to be registered during a
 	// sync. We should explicitly remove these fields from the SyncRequest.
-	entries := make(chan orderbook.Entry)
-	defer close(entries)
-
-	errs := make(chan error, 1) // We do not need to close this channel
-	go func() {
-		if err := relayer.orderbook.Subscribe(entries); err != nil {
-			errs <- fmt.Errorf("cannot subscribe to orderbook: %v", err)
-		}
-	}()
-	defer relayer.orderbook.Unsubscribe(entries)
-=======
-	addrSignature := request.GetSignature()
-	addr := identity.Address(request.GetAddress())
-	if err := relayer.client.crypter.Verify(addr, addrSignature); err != nil {
-		return err
-	}
 
 	done := make(chan struct{})
 	entries := relayer.orderbook.Listen(done)
 	defer close(done)
->>>>>>> 2e8bff1c
 
 	for {
 		select {
 		case <-stream.Context().Done():
 			return stream.Context().Err()
-		case err := <-errs:
-			// This channel is never closed but other channels will eventually
-			// let this goroutine exit the loop
-			return err
 		case entry, ok := <-entries:
 			if !ok {
 				return nil
