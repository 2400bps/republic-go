package smpcer

import (
	"fmt"
	"sync"

	"github.com/republicprotocol/republic-go/dispatch"
	"github.com/republicprotocol/republic-go/identity"
	"github.com/republicprotocol/republic-go/rpc/client"
	"golang.org/x/net/context"
)

type Streamer struct {
	multiAddress identity.MultiAddress
	connPool     *client.ConnPool

	mu        *sync.Mutex
	rcs       map[identity.Address]int
	dones     map[identity.Address]chan struct{}
	senders   map[identity.Address]*dispatch.Broadcaster
	receivers map[identity.Address]*dispatch.Broadcaster
	errs      map[identity.Address]*dispatch.Broadcaster
}

func NewStreamer(multiAddress identity.MultiAddress, connPool *client.ConnPool) Streamer {
	return Streamer{
		multiAddress: multiAddress,
		connPool:     connPool,

		mu:        new(sync.Mutex),
		rcs:       map[identity.Address]int{},
		dones:     map[identity.Address]chan struct{}{},
		senders:   map[identity.Address]*dispatch.Broadcaster{},
		receivers: map[identity.Address]*dispatch.Broadcaster{},
		errs:      map[identity.Address]*dispatch.Broadcaster{},
	}
}

func (streamer *Streamer) connect(multiAddr identity.MultiAddress, done <-chan struct{}, sender <-chan interface{}) (<-chan interface{}, <-chan interface{}) {
	receiver, errs := streamer.acquireConn(multiAddr, sender)
	go func() {
<<<<<<< HEAD
		defer close(receiver)
		defer close(errs)

		addr := multiAddr.Address()

		streamer.acquireConn(multiAddr)
		defer streamer.releaseConn(addr)

		if err := streamer.receivers[addr].Subscribe(receiver); err != nil {
			errs <- err
			return
		}
		defer func() {
			streamer.mu.Lock()
			defer streamer.mu.Unlock()
			streamer.receivers[addr].Unsubscribe(receiver)
		}()

		if err := streamer.errs[addr].Subscribe(errs); err != nil {
			errs <- err
			return
		}
		defer func() {
			streamer.mu.Lock()
			defer streamer.mu.Unlock()
			streamer.errs[addr].Unsubscribe(errs)
		}()

		dispatch.Pipe(done, sender, streamer.senders[addr])
=======
		defer streamer.releaseConn(multiAddr.Address())
		<-done
>>>>>>> 2e8bff1c
	}()
	return receiver, errs
}

func (streamer *Streamer) acquireConn(multiAddr identity.MultiAddress, sender <-chan interface{}) (<-chan interface{}, <-chan interface{}) {
	streamer.mu.Lock()
	defer streamer.mu.Unlock()

	addr := multiAddr.Address()

	streamer.rcs[addr]++
	if streamer.rcs[addr] == 1 {
		streamer.dones[addr] = make(chan struct{})
		streamer.senders[addr] = dispatch.NewBroadcaster()
		streamer.receivers[addr] = dispatch.NewBroadcaster()
		streamer.errs[addr] = dispatch.NewBroadcaster()

		sender := streamer.senders[addr].Listen(streamer.dones[addr])
		receiver, errs := streamer.openGrpcStream(multiAddr, streamer.dones[addr], sender)
		go streamer.receivers[addr].Broadcast(streamer.dones[addr], receiver)
		go streamer.errs[addr].Broadcast(streamer.dones[addr], errs)
	}

	go streamer.senders[addr].Broadcast(streamer.dones[addr], sender)
	receiver := streamer.receivers[addr].Listen(streamer.dones[addr])
	errs := streamer.errs[addr].Listen(streamer.dones[addr])

	return receiver, errs
}

func (streamer *Streamer) releaseConn(addr identity.Address) {
	streamer.mu.Lock()
	defer streamer.mu.Unlock()

	streamer.rcs[addr]--
	if streamer.rcs[addr] == 0 {
		close(streamer.dones[addr])
		streamer.senders[addr].Close()
		streamer.receivers[addr].Close()
		streamer.errs[addr].Close()
		delete(streamer.dones, addr)
		delete(streamer.senders, addr)
		delete(streamer.receivers, addr)
		delete(streamer.errs, addr)
	}
}

func (streamer *Streamer) openGrpcStream(multiAddr identity.MultiAddress, done <-chan struct{}, sender <-chan interface{}) (<-chan interface{}, <-chan interface{}) {
	receiver := make(chan interface{})
	errs := make(chan interface{}, 2)

	go func() {
		defer close(receiver)
		defer close(errs)

		grpcStream, err := streamer.openGrpcCompute(context.Background(), multiAddr)
		if err != nil {
			errs <- err
			return
		}

		dispatch.CoBegin(func() {
			// Writing messages from the senders to the grpc client
			for {
				select {
				case <-done:
					return
				case <-grpcStream.Context().Done():
					errs <- grpcStream.Context().Err()
					return
				case msg, ok := <-sender:
					if !ok {
						return
					}
					if msg, ok := msg.(*ComputeMessage); ok {
						if err := grpcStream.Send(msg); err != nil {
							errs <- err
							return
						}
					}
				}
			}
		}, func() {
			// Writing messages from the grpc client to the receivers
			for {
				msg, err := grpcStream.Recv()
				if err != nil {
					errs <- err
					return
				}
				select {
				case <-done:
					return
				case <-grpcStream.Context().Done():
					errs <- grpcStream.Context().Err()
					return
				case receiver <- msg:
				}
			}
		})
	}()

	return receiver, errs
}

func (streamer *Streamer) openGrpcCompute(ctx context.Context, multiAddress identity.MultiAddress) (Smpc_ComputeClient, error) {

	// Dial the client.ConnPool for a client.Conn
	conn, err := streamer.connPool.Dial(ctx, multiAddress)
	if err != nil {
		return nil, fmt.Errorf("cannot dial %v: %v", multiAddress, err)
	}
	defer conn.Close()

	// Create an SmpcClient and call the Compute RPC
	smpcClient := NewSmpcClient(conn.ClientConn)
	stream, err := smpcClient.Compute(ctx)
	if err != nil {
		return nil, fmt.Errorf("cannot open stream to %v: %v", multiAddress, err)
	}

	// Send an authentication message to the Smpc service
	auth := &ComputeMessage{
		Signature: []byte{}, // FIXME: Provide verifiable signature
		Value: &ComputeMessage_Address{
			Address: streamer.multiAddress.Address().String(),
		},
	}
	if err := stream.Send(auth); err != nil {
		return nil, fmt.Errorf("cannot authenticate with %v: %v", multiAddress, err)
	}

	return stream, nil
}<|MERGE_RESOLUTION|>--- conflicted
+++ resolved
@@ -39,40 +39,8 @@
 func (streamer *Streamer) connect(multiAddr identity.MultiAddress, done <-chan struct{}, sender <-chan interface{}) (<-chan interface{}, <-chan interface{}) {
 	receiver, errs := streamer.acquireConn(multiAddr, sender)
 	go func() {
-<<<<<<< HEAD
-		defer close(receiver)
-		defer close(errs)
-
-		addr := multiAddr.Address()
-
-		streamer.acquireConn(multiAddr)
-		defer streamer.releaseConn(addr)
-
-		if err := streamer.receivers[addr].Subscribe(receiver); err != nil {
-			errs <- err
-			return
-		}
-		defer func() {
-			streamer.mu.Lock()
-			defer streamer.mu.Unlock()
-			streamer.receivers[addr].Unsubscribe(receiver)
-		}()
-
-		if err := streamer.errs[addr].Subscribe(errs); err != nil {
-			errs <- err
-			return
-		}
-		defer func() {
-			streamer.mu.Lock()
-			defer streamer.mu.Unlock()
-			streamer.errs[addr].Unsubscribe(errs)
-		}()
-
-		dispatch.Pipe(done, sender, streamer.senders[addr])
-=======
 		defer streamer.releaseConn(multiAddr.Address())
 		<-done
->>>>>>> 2e8bff1c
 	}()
 	return receiver, errs
 }
