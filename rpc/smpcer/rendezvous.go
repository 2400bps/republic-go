--- conflicted
+++ resolved
@@ -54,20 +54,6 @@
 	receiver := rendezvous.receivers[addr].Listen(done)
 	go func() {
 		defer rendezvous.releaseConn(addr)
-<<<<<<< HEAD
-
-		if err := rendezvous.receivers[addr].Subscribe(receiver); err != nil {
-			errs <- err
-			return
-		}
-		defer func() {
-			rendezvous.mu.Lock()
-			defer rendezvous.mu.Unlock()
-			rendezvous.receivers[addr].Unsubscribe(receiver)
-		}()
-
-=======
->>>>>>> 2e8bff1c
 		dispatch.Pipe(done, sender, rendezvous.senders[addr])
 	}()
 	return receiver
