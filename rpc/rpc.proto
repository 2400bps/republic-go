--- conflicted
+++ resolved
@@ -151,8 +151,4 @@
   bytes priceShare = 10;
   bytes maxVolumeShare = 11;
   bytes minVolumeShare = 12;
-<<<<<<< HEAD
-}
-=======
-}
->>>>>>> 0888c19e
+}