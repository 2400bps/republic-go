package rpc

import (
	"errors"
	"sync"

	"github.com/republicprotocol/republic-go/identity"
	"google.golang.org/grpc"
	"google.golang.org/grpc/codes"
	"google.golang.org/grpc/status"
)

// A ComputerService implements the Computer gRPC service. It exposes methods
// for accepting gRPC client connections, and blocking until a gRPC client
// connection is received.
type ComputerService struct {
	senderSignalsMu *sync.Mutex
	senderSignals   map[string]chan (<-chan *Computation)

	receiverSignalsMu *sync.Mutex
	receiverSignals   map[string]chan (<-chan *Computation)

	errSignalsMu *sync.Mutex
	errSignals   map[string]chan (<-chan error)
}

// NewComputerService returns a new ComputerService.
func NewComputerService() ComputerService {
	return ComputerService{
		senderSignalsMu: new(sync.Mutex),
		senderSignals:   map[string]chan (<-chan *Computation){},

		receiverSignalsMu: new(sync.Mutex),
		receiverSignals:   map[string]chan (<-chan *Computation){},

		errSignalsMu: new(sync.Mutex),
		errSignals:   map[string]chan (<-chan error){},
	}
}

// Register the SmpcService with a gRPC server.
func (service *ComputerService) Register(server *grpc.Server) {
	RegisterComputerServer(server, service)
}

// WaitForCompute stream to be opened by a gRPC client. The input channel will
// be used to write Computation messages to the client, and the output channel
// can be used to read Computation messages from the client. The error channel
// will carry errors that occur when writing, or reading, Computation messages
// to, or from, the client.
func (service *ComputerService) WaitForCompute(addr identity.Address, computationChIn <-chan *Computation) (<-chan *Computation, <-chan error) {
	addrAsStr := addr.String()

	senderSignal := service.senderSignal(addrAsStr)
	defer service.closeSenderSignal(addrAsStr)
	senderSignal <- computationChIn

	errSignal := service.errSignal(addrAsStr)
	errCh := <-errSignal

	receiverSignal := service.receiverSignal(addrAsStr)
	receiverCh := <-receiverSignal

	return receiverCh, errCh
}

// Compute opens a gRPC stream for streaming Computation messages to, and from,
// a client.
func (service *ComputerService) Compute(stream Computer_ComputeServer) error {

	// Accept an initial authentication message to verify the identity of the
	// client
	authentication, err := stream.Recv()
	if err != nil {
		return err
	}
	if authentication.MultiAddress == nil {
		return errors.New("cannot connect to stream: no authentication message")
	}
	multiAddress, _, err := UnmarshalMultiAddress(authentication.MultiAddress)
	// FIXME: Validate the multiaddress signature.
	addrAsStr := multiAddress.Address().String()

	errCh := make(chan error)
	defer close(errCh)

	errSignal := service.errSignal(addrAsStr)
	defer service.closeErrSignal(addrAsStr)
	errSignal <- errCh

	senderErrCh := make(chan error, 1)
	go func() {
		defer close(senderErrCh)
		senderSignal := service.senderSignal(addrAsStr)
		senderCh := <-senderSignal

		for message := range senderCh {
			if err := stream.Send(message); err != nil {
				s, _ := status.FromError(err)
				if s.Code() != codes.Canceled && s.Code() != codes.DeadlineExceeded {
					errCh <- err
				}
				senderErrCh <- err
				return
			}
		}
	}()

	receiverCh := make(chan *Computation)
	defer close(receiverCh)

	receiverSignal := service.receiverSignal(addrAsStr)
	defer service.closeReceiverSignal(addrAsStr)
	receiverSignal <- receiverCh

	for {
		message, err := stream.Recv()
		if err != nil {
			errCh <- err
			return err
		}

		select {
		case err, ok := <-senderErrCh:
			if !ok {
				return nil
			}
			errCh <- err
			return err
		case <-stream.Context().Done():
			errCh <- stream.Context().Err()
			return stream.Context().Err()
		case receiverCh <- message:
		}
	}
}

func (service *ComputerService) senderSignal(key string) chan (<-chan *Computation) {
	service.senderSignalsMu.Lock()
	defer service.senderSignalsMu.Unlock()

	if _, ok := service.senderSignals[key]; !ok {
		service.senderSignals[key] = make(chan (<-chan *Computation), 1)
	}
	return service.senderSignals[key]
}

func (service *ComputerService) closeSenderSignal(key string) {
	service.senderSignalsMu.Lock()
	defer service.senderSignalsMu.Unlock()

	if _, ok := service.senderSignals[key]; ok {
		close(service.senderSignals[key])
		delete(service.senderSignals, key)
	}
}

func (service *ComputerService) receiverSignal(key string) chan (<-chan *Computation) {
	service.receiverSignalsMu.Lock()
	defer service.receiverSignalsMu.Unlock()

	if _, ok := service.receiverSignals[key]; !ok {
		service.receiverSignals[key] = make(chan (<-chan *Computation), 1)
	}
	return service.receiverSignals[key]
}

func (service *ComputerService) closeReceiverSignal(key string) {
	service.receiverSignalsMu.Lock()
	defer service.receiverSignalsMu.Unlock()

	if _, ok := service.receiverSignals[key]; ok {
		close(service.receiverSignals[key])
		delete(service.receiverSignals, key)
	}
}

func (service *ComputerService) errSignal(key string) chan (<-chan error) {
	service.errSignalsMu.Lock()
	defer service.errSignalsMu.Unlock()

	if _, ok := service.errSignals[key]; !ok {
		service.errSignals[key] = make(chan (<-chan error), 1)
	}
	return service.errSignals[key]
}

func (service *ComputerService) closeErrSignal(key string) {
	service.errSignalsMu.Lock()
	defer service.errSignalsMu.Unlock()

	if _, ok := service.errSignals[key]; ok {
		close(service.errSignals[key])
		delete(service.errSignals, key)
	}
<<<<<<< HEAD
}

type ComputationWithID struct {
	ID          [32]byte
	Computation *Computation
}

// func ZipComputationsWithID(done <-chan struct{}, computations <-chan *Computation, id [32]byte) <-chan ComputationWithID {
// 	computationsWithID := make([]<-chan ComputationWithID, len(computationChs))

// 	go func() {
// 		defer close(computationsWithID)
// 		for {
// 			select {
// 			case <-done:
// 				return
// 			case computation, ok := <-computations:
// 				if !ok {
// 					return
// 				}
// 				computationWithID := ComputationWithID{
// 					ID:          id,
// 					Computation: computation,
// 				}
// 				select {
// 				case <-done:
// 					return
// 				case computationsWithID <- computationWithID:
// 				}
// 			}
// 		}
// 	}()

// 	return computationsWithID
// }

// type ComputeMap struct {
// 	clientPool ClientPool

// 	inputs map[[32]byte]chan ComputationWithID
// 	outputs map[[32]byte]chan ComputationWithID
// }

// func (computeMap *ComputeMap) Setup(multiAddresses []identity.MultiAddress) {



// }

// func (computeMap *ComputeMap) Compute(done chan struct{}, multiAddresses []identity.MultiAddress) <-chan ComputationWithID {
// 	computationsWithID := make(chan ComputationWithID)

// 	go func() {
// 		defer close(computationsWithID)

// 		arrayOfComputationsWithID := []<-chan ComputationWithID{}
// 		for i := range multiAddresses {

// 			id := [32]byte{}
// 			copy(id[:], multiAddresses[i].ID())
	
// 			computations, errs := clientPool.Compute(...)
// 			arrayOfComputationsWithID = append(arrayOfComputationsWithID, ZipComputationsWithID(done, computations, id))
// 		}

// 		dispatch.Merge(computationsWithID, arrayOfComputationsWithID)
// 	}()

// 	return computationsWithID
// }

// func (computeMap) 
=======
}
>>>>>>> cb5dd717
<|MERGE_RESOLUTION|>--- conflicted
+++ resolved
@@ -193,79 +193,4 @@
 		close(service.errSignals[key])
 		delete(service.errSignals, key)
 	}
-<<<<<<< HEAD
-}
-
-type ComputationWithID struct {
-	ID          [32]byte
-	Computation *Computation
-}
-
-// func ZipComputationsWithID(done <-chan struct{}, computations <-chan *Computation, id [32]byte) <-chan ComputationWithID {
-// 	computationsWithID := make([]<-chan ComputationWithID, len(computationChs))
-
-// 	go func() {
-// 		defer close(computationsWithID)
-// 		for {
-// 			select {
-// 			case <-done:
-// 				return
-// 			case computation, ok := <-computations:
-// 				if !ok {
-// 					return
-// 				}
-// 				computationWithID := ComputationWithID{
-// 					ID:          id,
-// 					Computation: computation,
-// 				}
-// 				select {
-// 				case <-done:
-// 					return
-// 				case computationsWithID <- computationWithID:
-// 				}
-// 			}
-// 		}
-// 	}()
-
-// 	return computationsWithID
-// }
-
-// type ComputeMap struct {
-// 	clientPool ClientPool
-
-// 	inputs map[[32]byte]chan ComputationWithID
-// 	outputs map[[32]byte]chan ComputationWithID
-// }
-
-// func (computeMap *ComputeMap) Setup(multiAddresses []identity.MultiAddress) {
-
-
-
-// }
-
-// func (computeMap *ComputeMap) Compute(done chan struct{}, multiAddresses []identity.MultiAddress) <-chan ComputationWithID {
-// 	computationsWithID := make(chan ComputationWithID)
-
-// 	go func() {
-// 		defer close(computationsWithID)
-
-// 		arrayOfComputationsWithID := []<-chan ComputationWithID{}
-// 		for i := range multiAddresses {
-
-// 			id := [32]byte{}
-// 			copy(id[:], multiAddresses[i].ID())
-	
-// 			computations, errs := clientPool.Compute(...)
-// 			arrayOfComputationsWithID = append(arrayOfComputationsWithID, ZipComputationsWithID(done, computations, id))
-// 		}
-
-// 		dispatch.Merge(computationsWithID, arrayOfComputationsWithID)
-// 	}()
-
-// 	return computationsWithID
-// }
-
-// func (computeMap) 
-=======
-}
->>>>>>> cb5dd717
+}