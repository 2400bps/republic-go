--- conflicted
+++ resolved
@@ -44,16 +44,9 @@
 	}
 
 	return MidpointPrice{
-<<<<<<< HEAD
-		Signature: []byte{},
-		Tokens:    tokens,
-		Prices:    prices,
-		Nonce:     uint64(time.Now().Unix()),
-=======
 		Signature:  []byte{},
 		TokenPairs: tokenPairs,
 		Prices:     prices,
-		Nonce:      rand.Uint64(),
->>>>>>> 8ce12315
+		Nonce:      uint64(time.Now().Unix()),
 	}
 }