language: go

go:
  - 1.9.x

cache:
  directories:
    - vendor

before_install:
  - npm install -g ganache-cli
  - go get github.com/onsi/gomega
  - go get github.com/onsi/ginkgo/ginkgo
  - go get github.com/mattn/goveralls
  - go get github.com/golang/dep/cmd/dep
  - go get github.com/golang/lint/golint
  - go get github.com/haya14busa/goverage
  - dep ensure

script:
  - go vet ./...
  - golint -set_exit_status `go list ./... | grep -Ev "(stackint/asm|vendor)"`
  - go run cmd/testnetwork/main.go -sleep 10 &
  - sleep 10
<<<<<<< HEAD
  - ginkgo --race --cover --coverprofile coverprofile.out stackint
  - ginkgo --race --cover --coverprofile coverprofile.out identity
  - ginkgo --race --cover --coverprofile coverprofile.out shamir
  - ginkgo --race --cover --coverprofile coverprofile.out order
  - ginkgo --race --cover --coverprofile coverprofile.out compute
  - ginkgo --race --cover --coverprofile coverprofile.out logger
  - ginkgo --race --cover --coverprofile coverprofile.out network/dht
  - ginkgo --race --cover --coverprofile coverprofile.out network/rpc
  - ginkgo --race --cover --coverprofile coverprofile.out network
  - ginkgo --race --cover --coverprofile coverprofile.out dark
  - ginkgo --race --cover --coverprofile coverprofile.out hyperdrive
  - ginkgo --race --cover --coverprofile coverprofile.out smpc
  - sed -i '/rpc.pb.go/d' network/rpc/coverprofile.out
  
=======
  - goverage -v -coverprofile=coverprofile.out ./...

>>>>>>> 6849431e
after_success:
  - sed -i '/rpc.pb.go/d' coverprofile.out
  - sed -i '/bindings/d' coverprofile.out
  - sed -i '/cmd/d' coverprofile.out
  - goveralls -coverprofile=coverprofile.out -service=travis-ci -repotoken $COVERALLS_TOKEN<|MERGE_RESOLUTION|>--- conflicted
+++ resolved
@@ -22,25 +22,8 @@
   - golint -set_exit_status `go list ./... | grep -Ev "(stackint/asm|vendor)"`
   - go run cmd/testnetwork/main.go -sleep 10 &
   - sleep 10
-<<<<<<< HEAD
-  - ginkgo --race --cover --coverprofile coverprofile.out stackint
-  - ginkgo --race --cover --coverprofile coverprofile.out identity
-  - ginkgo --race --cover --coverprofile coverprofile.out shamir
-  - ginkgo --race --cover --coverprofile coverprofile.out order
-  - ginkgo --race --cover --coverprofile coverprofile.out compute
-  - ginkgo --race --cover --coverprofile coverprofile.out logger
-  - ginkgo --race --cover --coverprofile coverprofile.out network/dht
-  - ginkgo --race --cover --coverprofile coverprofile.out network/rpc
-  - ginkgo --race --cover --coverprofile coverprofile.out network
-  - ginkgo --race --cover --coverprofile coverprofile.out dark
-  - ginkgo --race --cover --coverprofile coverprofile.out hyperdrive
-  - ginkgo --race --cover --coverprofile coverprofile.out smpc
-  - sed -i '/rpc.pb.go/d' network/rpc/coverprofile.out
-  
-=======
   - goverage -v -coverprofile=coverprofile.out ./...
 
->>>>>>> 6849431e
 after_success:
   - sed -i '/rpc.pb.go/d' coverprofile.out
   - sed -i '/bindings/d' coverprofile.out
