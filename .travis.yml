language: go

go:
  - 1.9.x

cache:
  directories:
    - vendor

before_install:
  - npm install -g ganache-cli
  - go get github.com/onsi/gomega
  - go get github.com/onsi/ginkgo/ginkgo
  - go get github.com/mattn/goveralls
  - go get github.com/golang/dep/cmd/dep
  - go get github.com/golang/lint/golint
  - dep ensure

script:
  - go vet ./...
  - golint -set_exit_status `go list ./... | grep -Ev "(stackint/asm|vendor)"`
  - go run cmd/testnetwork/main.go -sleep 10 &
  - sleep 10
  - ginkgo -v --trace --race --cover --coverprofile coverprofile.out stackint
  - ginkgo -v --trace --race --cover --coverprofile coverprofile.out identity
  - ginkgo -v --trace --race --cover --coverprofile coverprofile.out shamir
  - ginkgo -v --trace --race --cover --coverprofile coverprofile.out order
  - ginkgo -v --trace --race --cover --coverprofile coverprofile.out compute
  - ginkgo -v --trace --race --cover --coverprofile coverprofile.out logger
  - ginkgo -v --trace --race --cover --coverprofile coverprofile.out network/dht
  - ginkgo -v --trace --race --cover --coverprofile coverprofile.out network/rpc
  - ginkgo -v --trace --race --cover --coverprofile coverprofile.out network
<<<<<<< HEAD
  - ginkgo -v --trace --race --cover --coverprofile coverprofile.out dark
  - ginkgo -v --trace --race --cover --coverprofile coverprofile.out hyperdrive
  - ginkgo -v --trace --cover --coverprofile coverprofile.out dark-node
=======
  - ginkgo -v --trace --race --cover --coverprofile coverprofile.out orders
  - ginkgo -v --trace --race --cover --coverprofile coverprofile.out shamir
  - ginkgo -v --trace --race --cover --coverprofile coverprofile.out stackint
  - ginkgo -v --trace --race --cover --coverprofile coverprofile.out smpc
>>>>>>> 145704b5
  - sed -i '/rpc.pb.go/d' network/rpc/coverprofile.out
  
after_success:
  - goveralls -coverprofile=coverprofile.out -service=travis-ci -repotoken $COVERALLS_TOKEN<|MERGE_RESOLUTION|>--- conflicted
+++ resolved
@@ -21,25 +21,18 @@
   - golint -set_exit_status `go list ./... | grep -Ev "(stackint/asm|vendor)"`
   - go run cmd/testnetwork/main.go -sleep 10 &
   - sleep 10
-  - ginkgo -v --trace --race --cover --coverprofile coverprofile.out stackint
-  - ginkgo -v --trace --race --cover --coverprofile coverprofile.out identity
-  - ginkgo -v --trace --race --cover --coverprofile coverprofile.out shamir
-  - ginkgo -v --trace --race --cover --coverprofile coverprofile.out order
-  - ginkgo -v --trace --race --cover --coverprofile coverprofile.out compute
-  - ginkgo -v --trace --race --cover --coverprofile coverprofile.out logger
-  - ginkgo -v --trace --race --cover --coverprofile coverprofile.out network/dht
-  - ginkgo -v --trace --race --cover --coverprofile coverprofile.out network/rpc
-  - ginkgo -v --trace --race --cover --coverprofile coverprofile.out network
-<<<<<<< HEAD
-  - ginkgo -v --trace --race --cover --coverprofile coverprofile.out dark
-  - ginkgo -v --trace --race --cover --coverprofile coverprofile.out hyperdrive
-  - ginkgo -v --trace --cover --coverprofile coverprofile.out dark-node
-=======
-  - ginkgo -v --trace --race --cover --coverprofile coverprofile.out orders
-  - ginkgo -v --trace --race --cover --coverprofile coverprofile.out shamir
-  - ginkgo -v --trace --race --cover --coverprofile coverprofile.out stackint
-  - ginkgo -v --trace --race --cover --coverprofile coverprofile.out smpc
->>>>>>> 145704b5
+  - ginkgo --race --cover --coverprofile coverprofile.out stackint
+  - ginkgo --race --cover --coverprofile coverprofile.out identity
+  - ginkgo --race --cover --coverprofile coverprofile.out shamir
+  - ginkgo --race --cover --coverprofile coverprofile.out order
+  - ginkgo --race --cover --coverprofile coverprofile.out compute
+  - ginkgo --race --cover --coverprofile coverprofile.out logger
+  - ginkgo --race --cover --coverprofile coverprofile.out network/dht
+  - ginkgo --race --cover --coverprofile coverprofile.out network/rpc
+  - ginkgo --race --cover --coverprofile coverprofile.out network
+  - ginkgo --race --cover --coverprofile coverprofile.out dark
+  - ginkgo --race --cover --coverprofile coverprofile.out hyperdrive
+  - ginkgo --race --cover --coverprofile coverprofile.out smpc
   - sed -i '/rpc.pb.go/d' network/rpc/coverprofile.out
   
 after_success:
