--- conflicted
+++ resolved
@@ -213,10 +213,10 @@
 	return address, nil
 }
 
-<<<<<<< HEAD
 func (ledger *RenLedgerContract) Fee() (*big.Int, error) {
 	return big.NewInt(0), nil
-=======
+}
+
 // GetBlockNumberOfTx gets the block number of the transaction hash.
 // It calls infura using json-RPC.
 func (ledger *RenLedgerContract) GetBlockNumberOfTx(transaction common.Hash) (uint64, error) {
@@ -255,5 +255,4 @@
 // CurrentBlock gets the latest block.
 func (ledger *RenLedgerContract) CurrentBlock() (*types.Block, error) {
 	return ledger.conn.Client.BlockByNumber(ledger.context, nil)
->>>>>>> 986bcff3
 }