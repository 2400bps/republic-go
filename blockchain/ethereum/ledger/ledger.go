package ledger

import (
	"context"
	"errors"
	"math/big"
	"time"

	"github.com/ethereum/go-ethereum/accounts/abi/bind"
	"github.com/ethereum/go-ethereum/common"
	"github.com/ethereum/go-ethereum/core/types"
	"github.com/republicprotocol/republic-go/blockchain/ethereum"
	"github.com/republicprotocol/republic-go/blockchain/ethereum/bindings"
	"github.com/republicprotocol/republic-go/order"
)

// ErrMismatchedOrderLengths is returned when there isn't an equal number of order IDs,
// signatures and order parities
var ErrMismatchedOrderLengths = errors.New("mismatched order lengths")

// BlocksForConfirmation is the number of Ethereum blocks required to consider
// changes to an order's status (Open, Canceled or Confirmed) in the Ledger to
// be confirmed. The functions `OpenBuyOrder`, `OpenSellOrder`, `CancelOrder`
// and `ConfirmOrder` return only after the required number of confirmations has
// been reached.
const BlocksForConfirmation = 1

// FIXME: Protect me with a mutex!
// RenLedgerContract implements the cal.RenLedger interface
type RenLedgerContract struct {
	network      ethereum.Network
	context      context.Context
	conn         ethereum.Conn
	transactOpts *bind.TransactOpts
	callOpts     *bind.CallOpts
	binding      *bindings.Orderbook
	address      common.Address
}

// NewRenLedgerContract creates a new NewRenLedgerContract with given parameters.
func NewRenLedgerContract(ctx context.Context, conn ethereum.Conn, transactOpts *bind.TransactOpts, callOpts *bind.CallOpts) (RenLedgerContract, error) {
	contract, err := bindings.NewOrderbook(common.HexToAddress(conn.Config.RenLedgerAddress), bind.ContractBackend(conn.Client))
	if err != nil {
		return RenLedgerContract{}, err
	}

	return RenLedgerContract{
		network:      conn.Config.Network,
		context:      ctx,
		conn:         conn,
		transactOpts: transactOpts,
		callOpts:     callOpts,
		binding:      contract,
		address:      common.HexToAddress(conn.Config.RenLedgerAddress),
	}, nil
}

// OpenOrders implements the cal.RenLedger interface
func (ledger *RenLedgerContract) OpenOrders(signatures [][65]byte, orderIDs []order.ID, orderParities []order.Parity) (int, error) {
	if len(signatures) != len(orderIDs) || len(signatures) != len(orderParities) {
		return 0, ErrMismatchedOrderLengths
	}

	nonce, err := ledger.conn.Client.PendingNonceAt(context.Background(), ledger.transactOpts.From)
	if err != nil {
		return 0, err
	}

	txs := make([]*types.Transaction, 0, len(signatures))
	for i := range signatures {
		ledger.transactOpts.GasPrice = big.NewInt(int64(5000000000))
		ledger.transactOpts.Nonce.Add(big.NewInt(0).SetUint64(nonce), big.NewInt(int64(i)))

		var tx *types.Transaction
		if orderParities[i] == order.ParityBuy {
			tx, err = ledger.binding.OpenBuyOrder(ledger.transactOpts, signatures[i][:], orderIDs[i])
		} else {
			tx, err = ledger.binding.OpenSellOrder(ledger.transactOpts, signatures[i][:], orderIDs[i])
		}
		if err != nil {
			break
		}
		txs = append(txs, tx)
	}

	for i := range txs {
		err := ledger.waitForOrderDepth(txs[i], orderIDs[i])
		if err != nil {
			return i, err
		}
	}

	return len(txs), err
}

// OpenBuyOrder implements the cal.RenLedger interface.
func (ledger *RenLedgerContract) OpenBuyOrder(signature [65]byte, id order.ID) error {
	ledger.transactOpts.GasPrice = big.NewInt(int64(20000000000))
<<<<<<< HEAD

	tx, err := ledger.binding.OpenBuyOrder(ledger.transactOpts, signature[:], id)
=======
	ledger.transactOpts.GasLimit = 0
	tx, err := ledger.binding.OpenBuyOrder(ledger.transactOpts, signature[:], id, common.HexToAddress("0x0000000000000000000000000000000000000000"))
>>>>>>> 3c15ea22
	if err != nil {
		return err
	}

	return ledger.waitForOrderDepth(tx, id)
}

// OpenSellOrder implements the cal.RenLedger interface.
func (ledger *RenLedgerContract) OpenSellOrder(signature [65]byte, id order.ID) error {
	ledger.transactOpts.GasPrice = big.NewInt(int64(20000000000))
	ledger.transactOpts.GasLimit = 500000

<<<<<<< HEAD
	tx, err := ledger.binding.OpenSellOrder(ledger.transactOpts, signature[:], id)
=======
	tx, err := ledger.binding.OpenSellOrder(ledger.transactOpts, signature[:], id, common.HexToAddress("0x0000000000000000000000000000000000000000"))
>>>>>>> 3c15ea22
	if err != nil {
		return err
	}
	ledger.transactOpts.GasLimit = 0

	return ledger.waitForOrderDepth(tx, id)
}

// CancelOrder implements the cal.RenLedger interface.
func (ledger *RenLedgerContract) CancelOrder(signature [65]byte, id order.ID) error {
	tx, err := ledger.binding.CancelOrder(ledger.transactOpts, signature[:], id)
	if err != nil {
		return err
	}
	_, err = ledger.conn.PatchedWaitMined(ledger.context, tx)
	if err != nil {
		return err
	}
	return nil
}

// ConfirmOrder implements the cal.RenLedger interface
func (ledger *RenLedgerContract) ConfirmOrder(id order.ID, match order.ID) error {
	orderMatches := [][32]byte{match}

	before, err := ledger.binding.OrderDepth(ledger.callOpts, id)
	if err != nil {
		return err
	}
	tx, err := ledger.binding.ConfirmOrder(ledger.transactOpts, [32]byte(id), orderMatches)
	if err != nil {
		return err
	}
	_, err = ledger.conn.PatchedWaitMined(ledger.context, tx)
	if err != nil {
		return err
	}

	for {
		depth, err := ledger.binding.OrderDepth(ledger.callOpts, id)
		if err != nil {
			return err
		}

		if depth.Uint64()-before.Uint64() >= BlocksForConfirmation {
			return nil
		}
	}
}

// Priority implements the cal.RenLedger interface
func (ledger *RenLedgerContract) Priority(id order.ID) (uint64, error) {
	priority, err := ledger.binding.OrderPriority(ledger.callOpts, id)
	if err != nil {
		return 0, err
	}

	return priority.Uint64(), nil
}

// Status implements the cal.RenLedger interface
func (ledger *RenLedgerContract) Status(id order.ID) (order.Status, error) {
	var orderID [32]byte
	copy(orderID[:], id[:])
	state, err := ledger.binding.OrderState(ledger.callOpts, orderID)
	if err != nil {
		return order.Nil, err
	}

	return order.Status(state), nil
}

// OrderMatch implements the cal.RenLedger interface
func (ledger *RenLedgerContract) OrderMatch(id order.ID) (order.ID, error) {

	matches, err := ledger.binding.OrderMatch(ledger.callOpts, [32]byte(id))
	if err != nil {
		return order.ID{}, err
	}
	orderIDs := make([]order.ID, len(matches))
	for i := range matches {
		orderIDs[i] = matches[i]
	}
	if len(orderIDs) != 1 {
		return order.ID{}, errors.New("no matches found for the order")
	}

	return orderIDs[0], nil
}

// BuyOrders implements the cal.RenLedger interface
func (ledger *RenLedgerContract) BuyOrders(offset, limit int) ([]order.ID, error) {
	orders := make([]order.ID, 0, limit)
	for i := 0; i < limit; i++ {
		ordID, ok, err := ledger.binding.BuyOrder(ledger.callOpts, big.NewInt(int64(offset+i)))
		if !ok {
			return orders, nil
		}
		if err != nil {
			return nil, err
		}

		orders = append(orders, ordID)
	}
	return orders, nil
}

// SellOrders implements the cal.RenLedger interface
func (ledger *RenLedgerContract) SellOrders(offset, limit int) ([]order.ID, error) {
	orders := make([]order.ID, 0, limit)
	for i := 0; i < limit; i++ {
		ordID, ok, err := ledger.binding.SellOrder(ledger.callOpts, big.NewInt(int64(offset+i)))
		if !ok {
			return orders, nil
		}
		if err != nil {
			return nil, err
		}

		orders = append(orders, ordID)
	}

	return orders, nil
}

// Trader implements the cal.RenLedger interface
func (ledger *RenLedgerContract) Trader(id order.ID) (string, error) {
	address, err := ledger.binding.OrderTrader(ledger.callOpts, id)
	if err != nil {
		return "", err
	}

	return address.String(), nil
}

// Broker returns the address of the broker who submitted the order
func (ledger *RenLedgerContract) Broker(id order.ID) (common.Address, error) {
	address, err := ledger.binding.OrderBroker(ledger.callOpts, id)
	if err != nil {
		return common.Address{}, err
	}

	return address, nil
}

// Confirmer returns the address of the confirmer who submitted the order
func (ledger *RenLedgerContract) Confirmer(id order.ID) (common.Address, error) {
	address, err := ledger.binding.OrderConfirmer(ledger.callOpts, id)
	if err != nil {
		return common.Address{}, err
	}

	return address, nil
}

// Fee implements the cal.RenLedger interface
func (ledger *RenLedgerContract) Fee() (*big.Int, error) {
	return big.NewInt(0), nil
}

// Depth implements the cal.RenLedger interface
func (ledger *RenLedgerContract) Depth(orderID order.ID) (uint, error) {

	depth, err := ledger.binding.OrderDepth(ledger.callOpts, orderID)
	if err != nil {
		return 0, err
	}

	return uint(depth.Uint64()), nil
}

// BlockNumber implements the cal.RenLedger interface
func (ledger *RenLedgerContract) BlockNumber(orderID order.ID) (uint, error) {
	blockNumber, err := ledger.binding.OrderBlockNumber(ledger.callOpts, orderID)
	if err != nil {
		return 0, err
	}

	return uint(blockNumber.Uint64()), nil
}

// OrderCounts returns the total number of orders in the ledger
func (ledger *RenLedgerContract) OrderCounts() (uint64, error) {
	counts, err := ledger.binding.GetOrdersCount(ledger.callOpts)
	if err != nil {
		return 0, err
	}

	return counts.Uint64(), nil
}

// OrderID returns the order at a given index in the ledger
func (ledger *RenLedgerContract) OrderID(index int) ([32]byte, error) {
	i := big.NewInt(int64(index))
	id, exist, err := ledger.binding.GetOrder(ledger.callOpts, i)
	if !exist {
		return [32]byte{}, errors.New("order not exist")
	}
	if err != nil {
		return [32]byte{}, err
	}

	return id, nil
}

func (ledger *RenLedgerContract) waitForOrderDepth(tx *types.Transaction, id order.ID) error {
	_, err := ledger.conn.PatchedWaitMined(ledger.context, tx)
	if err != nil {
		return err
	}

	for {
		depth, err := ledger.binding.OrderDepth(ledger.callOpts, id)
		if err != nil {
			return err
		}

		if depth.Uint64() >= BlocksForConfirmation {
			return nil
		}
		time.Sleep(time.Second * 14)
	}
}<|MERGE_RESOLUTION|>--- conflicted
+++ resolved
@@ -96,13 +96,8 @@
 // OpenBuyOrder implements the cal.RenLedger interface.
 func (ledger *RenLedgerContract) OpenBuyOrder(signature [65]byte, id order.ID) error {
 	ledger.transactOpts.GasPrice = big.NewInt(int64(20000000000))
-<<<<<<< HEAD
 
 	tx, err := ledger.binding.OpenBuyOrder(ledger.transactOpts, signature[:], id)
-=======
-	ledger.transactOpts.GasLimit = 0
-	tx, err := ledger.binding.OpenBuyOrder(ledger.transactOpts, signature[:], id, common.HexToAddress("0x0000000000000000000000000000000000000000"))
->>>>>>> 3c15ea22
 	if err != nil {
 		return err
 	}
@@ -115,11 +110,7 @@
 	ledger.transactOpts.GasPrice = big.NewInt(int64(20000000000))
 	ledger.transactOpts.GasLimit = 500000
 
-<<<<<<< HEAD
 	tx, err := ledger.binding.OpenSellOrder(ledger.transactOpts, signature[:], id)
-=======
-	tx, err := ledger.binding.OpenSellOrder(ledger.transactOpts, signature[:], id, common.HexToAddress("0x0000000000000000000000000000000000000000"))
->>>>>>> 3c15ea22
 	if err != nil {
 		return err
 	}
