package smpc

import (
	"errors"
	"sync"
)

// ErrSmpcerIsAlreadyRunning is returned when a call to Smpcer.Start happens
// on an Smpcer that has already been started.
var ErrSmpcerIsAlreadyRunning = errors.New("smpcer is already running")

// ErrSmpcerIsNotRunning is returned when a call to Smpcer.Shutdown happens on
// an Smpcer that has not been started yet.
var ErrSmpcerIsNotRunning = errors.New("smpcer is not running")

// Smpcer is an interface for a secure multi-party computer. It asynchronously
// consumes computation instructions and produces computation results.
type Smpcer interface {

	// Start the Smpcer. Until a call to Smpcer.Start, no computation
	// instruction will be processed.
	Start() error

	// Shutdown the Smpcer. After a call to Smpcer.Shutdown, no computation
	// instruction will be processed.
	Shutdown() error

	// Instructions channel for sending computation instructions to the Smpcer.
	Instructions() chan<- Inst

	// Results channel for receiving computation results from the Smpcer.
	Results() <-chan Result
}

type smpc struct {
	instructions chan Inst
	results      chan Result

	shutdownMu        *sync.Mutex
	shutdown          chan struct{}
	shutdownDone      chan struct{}
	shutdownInitiated bool
}

func NewSmpc(buffer int) Smpcer {
	return &smpc{
		instructions: make(chan Inst, buffer),
		results:      make(chan Result, buffer),

		shutdownMu:        new(sync.Mutex),
		shutdown:          nil,
		shutdownDone:      nil,
		shutdownInitiated: true,
	}
}

<<<<<<< HEAD
func (smpc *smpc) Connect(addr identity.Address) (stream.Stream, error) {
	ctx, cancel := context.WithTimeout(context.Background(), 30*time.Second)
	defer cancel()
=======
// Start implements the Smpcer interface.
func (smpc *smpc) Start() error {
	smpc.shutdownMu.Lock()
	defer smpc.shutdownMu.Unlock()
>>>>>>> 3a89f2ca

	if smpc.shutdown != nil {
		return ErrSmpcerIsAlreadyRunning
	}
	smpc.shutdown = make(chan struct{})
	smpc.shutdownDone = make(chan struct{})
	smpc.shutdownInitiated = false

	go smpcer.run()
	return nil
}

// Shutdown implements the Smpcer interface.
func (smpc *smpc) Shutdown() error {
	smpc.shutdownMu.Lock()
	defer smpc.shutdownMu.Unlock()

	if smpc.shutdownInitiated {
		return ErrSmpcerIsNotRunning
	}
	smpc.shutdownInitiated = true

	close(smpc.shutdown)
	<-smpc.shutdownDone

	smpc.shutdown = nil
	smpc.shutdownDone = nil

	return nil
}

// Instructions implements the Smpcer interface.
func (smpc *smpc) Instructions() chan<- Inst {
	return smpc.instructions
}

// Results implements the Smpcer interface.
func (smpc *smpc) Results() <-chan Result {
	return smpc.results
}

func (smpc *smpc) run() {
	for {
		select {
		case <-smpc.shutdown:
			close(smpc.shutdownDone)
			return
		}
	}
}<|MERGE_RESOLUTION|>--- conflicted
+++ resolved
@@ -54,16 +54,11 @@
 	}
 }
 
-<<<<<<< HEAD
-func (smpc *smpc) Connect(addr identity.Address) (stream.Stream, error) {
-	ctx, cancel := context.WithTimeout(context.Background(), 30*time.Second)
-	defer cancel()
-=======
+
 // Start implements the Smpcer interface.
 func (smpc *smpc) Start() error {
 	smpc.shutdownMu.Lock()
 	defer smpc.shutdownMu.Unlock()
->>>>>>> 3a89f2ca
 
 	if smpc.shutdown != nil {
 		return ErrSmpcerIsAlreadyRunning
@@ -72,7 +67,7 @@
 	smpc.shutdownDone = make(chan struct{})
 	smpc.shutdownInitiated = false
 
-	go smpcer.run()
+	go smpc.run()
 	return nil
 }
 
