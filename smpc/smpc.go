--- conflicted
+++ resolved
@@ -101,34 +101,12 @@
 	return nil
 }
 
-<<<<<<< HEAD
-func (smpc *smpcer) query(addr identity.Address) (identity.MultiAddress, error) {
-	ctx, cancel := context.WithTimeout(context.Background(), time.Minute)
-	defer cancel()
-
-	multiAddr, err := smpc.swarmer.Query(ctx, addr)
-	if err != nil {
-		return multiAddr, fmt.Errorf("cannot query smpcer node %v: %v", addr, err)
-	}
-	return multiAddr, nil
-}
-
-func (smpc *smpcer) handleStream(ctx context.Context, remoteAddr identity.Address, remoteStream stream.Stream) {
-	timeout := 1000
-	for {
-		// Check whether or not the stream has closed
-		select {
-		case <-ctx.Done():
-			return
-		default:
-=======
 // Receive implements the Receiver interface.
 func (smpc *smpcer) Receive(from identity.Address, message Message) {
 	switch message.MessageType {
 	case MessageTypeJoin:
 		if err := smpc.handleMessageJoin(from, message.MessageJoin); err != nil {
 			logger.Network(logger.LevelError, fmt.Sprintf("error handling join message from smpc node %v: %v", from, err))
->>>>>>> 2ec5e3a5
 		}
 	case MessageTypeJoinResponse:
 		if err := smpc.handleMessageJoinResponse(message.MessageJoinResponse); err != nil {
