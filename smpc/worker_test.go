package smpc_test

import (
	"fmt"
	"log"
<<<<<<< HEAD
	"math/big"
	"runtime"
=======
>>>>>>> 0fed8f36
	"time"

	"github.com/republicprotocol/republic-go/stackint"

	"github.com/republicprotocol/republic-go/order"
	"github.com/republicprotocol/republic-go/smpc"

	. "github.com/onsi/ginkgo"
	. "github.com/onsi/gomega"
	"github.com/republicprotocol/republic-go/dispatch"
	. "github.com/republicprotocol/republic-go/smpc"
)

var _ = Describe("Smpc workers", func() {

	Context("when receiving order fragment tasks", func() {

		It("it should produce all matching deltas correctly", func() {
			runtime.GOMAXPROCS(runtime.NumCPU())

<<<<<<< HEAD
			queueLimit := 1
			numOrders := 1
=======
			numOrders := 10
>>>>>>> 0fed8f36
			n := 72
			k := 48
			prime, err := stackint.FromString("179769313486231590772930519078902473361797697894230657273430081157732675805500963132708477322407536021120113879871393357658789768814416622492847430639474124377767893424865485276302219601246094119453082952085005768838150682342462881473913110540827237163350510684586298239947245938479716304835356329624224137111")
			Ω(err).ShouldNot(HaveOccurred())

			By("configuring a secure multiparty computation")

			deltaQueue := NewDeltaQueue(queueLimit)
			messageQueues := make(dispatch.MessageQueues, n)
			for i := 0; i < n; i++ {
				messageQueues[i] = dispatch.NewChannelQueue(queueLimit, false)
			}
			multiplexers := make([]dispatch.Multiplexer, n)
			for i := 0; i < n; i++ {
				multiplexers[i] = dispatch.NewMultiplexer(queueLimit)
			}
			workers := make(Workers, n)
			broadcasters := make(Broadcasters, n)
			for i := 0; i < n; i++ {
				go func(i int) {
					// defer GinkgoRecover()

					deltaFragmentMatrix := smpc.NewDeltaFragmentMatrix(prime)
					deltaBuilder := smpc.NewDeltaBuilder(int64(k), prime)

					// Run the MessageQueue that will feed data into the Multiplexer
					err := multiplexers[i].RunMessageQueue(fmt.Sprintf("%d", i), messageQueues[i])
					Ω(err).ShouldNot(HaveOccurred())

					// Create a Worker that is connected to all other parties
					workerPeerQueues := make(dispatch.MessageQueues, 0, n-1)
					for j := 0; j < n; j++ {
						if i == j {
							continue
						}
						workerPeerQueues = append(workerPeerQueues, messageQueues[j])
					}

					broadcasters[i] = NewBroadcaster(nil, workerPeerQueues, deltaFragmentMatrix, deltaBuilder, &deltaQueue)
					workers[i] = NewWorker(nil, workerPeerQueues, &multiplexers[i], deltaFragmentMatrix, deltaBuilder, &deltaQueue)

					go broadcasters[i].Run()
					workers[i].Run()
				}(i)
			}

			By("sending order fragments")
			go func() {
				defer GinkgoRecover()

				for i := 0; i < numOrders; i++ {
<<<<<<< HEAD
					go func(i int) {
						buyOrderFragments, err := order.NewOrder(order.TypeLimit, order.ParityBuy, time.Now().Add(time.Hour), order.CurrencyCodeBTC, order.CurrencyCodeETH, big.NewInt(10), big.NewInt(1000), big.NewInt(100), big.NewInt(int64(i))).Split(int64(n), int64(k), prime)
						Ω(err).ShouldNot(HaveOccurred())
						for j := range multiplexers {
							multiplexers[j].Send(Message{
								OrderFragment: buyOrderFragments[j],
							})
						}
					}(i)
					go func(i int) {
						sellOrderFragments, err := order.NewOrder(order.TypeLimit, order.ParitySell, time.Now().Add(time.Hour), order.CurrencyCodeBTC, order.CurrencyCodeETH, big.NewInt(10), big.NewInt(1000), big.NewInt(100), big.NewInt(int64(i))).Split(int64(n), int64(k), prime)
						Ω(err).ShouldNot(HaveOccurred())
						for j := range multiplexers {
							multiplexers[j].Send(Message{
								OrderFragment: sellOrderFragments[j],
							})
						}
					}(i)
=======
					// go func(i int) {
					buyOrderFragments, err := order.NewOrder(order.TypeLimit, order.ParityBuy, time.Now().Add(time.Hour), order.CurrencyCodeBTC, order.CurrencyCodeETH, stackint.FromUint(10), stackint.FromUint(1000), stackint.FromUint(100), stackint.FromUint(uint(i))).Split(int64(n), int64(k), &prime)
					Ω(err).ShouldNot(HaveOccurred())

					for j := range multiplexers {
						multiplexers[j].Send(Message{
							OrderFragment: buyOrderFragments[j],
						})
					}
					// log.Println("SENT BUY ORDER", i)
					// }(i)
					// go func(i int) {
					sellOrderFragments, err := order.NewOrder(order.TypeLimit, order.ParitySell, time.Now().Add(time.Hour), order.CurrencyCodeBTC, order.CurrencyCodeETH, stackint.FromUint(10), stackint.FromUint(1000), stackint.FromUint(100), stackint.FromUint(uint(i))).Split(int64(n), int64(k), &prime)
					Ω(err).ShouldNot(HaveOccurred())
					for j := range multiplexers {
						multiplexers[j].Send(Message{
							OrderFragment: sellOrderFragments[j],
						})
					}
					// log.Println("SENT SELL ORDER", i)
					// }(i)
>>>>>>> 0fed8f36
				}
			}()

			By("waiting for deltas")
			for i := 0; i < n*numOrders*numOrders; i++ {
				delta, ok := deltaQueue.Recv()
				Ω(ok).Should(BeTrue())

				if (i+1)%(n*numOrders) == 0 {
					log.Println("found", i+1, "using", runtime.NumGoroutine())
				}

				switch delta := delta.(type) {
				case Delta:
					Ω(delta.IsMatch(prime)).Should(BeTrue())
				default:
					Fail(fmt.Sprintf("unrecognized type %T: expected smpc.Delta", delta))
				}
			}

			By("shutting down")
			for i := range multiplexers {
				multiplexers[i].Shutdown()
			}
			for i := range workers {
				workers[i].Shutdown()
			}
		})
	})

})<|MERGE_RESOLUTION|>--- conflicted
+++ resolved
@@ -3,11 +3,7 @@
 import (
 	"fmt"
 	"log"
-<<<<<<< HEAD
-	"math/big"
 	"runtime"
-=======
->>>>>>> 0fed8f36
 	"time"
 
 	"github.com/republicprotocol/republic-go/stackint"
@@ -28,12 +24,8 @@
 		It("it should produce all matching deltas correctly", func() {
 			runtime.GOMAXPROCS(runtime.NumCPU())
 
-<<<<<<< HEAD
 			queueLimit := 1
 			numOrders := 1
-=======
-			numOrders := 10
->>>>>>> 0fed8f36
 			n := 72
 			k := 48
 			prime, err := stackint.FromString("179769313486231590772930519078902473361797697894230657273430081157732675805500963132708477322407536021120113879871393357658789768814416622492847430639474124377767893424865485276302219601246094119453082952085005768838150682342462881473913110540827237163350510684586298239947245938479716304835356329624224137111")
@@ -85,10 +77,10 @@
 				defer GinkgoRecover()
 
 				for i := 0; i < numOrders; i++ {
-<<<<<<< HEAD
 					go func(i int) {
-						buyOrderFragments, err := order.NewOrder(order.TypeLimit, order.ParityBuy, time.Now().Add(time.Hour), order.CurrencyCodeBTC, order.CurrencyCodeETH, big.NewInt(10), big.NewInt(1000), big.NewInt(100), big.NewInt(int64(i))).Split(int64(n), int64(k), prime)
+						buyOrderFragments, err := order.NewOrder(order.TypeLimit, order.ParityBuy, time.Now().Add(time.Hour), order.CurrencyCodeBTC, order.CurrencyCodeETH, stackint.FromUint(10), stackint.FromUint(1000), stackint.FromUint(100), stackint.FromUint(uint(i))).Split(int64(n), int64(k), &prime)
 						Ω(err).ShouldNot(HaveOccurred())
+
 						for j := range multiplexers {
 							multiplexers[j].Send(Message{
 								OrderFragment: buyOrderFragments[j],
@@ -96,7 +88,7 @@
 						}
 					}(i)
 					go func(i int) {
-						sellOrderFragments, err := order.NewOrder(order.TypeLimit, order.ParitySell, time.Now().Add(time.Hour), order.CurrencyCodeBTC, order.CurrencyCodeETH, big.NewInt(10), big.NewInt(1000), big.NewInt(100), big.NewInt(int64(i))).Split(int64(n), int64(k), prime)
+						sellOrderFragments, err := order.NewOrder(order.TypeLimit, order.ParitySell, time.Now().Add(time.Hour), order.CurrencyCodeBTC, order.CurrencyCodeETH, stackint.FromUint(10), stackint.FromUint(1000), stackint.FromUint(100), stackint.FromUint(uint(i))).Split(int64(n), int64(k), &prime)
 						Ω(err).ShouldNot(HaveOccurred())
 						for j := range multiplexers {
 							multiplexers[j].Send(Message{
@@ -104,29 +96,6 @@
 							})
 						}
 					}(i)
-=======
-					// go func(i int) {
-					buyOrderFragments, err := order.NewOrder(order.TypeLimit, order.ParityBuy, time.Now().Add(time.Hour), order.CurrencyCodeBTC, order.CurrencyCodeETH, stackint.FromUint(10), stackint.FromUint(1000), stackint.FromUint(100), stackint.FromUint(uint(i))).Split(int64(n), int64(k), &prime)
-					Ω(err).ShouldNot(HaveOccurred())
-
-					for j := range multiplexers {
-						multiplexers[j].Send(Message{
-							OrderFragment: buyOrderFragments[j],
-						})
-					}
-					// log.Println("SENT BUY ORDER", i)
-					// }(i)
-					// go func(i int) {
-					sellOrderFragments, err := order.NewOrder(order.TypeLimit, order.ParitySell, time.Now().Add(time.Hour), order.CurrencyCodeBTC, order.CurrencyCodeETH, stackint.FromUint(10), stackint.FromUint(1000), stackint.FromUint(100), stackint.FromUint(uint(i))).Split(int64(n), int64(k), &prime)
-					Ω(err).ShouldNot(HaveOccurred())
-					for j := range multiplexers {
-						multiplexers[j].Send(Message{
-							OrderFragment: sellOrderFragments[j],
-						})
-					}
-					// log.Println("SENT SELL ORDER", i)
-					// }(i)
->>>>>>> 0fed8f36
 				}
 			}()
 
