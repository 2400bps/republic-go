package smpc_test

import (
	"context"
	"fmt"
	"log"
	"net"
	"os"
	"sync/atomic"
	"time"

	. "github.com/onsi/ginkgo"
	. "github.com/onsi/gomega"
	"github.com/republicprotocol/republic-go/registry"
	. "github.com/republicprotocol/republic-go/smpc"

	"github.com/republicprotocol/republic-go/crypto"
	"github.com/republicprotocol/republic-go/dispatch"
	"github.com/republicprotocol/republic-go/grpc"
	"github.com/republicprotocol/republic-go/identity"
	"github.com/republicprotocol/republic-go/leveldb"
	"github.com/republicprotocol/republic-go/swarm"
	"github.com/republicprotocol/republic-go/testutils"
)

var (
	numDarknodes = 6
	numBootstrap = 2
	α            = 4
)

var _ = Describe("Smpcer", func() {

	var nodes []*mockNode
	var stores []swarm.MultiAddressStorer
	var addresses []identity.Address

	XContext("when connecting and disconnecting", func() {
		BeforeEach(func() {
			var err error

			By("generating nodes")
			nodes, addresses, stores, err = generateMocknodes(numDarknodes, α)
			Expect(err).ShouldNot(HaveOccurred())
			bootstraps := make(identity.MultiAddresses, numBootstrap)
			for i := 0; i < numBootstrap; i++ {
				bootstraps[i] = nodes[i].Multiaddress
			}

			By("serving")
			for i := 0; i < numDarknodes; i++ {
				go func(i int) {
					Expect(nodes[i].Start()).ShouldNot(HaveOccurred())
				}(i)
			}
			time.Sleep(time.Second)

			By("bootstrapping")
			dispatch.CoForAll(nodes, func(i int) {
				defer GinkgoRecover()
				for j := 0; j < numBootstrap; j++ {
					stores[i].InsertMultiAddress(bootstraps[j])
				}
				ctx, cancel := context.WithTimeout(context.Background(), 30*time.Second)
				defer cancel()
				if err := nodes[i].Swarmer.Ping(ctx); err != nil {
					log.Println(err)
				}
			})
			time.Sleep(time.Second)
		})

		AfterEach(func() {
			os.RemoveAll("./tmp")
			dispatch.CoForAll(nodes, func(i int) {
				nodes[i].Stop()
			})
			time.Sleep(time.Second)
		})

		It("should be able to connect and disconnect to the smpcer", func() {
			networkID := NetworkID{0}
			for i := range nodes {
				nodes[i].Smpcer.Connect(networkID, addresses)
			}
			for i := range nodes {
				nodes[i].Smpcer.Disconnect(networkID)
			}
		})

		Context("when connecting before joining", func() {
			It("should be able to join values", func() {
				networkID := NetworkID{0}
				for i := range nodes {
					nodes[i].Smpcer.Connect(networkID, addresses)
				}
				time.Sleep(time.Second)

				var called int64
				ord, joins := generateJoins(int64(numDarknodes), int64(2*(numDarknodes+1)/3))
				callback := generateCallback(&called, ord)

				dispatch.CoForAll(nodes, func(i int) {
					err := nodes[i].Smpcer.Join(networkID, joins[i], callback)
					Expect(err).ShouldNot(HaveOccurred())
				})
				for atomic.LoadInt64(&called) < int64(numDarknodes) {
					time.Sleep(time.Second)
				}

				for i := range nodes {
					nodes[i].Smpcer.Disconnect(networkID)
				}
			})

			// It("should be able to join values in multiple networks", func() {
			// })
		})

		// Context("when connecting after joining", func() {
		// 	It("should be able to join values", func() {
		// 	})
		// 	It("should be able to join values in multiple networks", func() {
		// 	})
		// })

	})
})

type mockNode struct {
	Address      identity.Address
	Multiaddress identity.MultiAddress

	Host     string
	Port     string
	Listener net.Listener
	Server   *grpc.Server

	Swarmer      swarm.Swarmer
	SwarmService grpc.SwarmService
	Streamer     grpc.ConnectorListener
	Smpcer       Smpcer
}

func (node *mockNode) Start() error {
	log.Printf("listening on %v:%v...", node.Host, node.Port)
	return node.Server.Serve(node.Listener)
}

func (node *mockNode) Stop() {
	node.Server.Stop()
	node.Listener.Close()
}

func generateMocknodes(n, α int) ([]*mockNode, []identity.Address, []swarm.MultiAddressStorer, error) {
	nodes := make([]*mockNode, n)
	addresses := make([]identity.Address, n)
	stores := make([]swarm.MultiAddressStorer, n)

	for i := range nodes {
		keystore, err := crypto.RandomKeystore()
		if err != nil {
			return nil, nil, nil, err
		}

		addr := identity.Address(keystore.Address())
		multiAddr, err := identity.NewMultiAddressFromString(fmt.Sprintf("/ip4/0.0.0.0/tcp/%d/republic/%v", 3000+i, addr))
		if err != nil {
			return nil, nil, nil, err
		}
		// Create leveldb store and store own multiaddress.
		db, err := leveldb.NewStore(fmt.Sprintf("./tmp/node.%v.out", i+1), 72*time.Hour)
		Expect(err).ShouldNot(HaveOccurred())
		stores[i] = db.SwarmMultiAddressStore()
		listener, err := net.Listen("tcp", fmt.Sprintf("127.0.0.1:%d", 3000+i))
		if err != nil {
			return nil, nil, nil, err
		}
<<<<<<< HEAD

		if err = stores[i].InsertMultiAddress(multiAddr); err != nil {
=======
		err = stores[i].PutMultiAddress(multiAddr)
		if err != nil {
>>>>>>> aa83eb57
			return nil, nil, nil, err
		}

		swarmClient := grpc.NewSwarmClient(stores[i], multiAddr.Address())

		key, err := crypto.RandomKeystore()
		if err != nil {
			return nil, nil, nil, err
		}
		verifier := registry.NewCrypter(key, testutils.NewMockSwarmBinder(), 2, time.Hour)

		swarmer := swarm.NewSwarmer(swarmClient, stores[i], α, &verifier)

		swarmService := grpc.NewSwarmService(swarm.NewServer(swarmer, stores[i], α, &verifier), time.Microsecond)

		streamer := grpc.NewConnectorListener(addr, testutils.NewCrypter(), testutils.NewCrypter())
		streamerService := grpc.NewStreamerService(addr, testutils.NewCrypter(), testutils.NewCrypter(), streamer.Listener)

		smpcer := NewSmpcer(streamer, swarmer)

		addresses[i] = addr
		nodes[i] = new(mockNode)
		nodes[i].Address = addr
		nodes[i].Multiaddress = multiAddr
		nodes[i].Host = "127.0.0.1"
		nodes[i].Port = fmt.Sprintf("%d", 3000+i)
		nodes[i].Listener = listener
		nodes[i].Server = grpc.NewServer()
		nodes[i].Swarmer = swarmer
		nodes[i].SwarmService = swarmService
		nodes[i].Streamer = streamer
		nodes[i].Smpcer = smpcer

		swarmService.Register(nodes[i].Server)
		streamerService.Register(nodes[i].Server)
	}

	return nodes, addresses, stores, nil
}<|MERGE_RESOLUTION|>--- conflicted
+++ resolved
@@ -176,13 +176,7 @@
 		if err != nil {
 			return nil, nil, nil, err
 		}
-<<<<<<< HEAD
-
 		if err = stores[i].InsertMultiAddress(multiAddr); err != nil {
-=======
-		err = stores[i].PutMultiAddress(multiAddr)
-		if err != nil {
->>>>>>> aa83eb57
 			return nil, nil, nil, err
 		}
 
