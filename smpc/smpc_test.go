--- conflicted
+++ resolved
@@ -175,12 +175,7 @@
 		if err != nil {
 			return nil, nil, nil, err
 		}
-
-<<<<<<< HEAD
-		_, err = stores[i].PutMultiAddress(multiAddr)
-=======
 		err = stores[i].PutMultiAddress(multiAddr)
->>>>>>> 17f17532
 		if err != nil {
 			return nil, nil, nil, err
 		}
