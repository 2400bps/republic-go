package smpc

import (
	"bytes"
	"context"
	"sync"

	"github.com/ethereum/go-ethereum/crypto"
	"github.com/jbenet/go-base58"
<<<<<<< HEAD
=======
	"github.com/republicprotocol/republic-go/dispatch"
>>>>>>> 24dcfdab
	"github.com/republicprotocol/republic-go/order"
	"github.com/republicprotocol/republic-go/shamir"
	"github.com/republicprotocol/republic-go/stackint"
)

func ProduceRhoSigmaFragments(ctx context.Context) (<-chan RhoSigmaFragment, <-chan error) {
	rhoSigmaFragmentCh := make(chan RhoSigmaFragment)
	errCh := make(chan error)

	go func() {
		defer close(rhoSigmaFragmentCh)
		defer close(errCh)

		for {
			select {
			case <-ctx.Done():
				errCh <- ctx.Err()
				return

			}
		}
	}()

	return rhoSigmaFragmentCh, errCh
}

type RhoSigmaFragment struct {
}

type DeltaBuilder struct {
	k                    int64
	prime                stackint.Int1024
	fstCodeSharesCache   shamir.Shares
	sndCodeSharesCache   shamir.Shares
	priceSharesCache     shamir.Shares
	minVolumeSharesCache shamir.Shares
	maxVolumeSharesCache shamir.Shares

	mu                     *sync.Mutex
	deltas                 map[string]Delta
	deltaFragments         map[string]DeltaFragment
	deltasToDeltaFragments map[string]DeltaFragments
	deltasQueue            Deltas
}

func NewDeltaBuilder(k int64, prime stackint.Int1024) DeltaBuilder {
	return DeltaBuilder{
		k:                      k,
		prime:                  prime,
		fstCodeSharesCache:     make(shamir.Shares, k),
		sndCodeSharesCache:     make(shamir.Shares, k),
		priceSharesCache:       make(shamir.Shares, k),
		minVolumeSharesCache:   make(shamir.Shares, k),
		maxVolumeSharesCache:   make(shamir.Shares, k),
		mu:                     new(sync.Mutex),
		deltas:                 map[string]Delta{},
		deltaFragments:         map[string]DeltaFragment{},
		deltasToDeltaFragments: map[string]DeltaFragments{},
		deltasQueue:            Deltas{},
	}
}

func (builder *DeltaBuilder) ComputeDelta(deltaFragments DeltaFragments) {
	builder.mu.Lock()
	defer builder.mu.Unlock()

	for _, deltaFragment := range deltaFragments {
		// Store the DeltaFragment if it has not been seen before
		if builder.hasDeltaFragment(deltaFragment.ID) {
			continue
		}
		builder.deltaFragments[string(deltaFragment.ID)] = deltaFragment

		// Associate the DeltaFragment with its respective Delta if the Delta
		// has not been built yet
		if builder.hasDelta(deltaFragment.DeltaID) {
			return
		}
		if _, ok := builder.deltasToDeltaFragments[string(deltaFragment.DeltaID)]; ok {
			builder.deltasToDeltaFragments[string(deltaFragment.DeltaID)] =
				append(builder.deltasToDeltaFragments[string(deltaFragment.DeltaID)], deltaFragment)
		} else {
			builder.deltasToDeltaFragments[string(deltaFragment.DeltaID)] = DeltaFragments{deltaFragment}
		}

		// Build the Delta
		deltaFragments := builder.deltasToDeltaFragments[string(deltaFragment.DeltaID)]
		if int64(len(deltaFragments)) >= builder.k {
			if !IsCompatible(deltaFragments) {
				continue
			}

			for i := int64(0); i < builder.k; i++ {
				builder.fstCodeSharesCache[i] = deltaFragments[i].FstCodeShare
				builder.sndCodeSharesCache[i] = deltaFragments[i].SndCodeShare
				builder.priceSharesCache[i] = deltaFragments[i].PriceShare
				builder.maxVolumeSharesCache[i] = deltaFragments[i].MaxVolumeShare
				builder.minVolumeSharesCache[i] = deltaFragments[i].MinVolumeShare
			}

			delta := NewDeltaFromShares(
				deltaFragments[0].BuyOrderID,
				deltaFragments[0].SellOrderID,
				builder.fstCodeSharesCache,
				builder.sndCodeSharesCache,
				builder.priceSharesCache,
				builder.minVolumeSharesCache,
				builder.maxVolumeSharesCache,
				builder.k, builder.prime)
			builder.deltas[string(delta.ID)] = delta
			builder.deltasQueue = append(builder.deltasQueue, delta)
		}
	}
}

func (builder *DeltaBuilder) Deltas(deltas Deltas) int {
	builder.mu.Lock()
	defer builder.mu.Unlock()

	n := 0
	for i := 0; i < len(deltas) && i < len(builder.deltasQueue); i++ {
		deltas[i] = builder.deltasQueue[i]
		n++
	}

	if n >= len(builder.deltasQueue) {
		builder.deltasQueue = builder.deltasQueue[0:0]
	} else {
		builder.deltasQueue = builder.deltasQueue[n:]
	}
	return n
}

func (builder *DeltaBuilder) hasDelta(deltaID DeltaID) bool {
	_, ok := builder.deltas[string(deltaID)]
	return ok
}

func (builder *DeltaBuilder) hasDeltaFragment(deltaFragmentID DeltaFragmentID) bool {
	_, ok := builder.deltaFragments[string(deltaFragmentID)]
	return ok
}

// A DeltaID is the Keccak256 hash of the order IDs that were used to compute
// the associated Delta.
type DeltaID []byte

// Equal returns an equality check between two DeltaIDs.
func (id DeltaID) Equal(other DeltaID) bool {
	return bytes.Equal(id, other)
}

// String returns a DeltaID as a Base58 encoded string.
func (id DeltaID) String() string {
	return base58.Encode(id)
}

type Deltas []Delta

type Delta struct {
	ID          DeltaID
	BuyOrderID  order.ID
	SellOrderID order.ID
	FstCode     stackint.Int1024
	SndCode     stackint.Int1024
	Price       stackint.Int1024
	MaxVolume   stackint.Int1024
	MinVolume   stackint.Int1024
}

func NewDeltaFromShares(buyOrderID, sellOrderID order.ID, fstCodeShares, sndCodeShares, priceShares, maxVolumeShares, minVolumeShares shamir.Shares, k int64, prime stackint.Int1024) Delta {
	// Join the Shares into a Result.
	delta := Delta{
		BuyOrderID:  buyOrderID,
		SellOrderID: sellOrderID,
	}
	delta.FstCode = shamir.Join(&prime, fstCodeShares)
	delta.SndCode = shamir.Join(&prime, sndCodeShares)
	delta.Price = shamir.Join(&prime, priceShares)
	delta.MaxVolume = shamir.Join(&prime, maxVolumeShares)
	delta.MinVolume = shamir.Join(&prime, minVolumeShares)

	// Compute the ResultID and return the Result.
	delta.ID = DeltaID(crypto.Keccak256(delta.BuyOrderID[:], delta.SellOrderID[:]))
	return delta
}

func (delta *Delta) IsMatch(prime stackint.Int1024) bool {
	zero := stackint.Zero()
	two := stackint.Two()
	zeroThreshold := prime.Div(&two)
	if delta.FstCode.Cmp(&zero) != 0 {
		return false
	}
	if delta.SndCode.Cmp(&zero) != 0 {
		return false
	}
	if delta.Price.Cmp(&zeroThreshold) == 1 {
		return false
	}
	if delta.MaxVolume.Cmp(&zeroThreshold) == 1 {
		return false
	}
	if delta.MinVolume.Cmp(&zeroThreshold) == 1 {
		return false
	}
	return true
}

// A DeltaFragmentID is the Keccak256 hash of the order IDs that were used to
// compute the associated DeltaFragment.
type DeltaFragmentID []byte

// Equal returns an equality check between two DeltaFragmentIDs.
func (id DeltaFragmentID) Equal(other DeltaFragmentID) bool {
	return bytes.Equal(id, other)
}

// String returns a DeltaFragmentID as a Base58 encoded string.
func (id DeltaFragmentID) String() string {
	return base58.Encode(id)
}

type DeltaFragments []DeltaFragment

// A DeltaFragment is a secret share of a Final. Is is performing a
// computation over two OrderFragments.
type DeltaFragment struct {
	ID                  DeltaFragmentID
	DeltaID             DeltaID
	BuyOrderID          order.ID
	SellOrderID         order.ID
	BuyOrderFragmentID  order.FragmentID
	SellOrderFragmentID order.FragmentID

	FstCodeShare   shamir.Share
	SndCodeShare   shamir.Share
	PriceShare     shamir.Share
	MaxVolumeShare shamir.Share
	MinVolumeShare shamir.Share
}

func NewDeltaFragment(left, right *order.Fragment, prime stackint.Int1024) DeltaFragment {
	var buyOrderFragment, sellOrderFragment *order.Fragment
	if left.OrderParity == order.ParityBuy {
		buyOrderFragment = left
		sellOrderFragment = right
	} else {
		buyOrderFragment = right
		sellOrderFragment = left
	}

	fstCodeShare := shamir.Share{
		Key:   buyOrderFragment.FstCodeShare.Key,
		Value: buyOrderFragment.FstCodeShare.Value.SubModulo(&sellOrderFragment.FstCodeShare.Value, &prime),
	}
	sndCodeShare := shamir.Share{
		Key:   buyOrderFragment.SndCodeShare.Key,
		Value: buyOrderFragment.SndCodeShare.Value.SubModulo(&sellOrderFragment.SndCodeShare.Value, &prime),
	}
	priceShare := shamir.Share{
		Key:   buyOrderFragment.PriceShare.Key,
		Value: buyOrderFragment.PriceShare.Value.SubModulo(&sellOrderFragment.PriceShare.Value, &prime),
	}
	maxVolumeShare := shamir.Share{
		Key:   buyOrderFragment.MaxVolumeShare.Key,
		Value: buyOrderFragment.MaxVolumeShare.Value.SubModulo(&sellOrderFragment.MinVolumeShare.Value, &prime),
	}
	minVolumeShare := shamir.Share{
		Key:   buyOrderFragment.MinVolumeShare.Key,
		Value: sellOrderFragment.MaxVolumeShare.Value.SubModulo(&buyOrderFragment.MinVolumeShare.Value, &prime),
	}

	return DeltaFragment{
		ID:                  DeltaFragmentID(crypto.Keccak256([]byte(buyOrderFragment.ID), []byte(sellOrderFragment.ID))),
		DeltaID:             DeltaID(crypto.Keccak256([]byte(buyOrderFragment.OrderID), []byte(sellOrderFragment.OrderID))),
		BuyOrderID:          buyOrderFragment.OrderID,
		SellOrderID:         sellOrderFragment.OrderID,
		BuyOrderFragmentID:  buyOrderFragment.ID,
		SellOrderFragmentID: sellOrderFragment.ID,
		FstCodeShare:        fstCodeShare,
		SndCodeShare:        sndCodeShare,
		PriceShare:          priceShare,
		MaxVolumeShare:      maxVolumeShare,
		MinVolumeShare:      minVolumeShare,
	}
}

// Equals checks if two DeltaFragments are equal in value.
func (deltaFragment *DeltaFragment) Equals(other *DeltaFragment) bool {
	return deltaFragment.ID.Equal(other.ID) &&
		deltaFragment.DeltaID.Equal(other.DeltaID) &&
		deltaFragment.BuyOrderID.Equal(other.BuyOrderID) &&
		deltaFragment.SellOrderID.Equal(other.SellOrderID) &&
		deltaFragment.BuyOrderFragmentID.Equal(other.BuyOrderFragmentID) &&
		deltaFragment.SellOrderFragmentID.Equal(other.SellOrderFragmentID) &&
		deltaFragment.FstCodeShare.Key == other.FstCodeShare.Key &&
		deltaFragment.FstCodeShare.Value.Cmp(&other.FstCodeShare.Value) == 0 &&
		deltaFragment.SndCodeShare.Key == other.SndCodeShare.Key &&
		deltaFragment.SndCodeShare.Value.Cmp(&other.SndCodeShare.Value) == 0 &&
		deltaFragment.PriceShare.Key == other.PriceShare.Key &&
		deltaFragment.PriceShare.Value.Cmp(&other.PriceShare.Value) == 0 &&
		deltaFragment.MaxVolumeShare.Key == other.MaxVolumeShare.Key &&
		deltaFragment.MaxVolumeShare.Value.Cmp(&other.MaxVolumeShare.Value) == 0 &&
		deltaFragment.MinVolumeShare.Key == other.MinVolumeShare.Key &&
		deltaFragment.MinVolumeShare.Value.Cmp(&other.MinVolumeShare.Value) == 0
}

// IsCompatible returns true if all DeltaFragments are fragments of the same
// Delta, otherwise it returns false.
func IsCompatible(deltaFragments DeltaFragments) bool {
	if len(deltaFragments) == 0 {
		return false
	}
	for i := range deltaFragments {
		if !deltaFragments[i].DeltaID.Equal(deltaFragments[0].DeltaID) {
			return false
		}
	}
	return true
<<<<<<< HEAD
=======
}

// DeltaQueues is a slice of DeltaQueue components.
type DeltaQueues []DeltaQueue

// A DeltaQueue owns a channel of Delta components.
type DeltaQueue struct {
	chMu   *sync.RWMutex
	chOpen bool
	ch     chan Delta
}

// NewDeltaQueue returns a MessageQueue interface that channels Delta
//components.
func NewDeltaQueue(messageQueueLimit int) DeltaQueue {
	return DeltaQueue{
		chMu:   new(sync.RWMutex),
		chOpen: true,
		ch:     make(chan Delta, messageQueueLimit),
	}
}

// Run the DeltaQueue. The DeltaQueue is an abstraction over a channel of Delta
// components and does not need to be run. This method does nothing.
func (queue *DeltaQueue) Run() error {
	return nil
}

// Shutdown the DeltaQueue. If it has already been Shutdown, an error will be
// returned.
func (queue *DeltaQueue) Shutdown() error {
	queue.chMu.Lock()
	defer queue.chMu.Unlock()

	queue.chOpen = false
	close(queue.ch)
	return nil
}

// Send a message to the DeltaQueue. The Message must be a Delta component,
// otherwise an error is returned.
func (queue *DeltaQueue) Send(message dispatch.Message) error {
	queue.chMu.RLock()
	defer queue.chMu.RUnlock()

	if !queue.chOpen {
		return nil
	}

	switch message := message.(type) {
	case Delta:
		queue.ch <- message
	default:
		return fmt.Errorf("cannot send message: unrecognized type %T", message)
	}
	return nil
}

// Recv a message from the DeltaQueue. All Messages returned will be Delta
// components.
func (queue *DeltaQueue) Recv() (dispatch.Message, bool) {
	message, ok := <-queue.ch
	return message, ok
>>>>>>> 24dcfdab
}<|MERGE_RESOLUTION|>--- conflicted
+++ resolved
@@ -3,14 +3,12 @@
 import (
 	"bytes"
 	"context"
+	"fmt"
 	"sync"
 
 	"github.com/ethereum/go-ethereum/crypto"
 	"github.com/jbenet/go-base58"
-<<<<<<< HEAD
-=======
 	"github.com/republicprotocol/republic-go/dispatch"
->>>>>>> 24dcfdab
 	"github.com/republicprotocol/republic-go/order"
 	"github.com/republicprotocol/republic-go/shamir"
 	"github.com/republicprotocol/republic-go/stackint"
@@ -331,8 +329,6 @@
 		}
 	}
 	return true
-<<<<<<< HEAD
-=======
 }
 
 // DeltaQueues is a slice of DeltaQueue components.
@@ -396,5 +392,4 @@
 func (queue *DeltaQueue) Recv() (dispatch.Message, bool) {
 	message, ok := <-queue.ch
 	return message, ok
->>>>>>> 24dcfdab
 }