package testutils

import (
	"context"
	"errors"
	"fmt"
	"log"
	"math/rand"
	"sync"
	"time"

	"github.com/republicprotocol/republic-go/crypto"
	"github.com/republicprotocol/republic-go/identity"
	"github.com/republicprotocol/republic-go/leveldb"
	"github.com/republicprotocol/republic-go/swarm"
)

<<<<<<< HEAD
// mockServerHub will store all Servers that Clients use to Query and Ping
type mockServerHub struct {
	connsMu *sync.Mutex
	conns   map[identity.Address]swarm.Server
=======
type MockMultiAddr struct {
	multiAddr identity.MultiAddress
>>>>>>> 5319b6ea
}

func (serverHub *mockServerHub) Register(serverAddr identity.Address, server swarm.Server) {
	serverHub.connsMu.Lock()
	defer serverHub.connsMu.Unlock()

	serverHub.conns[serverAddr] = server
}

func (serverHub *mockServerHub) Deregister(serverAddr identity.Address) {
	serverHub.connsMu.Lock()
	defer serverHub.connsMu.Unlock()

	delete(serverHub.conns, serverAddr)
}

// ClientType defines different clients in terms of behaviour in
// the gossip network
type ClientType int

const (
	Honest     = ClientType(iota)
	Adversary1 // Adversary1 will drop multi-addresses it receives
	Adversary2 // Adversary2 will broadcast stale multi-addresses of other nodes
	Adversary3 // Adversary3 will broadcast incorrect multi-addresses
)

type mockSwarmClient struct {
	addr       identity.Address
	store      swarm.MultiAddressStorer
	serverHub  *mockServerHub
	clientType ClientType
}

func newMockSwarmClient(mockServerHub *mockServerHub, key *crypto.EcdsaKey, clientType ClientType) (mockSwarmClient, error) {
	multiAddr, err := identity.Address(key.Address()).MultiAddress()
	if err != nil {
		return mockSwarmClient{}, err
	}
	multiAddr.Nonce = 1
	signature, err := key.Sign(multiAddr.Hash())
	if err != nil {
		return mockSwarmClient{}, err
	}
	multiAddr.Signature = signature

	// Create leveldb store and store own multiAddress.
	db, err := leveldb.NewStore(fmt.Sprintf("./tmp/swarmer-%v.out", key.Address()), 72*time.Hour)
	if err != nil {
		return mockSwarmClient{}, err
	}
	store := db.SwarmMultiAddressStore()
	_, err = store.PutMultiAddress(multiAddr)
	if err != nil {
		return mockSwarmClient{}, err
	}

	return mockSwarmClient{
		addr:       identity.Address(key.Address()),
		store:      store,
		serverHub:  mockServerHub,
		clientType: clientType,
	}, nil
}

<<<<<<< HEAD
func (client *mockSwarmClient) Ping(ctx context.Context, to identity.MultiAddress, multiAddr identity.MultiAddress) error {
	server, ok := client.serverHub.conns[to.Address()]
	if !ok {
		return errors.New("address not active")
	}
	randomSleep()

	// TODO :
	switch client.clientType {
	case Honest:
		return server.Ping(ctx, multiAddr)
	case Adversary1:

	case Adversary2:

	case Adversary3:

	}

=======
func (swarmer *Swarmer) BroadcastMultiAddress(ctx context.Context, multiAddr identity.MultiAddress) error {
>>>>>>> 5319b6ea
	return nil
}

func (client *mockSwarmClient) Pong(ctx context.Context, multiAddr identity.MultiAddress) error {
	var server swarm.Server
	isActive := false

	client.serverHub.connsMu.Lock()
	if isActive, _ = client.serverHub.active[multiAddr.Address()]; isActive {
		server = client.serverHub.conns[multiAddr.Address()]
	}
	client.serverHub.connsMu.Unlock()

	multi, err := client.store.MultiAddress(client.multiAddr.Address())
	if err != nil {
		return err
	}

	if isActive {
		randomSleep()
		return server.Pong(ctx, multi)
	}
	return errors.New("pong address not active")
}

<<<<<<< HEAD
func (client *mockSwarmClient) Query(ctx context.Context, to identity.MultiAddress, query identity.Address) (identity.MultiAddresses, error) {
	var server swarm.Server
	isActive := false

	// if client.isAdversary && rand.Uint64()%2 == 0 {
	// 	return identity.MultiAddresses{}, nil
	// }

	client.serverHub.connsMu.Lock()
	if isActive, _ = client.serverHub.active[to.Address()]; isActive {
		server = client.serverHub.conns[to.Address()]
	}
	client.serverHub.connsMu.Unlock()

	if isActive {
		randomSleep()
		return server.Query(ctx, query)
=======
func (swarmer *Swarmer) PutMultiAddress(multiAddr identity.MultiAddress) {
	swarmer.multiAddrsMu.Lock()
	defer swarmer.multiAddrsMu.Unlock()
	swarmer.multiAddrs[multiAddr.Address()] = MockMultiAddr{
		multiAddr: multiAddr,
>>>>>>> 5319b6ea
	}
	return identity.MultiAddresses{}, errors.New("server not active")
}

func (client *mockSwarmClient) MultiAddress() identity.MultiAddress {
	multi, err := client.store.MultiAddress(client.multiAddr.Address())
	if err != nil {
		log.Println("err in getting the multiaddress in store")
	}

	return multi
}

func randomSleep() {
	r := rand.Intn(120)
	time.Sleep(time.Duration(r) * time.Millisecond)
}<|MERGE_RESOLUTION|>--- conflicted
+++ resolved
@@ -1,29 +1,16 @@
 package testutils
 
 import (
-	"context"
-	"errors"
-	"fmt"
-	"log"
-	"math/rand"
 	"sync"
-	"time"
 
-	"github.com/republicprotocol/republic-go/crypto"
 	"github.com/republicprotocol/republic-go/identity"
-	"github.com/republicprotocol/republic-go/leveldb"
 	"github.com/republicprotocol/republic-go/swarm"
 )
 
-<<<<<<< HEAD
 // mockServerHub will store all Servers that Clients use to Query and Ping
 type mockServerHub struct {
 	connsMu *sync.Mutex
 	conns   map[identity.Address]swarm.Server
-=======
-type MockMultiAddr struct {
-	multiAddr identity.MultiAddress
->>>>>>> 5319b6ea
 }
 
 func (serverHub *mockServerHub) Register(serverAddr identity.Address, server swarm.Server) {
@@ -89,7 +76,6 @@
 	}, nil
 }
 
-<<<<<<< HEAD
 func (client *mockSwarmClient) Ping(ctx context.Context, to identity.MultiAddress, multiAddr identity.MultiAddress) error {
 	server, ok := client.serverHub.conns[to.Address()]
 	if !ok {
@@ -109,9 +95,6 @@
 
 	}
 
-=======
-func (swarmer *Swarmer) BroadcastMultiAddress(ctx context.Context, multiAddr identity.MultiAddress) error {
->>>>>>> 5319b6ea
 	return nil
 }
 
@@ -137,7 +120,6 @@
 	return errors.New("pong address not active")
 }
 
-<<<<<<< HEAD
 func (client *mockSwarmClient) Query(ctx context.Context, to identity.MultiAddress, query identity.Address) (identity.MultiAddresses, error) {
 	var server swarm.Server
 	isActive := false
@@ -155,13 +137,6 @@
 	if isActive {
 		randomSleep()
 		return server.Query(ctx, query)
-=======
-func (swarmer *Swarmer) PutMultiAddress(multiAddr identity.MultiAddress) {
-	swarmer.multiAddrsMu.Lock()
-	defer swarmer.multiAddrsMu.Unlock()
-	swarmer.multiAddrs[multiAddr.Address()] = MockMultiAddr{
-		multiAddr: multiAddr,
->>>>>>> 5319b6ea
 	}
 	return identity.MultiAddresses{}, errors.New("server not active")
 }
