--- conflicted
+++ resolved
@@ -219,11 +219,7 @@
 }
 
 func (binder *MockContractBinder) Depth(orderID order.ID) (uint, error) {
-<<<<<<< HEAD
-	return uint(0), nil
-=======
 	return 0, nil
->>>>>>> 89b74448
 }
 
 func (binder *MockContractBinder) OpenMatchingOrders(n int, status order.Status) []order.Order {
