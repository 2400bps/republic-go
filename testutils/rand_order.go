--- conflicted
+++ resolved
@@ -18,17 +18,14 @@
 // RandomOrder will generate a random order.
 func RandomOrder() order.Order {
 	parity := []order.Parity{order.ParityBuy, order.ParitySell}[rand.Intn(2)]
-<<<<<<< HEAD
 	tokens := []order.Tokens{order.TokensBTCETH,
 		order.TokensETHDGX,
 		order.TokensETHREN,
 		order.TokensETHABC,
 		order.TokensETHPQR,
 		order.TokensETHXYZ,
-	}[rand.Intn(4)]
-=======
-	token := tokens[rand.Intn(4)]
->>>>>>> 836b2ebb
+	}
+	token := tokens[rand.Intn(len(tokens))]
 
 	ord := order.NewOrder(parity, order.TypeLimit, time.Now().Add(1*time.Hour), order.SettlementRenEx, token, rand.Uint64(), rand.Uint64(), 0, uint64(rand.Int63()))
 	return ord
@@ -36,17 +33,14 @@
 
 // RandomBuyOrder will generate a random buy order.
 func RandomBuyOrder() order.Order {
-<<<<<<< HEAD
 	tokens := []order.Tokens{order.TokensBTCETH,
 		order.TokensETHDGX,
 		order.TokensETHREN,
 		order.TokensETHABC,
 		order.TokensETHPQR,
 		order.TokensETHXYZ,
-	}[rand.Intn(4)]
-=======
-	token := tokens[rand.Intn(4)]
->>>>>>> 836b2ebb
+	}
+	token := tokens[rand.Intn(len(tokens))]
 
 	ord := order.NewOrder(order.ParityBuy, order.TypeLimit, time.Now().Add(1*time.Hour), order.SettlementRenEx, token, rand.Uint64(), rand.Uint64(), 0, uint64(rand.Int63()))
 	return ord
@@ -62,17 +56,14 @@
 
 // RandomSellOrder will generate a random sell order.
 func RandomSellOrder() order.Order {
-<<<<<<< HEAD
 	tokens := []order.Tokens{order.TokensBTCETH,
 		order.TokensETHDGX,
 		order.TokensETHREN,
 		order.TokensETHABC,
 		order.TokensETHPQR,
 		order.TokensETHXYZ,
-	}[rand.Intn(4)]
-=======
-	token := tokens[rand.Intn(4)]
->>>>>>> 836b2ebb
+	}
+	token := tokens[rand.Intn(len(tokens))]
 
 	ord := order.NewOrder(order.ParitySell, order.TypeLimit, time.Now().Add(1*time.Hour), order.SettlementRenEx, token, rand.Uint64(), rand.Uint64(), 0, uint64(rand.Int63()))
 	return ord
@@ -88,17 +79,14 @@
 
 // RandomOrderMatch will generate a random order and its match.
 func RandomOrderMatch() (order.Order, order.Order) {
-<<<<<<< HEAD
 	tokens := []order.Tokens{order.TokensBTCETH,
 		order.TokensETHDGX,
 		order.TokensETHREN,
 		order.TokensETHABC,
 		order.TokensETHPQR,
 		order.TokensETHXYZ,
-	}[rand.Intn(4)]
-=======
-	token := tokens[rand.Intn(4)]
->>>>>>> 836b2ebb
+	}
+	token := tokens[rand.Intn(len(tokens))]
 
 	price := rand.Uint64()
 	volume := rand.Uint64()
