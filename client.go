--- conflicted
+++ resolved
@@ -91,11 +91,7 @@
 // RPCSendOrderFragment sends a SendOrderFragment RPC request to the target
 // using a new grpc.ClientConn and a new rpc.NodeClient. It returns the result
 // of the RPC call, or an error.
-<<<<<<< HEAD
-func (node *Node)RPCSendOrderFragment(target identity.MultiAddress, fragment *rpc.OrderFragment) (identity.MultiAddress, error) {
-=======
 func (node *Node) RPCSendOrderFragment(target identity.MultiAddress, fragment *rpc.OrderFragment) (identity.MultiAddress, error) {
->>>>>>> 9a456656
 	// Connect to the target.
 	conn, err := Dial(target)
 	if err != nil {
