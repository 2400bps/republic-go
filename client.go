package x

import (
	"context"
	"fmt"
	"time"

	"github.com/republicprotocol/go-identity"
	"github.com/republicprotocol/go-x/rpc"
	"google.golang.org/grpc"
)

// Dial the target identity.MultiAddress using a background context.Context.
// Returns a grpc.ClientConn, or an error. The grpc.ClientConn must be closed
// before it exists scope.
func Dial(target identity.MultiAddress) (*grpc.ClientConn, error) {
	host, err := target.ValueForProtocol(identity.IP4Code)
	if err != nil {
		return nil, err
	}
	port, err := target.ValueForProtocol(identity.TCPCode)
	if err != nil {
		return nil, err
	}
	conn, err := grpc.Dial(fmt.Sprintf("%s:%s", host, port), grpc.WithInsecure())
	if err != nil {
		return nil, err
	}
	return conn, nil
}

// Send an order fragment to the target identity.MultiAddress. Returns nil, or an
// error.
func SendOrderFragment(target identity.MultiAddress, fragment *rpc.OrderFragment) (*identity.MultiAddress, error) {
	// Create the client.
	client, conn, err := NewNodeClient(target)
	if err != nil {
		return nil, err
	}
	defer conn.Close()

	// Send the order fragment.
	ctx, cancel := context.WithTimeout(context.Background(), time.Minute)
	defer cancel()
	response, err := client.SendOrderFragment(ctx, fragment, grpc.FailFast(false))
	if err != nil {
		return nil, err
	}
	multi, err := identity.NewMultiAddress(response.Multi)
	if err != nil {
		return nil, err
	}
	return &multi, nil
}

// RPCPing sends an Ping RPC request to the target using a new grpc.ClientConn
// and a new rpc.NodeClient. It returns the result of the RPC call, or an
// error.
func (node *Node) RPCPing(target identity.MultiAddress) (identity.MultiAddress, error) {

	// Connect to the target.
	conn, err := Dial(target)
	if err != nil {
		return identity.MultiAddress{}, err
	}
	defer conn.Close()
	client := rpc.NewNodeClient(conn)

	// Create a timeout context.
	ctx, cancel := context.WithTimeout(context.Background(), time.Minute)
	defer cancel()
<<<<<<< HEAD

	// Call the Ping RPC on the target.
	multi, err := client.Ping(ctx, &rpc.MultiAddress{Multi: node.MultiAddress.String()}, grpc.FailFast(false))
	if err != nil {
		return identity.MultiAddress{}, err
=======
	peers , err := client.Peers(ctx, &rpc.Nothing{}, grpc.FailFast(false))
	res := make([]identity.MultiAddress,len(peers.Multis))
	for index,peer :=range peers.Multis{
		multi,err := identity.NewMultiAddressFromString(peer.Multi)
		if err != nil {
			return nil, err
		}
		res[index] = multi
>>>>>>> a6582f6d
	}

	return identity.NewMultiAddressFromString(multi.Multi)
}

// RPCPeers sends an Peers RPC request to the target using a new
// grpc.ClientConn and a new rpc.NodeClient. It returns the result of the RPC
// call, or an error.
func RPCPeers(target identity.MultiAddress) (identity.MultiAddresses, error) {

	// Connect to the target.
	conn, err := Dial(target)
	if err != nil {
		return identity.MultiAddresses{}, err
	}
	defer conn.Close()
	client := rpc.NewNodeClient(conn)

	// Create a timeout context.
	ctx, cancel := context.WithTimeout(context.Background(), time.Minute)
	defer cancel()

	// Call the Peers RPC on the target.
	multis, err := client.Peers(ctx, &rpc.Nothing{}, grpc.FailFast(false))
	if err != nil {
		return identity.MultiAddresses{}, err
	}
<<<<<<< HEAD

	peers := make(identity.MultiAddresses, 0, len(multis.Multis))
	for i, multi := range multis.Multis {
		peer, err := identity.NewMultiAddressFromString(multi.Multi)
		if err != nil {
			return peers, err
		}
		peers = append(peers, peer)
=======
	multi,err := identity.NewMultiAddressFromString(response.Multi)
	if err != nil {
		return nil, err
>>>>>>> a6582f6d
	}
	return peers, nil
}<|MERGE_RESOLUTION|>--- conflicted
+++ resolved
@@ -69,22 +69,11 @@
 	// Create a timeout context.
 	ctx, cancel := context.WithTimeout(context.Background(), time.Minute)
 	defer cancel()
-<<<<<<< HEAD
 
 	// Call the Ping RPC on the target.
 	multi, err := client.Ping(ctx, &rpc.MultiAddress{Multi: node.MultiAddress.String()}, grpc.FailFast(false))
 	if err != nil {
 		return identity.MultiAddress{}, err
-=======
-	peers , err := client.Peers(ctx, &rpc.Nothing{}, grpc.FailFast(false))
-	res := make([]identity.MultiAddress,len(peers.Multis))
-	for index,peer :=range peers.Multis{
-		multi,err := identity.NewMultiAddressFromString(peer.Multi)
-		if err != nil {
-			return nil, err
-		}
-		res[index] = multi
->>>>>>> a6582f6d
 	}
 
 	return identity.NewMultiAddressFromString(multi.Multi)
@@ -93,7 +82,7 @@
 // RPCPeers sends an Peers RPC request to the target using a new
 // grpc.ClientConn and a new rpc.NodeClient. It returns the result of the RPC
 // call, or an error.
-func RPCPeers(target identity.MultiAddress) (identity.MultiAddresses, error) {
+func (node *Node) RPCPeers(target identity.MultiAddress) (identity.MultiAddresses, error) {
 
 	// Connect to the target.
 	conn, err := Dial(target)
@@ -112,7 +101,6 @@
 	if err != nil {
 		return identity.MultiAddresses{}, err
 	}
-<<<<<<< HEAD
 
 	peers := make(identity.MultiAddresses, 0, len(multis.Multis))
 	for i, multi := range multis.Multis {
@@ -121,11 +109,6 @@
 			return peers, err
 		}
 		peers = append(peers, peer)
-=======
-	multi,err := identity.NewMultiAddressFromString(response.Multi)
-	if err != nil {
-		return nil, err
->>>>>>> a6582f6d
 	}
 	return peers, nil
 }