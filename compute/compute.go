package compute

import (
	"github.com/republicprotocol/republic-go/stackint"

	"github.com/republicprotocol/go-do"
	"github.com/republicprotocol/republic-go/order"
)

type DeltaBuilder struct {
	do.GuardedObject

	k                      int64
	prime                  *stackint.Int1024
	deltas                 map[string]*Delta
	deltaFragments         map[string]*DeltaFragment
	deltasToDeltaFragments map[string][]*DeltaFragment
	newDeltaFragment       chan *DeltaFragment
}

func NewDeltaBuilder(k int64, prime *stackint.Int1024) *DeltaBuilder {
	return &DeltaBuilder{
		GuardedObject:          do.NewGuardedObject(),
		k:                      k,
		prime:                  prime,
		deltas:                 map[string]*Delta{},
		deltaFragments:         map[string]*DeltaFragment{},
		deltasToDeltaFragments: map[string][]*DeltaFragment{},
		newDeltaFragment:       make(chan *DeltaFragment, 100),
	}
}

func (builder *DeltaBuilder) UnconfirmedOrders() chan *order.Order {
	orders := make(chan *order.Order, 100)
	sentOrders := map[string]bool{}
	go func() {
		builder.EnterReadOnly(nil)
		builder.Exit()

		for _, delta := range builder.deltas {
			buyOrder := new(order.Order)
			buyOrder.ID = delta.BuyOrderID
			buyOrder.Parity = order.ParityBuy
			if _, ok := sentOrders[string(delta.BuyOrderID)]; !ok {
				orders <- buyOrder
				sentOrders[string(delta.BuyOrderID)] = true
			}

			sellOrder := new(order.Order)
			sellOrder.ID = delta.SellOrderID
			sellOrder.Parity = order.ParitySell
			if _, ok := sentOrders[string(delta.SellOrderID)]; !ok {
				orders <- sellOrder
				sentOrders[string(delta.SellOrderID)] = true
			}
		}

		for delta := range builder.newDeltaFragment {
			buyOrder := new(order.Order)
			buyOrder.ID = delta.BuyOrderID
			buyOrder.Parity = order.ParityBuy
			if _, ok := sentOrders[string(delta.BuyOrderID)]; !ok {
				orders <- buyOrder
				sentOrders[string(delta.BuyOrderID)] = true
			}

			sellOrder := new(order.Order)
			sellOrder.ID = delta.SellOrderID
			sellOrder.Parity = order.ParitySell
			if _, ok := sentOrders[string(delta.SellOrderID)]; !ok {
				orders <- sellOrder
				sentOrders[string(delta.SellOrderID)] = true
			}
		}
	}()

	return orders
}

func (builder *DeltaBuilder) InsertDeltaFragment(deltaFragment *DeltaFragment) *Delta {
	if len(builder.newDeltaFragment) == 100 {
		<-builder.newDeltaFragment
	}
	builder.newDeltaFragment <- deltaFragment

	builder.Enter(nil)
	defer builder.Exit()

	return builder.insertDeltaFragment(deltaFragment)
}

func (builder *DeltaBuilder) insertDeltaFragment(deltaFragment *DeltaFragment) *Delta {
	// Is the delta already built, or are we adding a delta fragment that we
	// have already seen
	if builder.hasDelta(deltaFragment.DeltaID) {
		return nil // Only return new deltas
	}
	if builder.hasDeltaFragment(deltaFragment.ID) {
		return nil // Only return new deltas
	}

	// Add the delta fragment to the builder and attach it to the appropriate
	// delta
	builder.deltaFragments[string(deltaFragment.ID)] = deltaFragment
	if deltaFragments, ok := builder.deltasToDeltaFragments[string(deltaFragment.DeltaID)]; ok {
		deltaFragments = append(deltaFragments, deltaFragment)
		builder.deltasToDeltaFragments[string(deltaFragment.DeltaID)] = deltaFragments
	} else {
		builder.deltasToDeltaFragments[string(deltaFragment.DeltaID)] = []*DeltaFragment{deltaFragment}
	}

	// Build the delta if possible and return it
	deltaFragments := builder.deltasToDeltaFragments[string(deltaFragment.DeltaID)]
	if int64(len(deltaFragments)) >= builder.k {
		delta := NewDelta(deltaFragments, builder.prime)
		if delta == nil {
			return nil
		}
		builder.deltas[string(delta.ID)] = delta
		return delta
	}

	return nil
}

func (builder *DeltaBuilder) HasDelta(deltaID DeltaID) bool {
	builder.EnterReadOnly(nil)
	defer builder.ExitReadOnly()
	return builder.hasDelta(deltaID)
}

func (builder *DeltaBuilder) hasDelta(deltaID DeltaID) bool {
	_, ok := builder.deltas[string(deltaID)]
	return ok
}

func (builder *DeltaBuilder) HasDeltaFragment(deltaFragmentID DeltaFragmentID) bool {
	builder.EnterReadOnly(nil)
	defer builder.ExitReadOnly()
	return builder.hasDeltaFragment(deltaFragmentID)
}

func (builder *DeltaBuilder) hasDeltaFragment(deltaFragmentID DeltaFragmentID) bool {
	_, ok := builder.deltaFragments[string(deltaFragmentID)]
	return ok
}

func (builder *DeltaBuilder) SetK(k int64) {
	builder.Enter(nil)
	defer builder.Exit()
	builder.setK(k)
}

func (builder *DeltaBuilder) setK(k int64) {
	builder.k = k
}

type DeltaFragmentMatrix struct {
	do.GuardedObject

<<<<<<< HEAD
	prime                  *stackint.Int1024
	buyOrderFragments      map[string]*order.Fragment
	sellOrderFragments     map[string]*order.Fragment
	buySellDeltaFragments  map[string]map[string]*DeltaFragment
	completeOrderFragments map[string]bool
=======
	prime                 *big.Int
	buyOrderFragments     map[string]*order.Fragment
	sellOrderFragments    map[string]*order.Fragment
	buySellDeltaFragments map[string]map[string]*DeltaFragment
	newFragment           chan *order.Fragment
>>>>>>> 24dcfdab
}

func NewDeltaFragmentMatrix(prime *stackint.Int1024) *DeltaFragmentMatrix {
	return &DeltaFragmentMatrix{
		GuardedObject:         do.NewGuardedObject(),
		prime:                 prime,
		buyOrderFragments:     map[string]*order.Fragment{},
		sellOrderFragments:    map[string]*order.Fragment{},
		buySellDeltaFragments: map[string]map[string]*DeltaFragment{},
		newFragment:           make(chan *order.Fragment, 100),
	}
}

func (matrix *DeltaFragmentMatrix) OpenOrders() chan *order.Order {
	openOrders := make(chan *order.Order, 100)
	go func() {

		matrix.EnterReadOnly(nil)
		for orderId, orderFragment := range matrix.buyOrderFragments {
			buyOrder := new(order.Order)
			buyOrder.ID = []byte(orderId)
			buyOrder.Parity = order.ParityBuy
			buyOrder.Expiry = orderFragment.OrderExpiry

			openOrders <- buyOrder
		}

		for orderId, orderFragment := range matrix.sellOrderFragments {
			sellOrder := new(order.Order)
			sellOrder.ID = []byte(orderId)
			sellOrder.Parity = order.ParitySell
			sellOrder.Expiry = orderFragment.OrderExpiry

			openOrders <- sellOrder
		}
		matrix.ExitReadOnly()

		for fragment := range matrix.newFragment {
			_, existBuy := matrix.buyOrderFragments[string(fragment.OrderID)]
			_, existSell := matrix.sellOrderFragments[string(fragment.OrderID)]

			if (fragment.OrderParity == order.ParityBuy && !existBuy) || (fragment.OrderParity == order.ParitySell && !existSell) {
				ord := new(order.Order)
				ord.ID = fragment.OrderID
				ord.Parity = fragment.OrderParity
				ord.Expiry = fragment.OrderExpiry

				openOrders <- ord
			}
		}
	}()

	return openOrders
}

func (matrix *DeltaFragmentMatrix) InsertOrderFragment(orderFragment *order.Fragment) ([]*DeltaFragment, error) {
	select {
	case matrix.newFragment <- orderFragment:
		break
	default:
		go func() {
			matrix.newFragment <- orderFragment
		}()
	}

	matrix.Enter(nil)
	defer matrix.Exit()
	if orderFragment.OrderParity == order.ParityBuy {
		return matrix.insertBuyOrderFragment(orderFragment)
	}
	return matrix.insertSellOrderFragment(orderFragment)
}

func (matrix *DeltaFragmentMatrix) insertBuyOrderFragment(buyOrderFragment *order.Fragment) ([]*DeltaFragment, error) {
	if _, ok := matrix.buyOrderFragments[string(buyOrderFragment.OrderID)]; ok {
		return []*DeltaFragment{}, nil
	}

	deltaFragments := make([]*DeltaFragment, 0, len(matrix.sellOrderFragments))
	deltaFragmentsMap := map[string]*DeltaFragment{}
	for i := range matrix.sellOrderFragments {
		deltaFragment := NewDeltaFragment(buyOrderFragment, matrix.sellOrderFragments[i], matrix.prime)
		if deltaFragment == nil {
			continue
		}
		deltaFragments = append(deltaFragments, deltaFragment)
		deltaFragmentsMap[string(matrix.sellOrderFragments[i].OrderID)] = deltaFragment
	}

	matrix.buyOrderFragments[string(buyOrderFragment.OrderID)] = buyOrderFragment
	matrix.buySellDeltaFragments[string(buyOrderFragment.OrderID)] = deltaFragmentsMap
	return deltaFragments, nil
}

func (matrix *DeltaFragmentMatrix) insertSellOrderFragment(sellOrderFragment *order.Fragment) ([]*DeltaFragment, error) {
	if _, ok := matrix.sellOrderFragments[string(sellOrderFragment.OrderID)]; ok {
		return []*DeltaFragment{}, nil
	}

	deltaFragments := make([]*DeltaFragment, 0, len(matrix.buyOrderFragments))
	for i := range matrix.buyOrderFragments {
		deltaFragment := NewDeltaFragment(matrix.buyOrderFragments[i], sellOrderFragment, matrix.prime)
		if deltaFragment == nil {
			continue
		}
		if _, ok := matrix.buySellDeltaFragments[string(matrix.buyOrderFragments[i].OrderID)]; ok {
			deltaFragments = append(deltaFragments, deltaFragment)
			matrix.buySellDeltaFragments[string(matrix.buyOrderFragments[i].OrderID)][string(sellOrderFragment.OrderID)] = deltaFragment
		}
	}

	matrix.sellOrderFragments[string(sellOrderFragment.OrderID)] = sellOrderFragment
	return deltaFragments, nil
}

func (matrix *DeltaFragmentMatrix) RemoveOrderFragment(orderID order.ID) error {
	matrix.Enter(nil)
	defer matrix.Exit()
	if err := matrix.removeBuyOrderFragment(orderID); err != nil {
		return err
	}
	return matrix.removeSellOrderFragment(orderID)
}

func (matrix *DeltaFragmentMatrix) removeBuyOrderFragment(buyOrderID order.ID) error {
	if _, ok := matrix.buyOrderFragments[string(buyOrderID)]; !ok {
		return nil
	}

	delete(matrix.buyOrderFragments, string(buyOrderID))
	delete(matrix.buySellDeltaFragments, string(buyOrderID))

	return nil
}

func (matrix *DeltaFragmentMatrix) removeSellOrderFragment(sellOrderID order.ID) error {
	if _, ok := matrix.sellOrderFragments[string(sellOrderID)]; !ok {
		return nil
	}

	for i := range matrix.buySellDeltaFragments {
		delete(matrix.buySellDeltaFragments[i], string(sellOrderID))
	}

	return nil
}<|MERGE_RESOLUTION|>--- conflicted
+++ resolved
@@ -1,6 +1,8 @@
 package compute
 
 import (
+	"math/big"
+
 	"github.com/republicprotocol/republic-go/stackint"
 
 	"github.com/republicprotocol/go-do"
@@ -158,19 +160,11 @@
 type DeltaFragmentMatrix struct {
 	do.GuardedObject
 
-<<<<<<< HEAD
-	prime                  *stackint.Int1024
-	buyOrderFragments      map[string]*order.Fragment
-	sellOrderFragments     map[string]*order.Fragment
-	buySellDeltaFragments  map[string]map[string]*DeltaFragment
-	completeOrderFragments map[string]bool
-=======
 	prime                 *big.Int
 	buyOrderFragments     map[string]*order.Fragment
 	sellOrderFragments    map[string]*order.Fragment
 	buySellDeltaFragments map[string]map[string]*DeltaFragment
 	newFragment           chan *order.Fragment
->>>>>>> 24dcfdab
 }
 
 func NewDeltaFragmentMatrix(prime *stackint.Int1024) *DeltaFragmentMatrix {
