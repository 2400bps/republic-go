--- conflicted
+++ resolved
@@ -3,19 +3,18 @@
 import (
 	"encoding/json"
 	"fmt"
-	https "net/http"
+	netHttp "net/http"
 
 	"github.com/gorilla/mux"
-	"github.com/republicprotocol/renex-ingress-api-go/http"
 	"github.com/republicprotocol/republic-go/http/adapter"
 	"github.com/rs/cors"
 )
 
 // NewStatusServer returns a new http.Handler for serving darknode status
-func NewStatusServer(statusAdapter adapter.StatusAdapter) https.Handler {
+func NewStatusServer(statusAdapter adapter.StatusAdapter) netHttp.Handler {
 	r := mux.NewRouter().StrictSlash(true)
 	r.HandleFunc("/status", statusHandler(statusAdapter)).Methods("GET")
-	r.Use(http.RecoveryHandler)
+	r.Use(RecoveryHandler)
 
 	handler := cors.New(cors.Options{
 		AllowedOrigins:   []string{"*"},
@@ -27,29 +26,21 @@
 }
 
 // statusHandler
-func statusHandler(statusAdapter adapter.StatusAdapter) https.HandlerFunc {
-	return func(w https.ResponseWriter, r *https.Request) {
+func statusHandler(statusAdapter adapter.StatusAdapter) netHttp.HandlerFunc {
+	return func(w netHttp.ResponseWriter, r *netHttp.Request) {
 		status, err := statusAdapter.Status()
 		if err != nil {
-<<<<<<< HEAD
-			WriteError(w, http.StatusBadRequest, fmt.Sprintf("cannot retrieve status object: %v", err))
-=======
-			http.WriteError(w, https.StatusBadRequest, fmt.Sprintf("cannot retrieve status object: %v", err))
->>>>>>> 8f3bf1df
+			WriteError(w, netHttp.StatusBadRequest, fmt.Sprintf("cannot retrieve status object: %v", err))
 			return
 		}
 		str, err := json.Marshal(status)
 		if err != nil {
-<<<<<<< HEAD
-			WriteError(w, http.StatusBadRequest, fmt.Sprintf("cannot convert status object into json: %v", err))
-=======
-			http.WriteError(w, https.StatusBadRequest, fmt.Sprintf("cannot convert status object into json: %v", err))
->>>>>>> 8f3bf1df
+			WriteError(w, netHttp.StatusBadRequest, fmt.Sprintf("cannot convert status object into json: %v", err))
 			return
 		}
 		// Set content type to JSON before StatusOK or it will be ignored
 		w.Header().Set("Content-Type", "application/json")
-		w.WriteHeader(https.StatusOK)
+		w.WriteHeader(netHttp.StatusOK)
 		w.Write(str)
 	}
 }