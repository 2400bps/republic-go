--- conflicted
+++ resolved
@@ -24,12 +24,7 @@
 	panic("unimplemented")
 }
 
-<<<<<<< HEAD
 func (contract *ERC20AtomContract) Redeem(secret []byte) error {
-=======
-// Redeem closes an atomic swap by revealing the secret
-func (contract *ERC20AtomContract) Redeem() error {
->>>>>>> 45926927
 	panic("unimplemented")
 }
 
