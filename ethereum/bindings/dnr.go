--- conflicted
+++ resolved
@@ -1,7807 +1,3 @@
-<<<<<<< HEAD
-//// Code generated - DO NOT EDIT.
-//// This file is a generated binding and any manual changes will be lost.
-=======
-// Code generated - DO NOT EDIT.
-// This file is a generated binding and any manual changes will be lost.
-
-package bindings
-
-import (
-	"math/big"
-	"strings"
-
-	ethereum "github.com/ethereum/go-ethereum"
-	"github.com/ethereum/go-ethereum/accounts/abi"
-	"github.com/ethereum/go-ethereum/accounts/abi/bind"
-	"github.com/ethereum/go-ethereum/common"
-	"github.com/ethereum/go-ethereum/core/types"
-	"github.com/ethereum/go-ethereum/event"
-)
-
-// BasicTokenABI is the input ABI used to generate the binding from.
-const BasicTokenABI = "[{\"constant\":true,\"inputs\":[],\"name\":\"totalSupply\",\"outputs\":[{\"name\":\"\",\"type\":\"uint256\"}],\"payable\":false,\"stateMutability\":\"view\",\"type\":\"function\"},{\"constant\":true,\"inputs\":[{\"name\":\"\",\"type\":\"address\"}],\"name\":\"balances\",\"outputs\":[{\"name\":\"\",\"type\":\"uint256\"}],\"payable\":false,\"stateMutability\":\"view\",\"type\":\"function\"},{\"constant\":true,\"inputs\":[{\"name\":\"_owner\",\"type\":\"address\"}],\"name\":\"balanceOf\",\"outputs\":[{\"name\":\"balance\",\"type\":\"uint256\"}],\"payable\":false,\"stateMutability\":\"view\",\"type\":\"function\"},{\"constant\":false,\"inputs\":[{\"name\":\"_to\",\"type\":\"address\"},{\"name\":\"_value\",\"type\":\"uint256\"}],\"name\":\"transfer\",\"outputs\":[{\"name\":\"\",\"type\":\"bool\"}],\"payable\":false,\"stateMutability\":\"nonpayable\",\"type\":\"function\"},{\"anonymous\":false,\"inputs\":[{\"indexed\":true,\"name\":\"from\",\"type\":\"address\"},{\"indexed\":true,\"name\":\"to\",\"type\":\"address\"},{\"indexed\":false,\"name\":\"value\",\"type\":\"uint256\"}],\"name\":\"Transfer\",\"type\":\"event\"}]"
-
-// BasicTokenBin is the compiled bytecode used for deploying new contracts.
-const BasicTokenBin = `0x608060405234801561001057600080fd5b50610289806100206000396000f3006080604052600436106100615763ffffffff7c010000000000000000000000000000000000000000000000000000000060003504166318160ddd811461006657806327e235e31461008d57806370a08231146100ae578063a9059cbb146100cf575b600080fd5b34801561007257600080fd5b5061007b610107565b60408051918252519081900360200190f35b34801561009957600080fd5b5061007b600160a060020a036004351661010d565b3480156100ba57600080fd5b5061007b600160a060020a036004351661011f565b3480156100db57600080fd5b506100f3600160a060020a036004351660243561013a565b604080519115158252519081900360200190f35b60005481565b60016020526000908152604090205481565b600160a060020a031660009081526001602052604090205490565b6000600160a060020a038316151561015157600080fd5b600160a060020a03331660009081526001602052604090205482111561017657600080fd5b600160a060020a03331660009081526001602052604090205461019f908363ffffffff61023516565b600160a060020a0333811660009081526001602052604080822093909355908516815220546101d4908363ffffffff61024716565b600160a060020a038085166000818152600160209081526040918290209490945580518681529051919333909316927fddf252ad1be2c89b69c2b068fc378daa952ba7f163c4a11628f55a4df523b3ef92918290030190a350600192915050565b60008282111561024157fe5b50900390565b60008282018381101561025657fe5b93925050505600a165627a7a72305820709427d3fd735e5b783c15ddd66c7b6aa3c498a89d2b3e19bf5a4fc216c36b070029`
-
-// DeployBasicToken deploys a new Ethereum contract, binding an instance of BasicToken to it.
-func DeployBasicToken(auth *bind.TransactOpts, backend bind.ContractBackend) (common.Address, *types.Transaction, *BasicToken, error) {
-	parsed, err := abi.JSON(strings.NewReader(BasicTokenABI))
-	if err != nil {
-		return common.Address{}, nil, nil, err
-	}
-	address, tx, contract, err := bind.DeployContract(auth, parsed, common.FromHex(BasicTokenBin), backend)
-	if err != nil {
-		return common.Address{}, nil, nil, err
-	}
-	return address, tx, &BasicToken{BasicTokenCaller: BasicTokenCaller{contract: contract}, BasicTokenTransactor: BasicTokenTransactor{contract: contract}, BasicTokenFilterer: BasicTokenFilterer{contract: contract}}, nil
-}
-
-// BasicToken is an auto generated Go binding around an Ethereum contract.
-type BasicToken struct {
-	BasicTokenCaller     // Read-only binding to the contract
-	BasicTokenTransactor // Write-only binding to the contract
-	BasicTokenFilterer   // Log filterer for contract events
-}
-
-// BasicTokenCaller is an auto generated read-only Go binding around an Ethereum contract.
-type BasicTokenCaller struct {
-	contract *bind.BoundContract // Generic contract wrapper for the low level calls
-}
-
-// BasicTokenTransactor is an auto generated write-only Go binding around an Ethereum contract.
-type BasicTokenTransactor struct {
-	contract *bind.BoundContract // Generic contract wrapper for the low level calls
-}
-
-// BasicTokenFilterer is an auto generated log filtering Go binding around an Ethereum contract events.
-type BasicTokenFilterer struct {
-	contract *bind.BoundContract // Generic contract wrapper for the low level calls
-}
-
-// BasicTokenSession is an auto generated Go binding around an Ethereum contract,
-// with pre-set call and transact options.
-type BasicTokenSession struct {
-	Contract     *BasicToken       // Generic contract binding to set the session for
-	CallOpts     bind.CallOpts     // Call options to use throughout this session
-	TransactOpts bind.TransactOpts // Transaction auth options to use throughout this session
-}
-
-// BasicTokenCallerSession is an auto generated read-only Go binding around an Ethereum contract,
-// with pre-set call options.
-type BasicTokenCallerSession struct {
-	Contract *BasicTokenCaller // Generic contract caller binding to set the session for
-	CallOpts bind.CallOpts     // Call options to use throughout this session
-}
-
-// BasicTokenTransactorSession is an auto generated write-only Go binding around an Ethereum contract,
-// with pre-set transact options.
-type BasicTokenTransactorSession struct {
-	Contract     *BasicTokenTransactor // Generic contract transactor binding to set the session for
-	TransactOpts bind.TransactOpts     // Transaction auth options to use throughout this session
-}
-
-// BasicTokenRaw is an auto generated low-level Go binding around an Ethereum contract.
-type BasicTokenRaw struct {
-	Contract *BasicToken // Generic contract binding to access the raw methods on
-}
-
-// BasicTokenCallerRaw is an auto generated low-level read-only Go binding around an Ethereum contract.
-type BasicTokenCallerRaw struct {
-	Contract *BasicTokenCaller // Generic read-only contract binding to access the raw methods on
-}
-
-// BasicTokenTransactorRaw is an auto generated low-level write-only Go binding around an Ethereum contract.
-type BasicTokenTransactorRaw struct {
-	Contract *BasicTokenTransactor // Generic write-only contract binding to access the raw methods on
-}
-
-// NewBasicToken creates a new instance of BasicToken, bound to a specific deployed contract.
-func NewBasicToken(address common.Address, backend bind.ContractBackend) (*BasicToken, error) {
-	contract, err := bindBasicToken(address, backend, backend, backend)
-	if err != nil {
-		return nil, err
-	}
-	return &BasicToken{BasicTokenCaller: BasicTokenCaller{contract: contract}, BasicTokenTransactor: BasicTokenTransactor{contract: contract}, BasicTokenFilterer: BasicTokenFilterer{contract: contract}}, nil
-}
-
-// NewBasicTokenCaller creates a new read-only instance of BasicToken, bound to a specific deployed contract.
-func NewBasicTokenCaller(address common.Address, caller bind.ContractCaller) (*BasicTokenCaller, error) {
-	contract, err := bindBasicToken(address, caller, nil, nil)
-	if err != nil {
-		return nil, err
-	}
-	return &BasicTokenCaller{contract: contract}, nil
-}
-
-// NewBasicTokenTransactor creates a new write-only instance of BasicToken, bound to a specific deployed contract.
-func NewBasicTokenTransactor(address common.Address, transactor bind.ContractTransactor) (*BasicTokenTransactor, error) {
-	contract, err := bindBasicToken(address, nil, transactor, nil)
-	if err != nil {
-		return nil, err
-	}
-	return &BasicTokenTransactor{contract: contract}, nil
-}
-
-// NewBasicTokenFilterer creates a new log filterer instance of BasicToken, bound to a specific deployed contract.
-func NewBasicTokenFilterer(address common.Address, filterer bind.ContractFilterer) (*BasicTokenFilterer, error) {
-	contract, err := bindBasicToken(address, nil, nil, filterer)
-	if err != nil {
-		return nil, err
-	}
-	return &BasicTokenFilterer{contract: contract}, nil
-}
-
-// bindBasicToken binds a generic wrapper to an already deployed contract.
-func bindBasicToken(address common.Address, caller bind.ContractCaller, transactor bind.ContractTransactor, filterer bind.ContractFilterer) (*bind.BoundContract, error) {
-	parsed, err := abi.JSON(strings.NewReader(BasicTokenABI))
-	if err != nil {
-		return nil, err
-	}
-	return bind.NewBoundContract(address, parsed, caller, transactor, filterer), nil
-}
-
-// Call invokes the (constant) contract method with params as input values and
-// sets the output to result. The result type might be a single field for simple
-// returns, a slice of interfaces for anonymous returns and a struct for named
-// returns.
-func (_BasicToken *BasicTokenRaw) Call(opts *bind.CallOpts, result interface{}, method string, params ...interface{}) error {
-	return _BasicToken.Contract.BasicTokenCaller.contract.Call(opts, result, method, params...)
-}
-
-// Transfer initiates a plain transaction to move funds to the contract, calling
-// its default method if one is available.
-func (_BasicToken *BasicTokenRaw) Transfer(opts *bind.TransactOpts) (*types.Transaction, error) {
-	return _BasicToken.Contract.BasicTokenTransactor.contract.Transfer(opts)
-}
-
-// Transact invokes the (paid) contract method with params as input values.
-func (_BasicToken *BasicTokenRaw) Transact(opts *bind.TransactOpts, method string, params ...interface{}) (*types.Transaction, error) {
-	return _BasicToken.Contract.BasicTokenTransactor.contract.Transact(opts, method, params...)
-}
-
-// Call invokes the (constant) contract method with params as input values and
-// sets the output to result. The result type might be a single field for simple
-// returns, a slice of interfaces for anonymous returns and a struct for named
-// returns.
-func (_BasicToken *BasicTokenCallerRaw) Call(opts *bind.CallOpts, result interface{}, method string, params ...interface{}) error {
-	return _BasicToken.Contract.contract.Call(opts, result, method, params...)
-}
-
-// Transfer initiates a plain transaction to move funds to the contract, calling
-// its default method if one is available.
-func (_BasicToken *BasicTokenTransactorRaw) Transfer(opts *bind.TransactOpts) (*types.Transaction, error) {
-	return _BasicToken.Contract.contract.Transfer(opts)
-}
-
-// Transact invokes the (paid) contract method with params as input values.
-func (_BasicToken *BasicTokenTransactorRaw) Transact(opts *bind.TransactOpts, method string, params ...interface{}) (*types.Transaction, error) {
-	return _BasicToken.Contract.contract.Transact(opts, method, params...)
-}
-
-// BalanceOf is a free data retrieval call binding the contract method 0x70a08231.
-//
-// Solidity: function balanceOf(_owner address) constant returns(balance uint256)
-func (_BasicToken *BasicTokenCaller) BalanceOf(opts *bind.CallOpts, _owner common.Address) (*big.Int, error) {
-	var (
-		ret0 = new(*big.Int)
-	)
-	out := ret0
-	err := _BasicToken.contract.Call(opts, out, "balanceOf", _owner)
-	return *ret0, err
-}
-
-// BalanceOf is a free data retrieval call binding the contract method 0x70a08231.
-//
-// Solidity: function balanceOf(_owner address) constant returns(balance uint256)
-func (_BasicToken *BasicTokenSession) BalanceOf(_owner common.Address) (*big.Int, error) {
-	return _BasicToken.Contract.BalanceOf(&_BasicToken.CallOpts, _owner)
-}
-
-// BalanceOf is a free data retrieval call binding the contract method 0x70a08231.
-//
-// Solidity: function balanceOf(_owner address) constant returns(balance uint256)
-func (_BasicToken *BasicTokenCallerSession) BalanceOf(_owner common.Address) (*big.Int, error) {
-	return _BasicToken.Contract.BalanceOf(&_BasicToken.CallOpts, _owner)
-}
-
-// Balances is a free data retrieval call binding the contract method 0x27e235e3.
-//
-// Solidity: function balances( address) constant returns(uint256)
-func (_BasicToken *BasicTokenCaller) Balances(opts *bind.CallOpts, arg0 common.Address) (*big.Int, error) {
-	var (
-		ret0 = new(*big.Int)
-	)
-	out := ret0
-	err := _BasicToken.contract.Call(opts, out, "balances", arg0)
-	return *ret0, err
-}
-
-// Balances is a free data retrieval call binding the contract method 0x27e235e3.
-//
-// Solidity: function balances( address) constant returns(uint256)
-func (_BasicToken *BasicTokenSession) Balances(arg0 common.Address) (*big.Int, error) {
-	return _BasicToken.Contract.Balances(&_BasicToken.CallOpts, arg0)
-}
-
-// Balances is a free data retrieval call binding the contract method 0x27e235e3.
-//
-// Solidity: function balances( address) constant returns(uint256)
-func (_BasicToken *BasicTokenCallerSession) Balances(arg0 common.Address) (*big.Int, error) {
-	return _BasicToken.Contract.Balances(&_BasicToken.CallOpts, arg0)
-}
-
-// TotalSupply is a free data retrieval call binding the contract method 0x18160ddd.
-//
-// Solidity: function totalSupply() constant returns(uint256)
-func (_BasicToken *BasicTokenCaller) TotalSupply(opts *bind.CallOpts) (*big.Int, error) {
-	var (
-		ret0 = new(*big.Int)
-	)
-	out := ret0
-	err := _BasicToken.contract.Call(opts, out, "totalSupply")
-	return *ret0, err
-}
-
-// TotalSupply is a free data retrieval call binding the contract method 0x18160ddd.
-//
-// Solidity: function totalSupply() constant returns(uint256)
-func (_BasicToken *BasicTokenSession) TotalSupply() (*big.Int, error) {
-	return _BasicToken.Contract.TotalSupply(&_BasicToken.CallOpts)
-}
-
-// TotalSupply is a free data retrieval call binding the contract method 0x18160ddd.
-//
-// Solidity: function totalSupply() constant returns(uint256)
-func (_BasicToken *BasicTokenCallerSession) TotalSupply() (*big.Int, error) {
-	return _BasicToken.Contract.TotalSupply(&_BasicToken.CallOpts)
-}
-
-// Transfer is a paid mutator transaction binding the contract method 0xa9059cbb.
-//
-// Solidity: function transfer(_to address, _value uint256) returns(bool)
-func (_BasicToken *BasicTokenTransactor) Transfer(opts *bind.TransactOpts, _to common.Address, _value *big.Int) (*types.Transaction, error) {
-	return _BasicToken.contract.Transact(opts, "transfer", _to, _value)
-}
-
-// Transfer is a paid mutator transaction binding the contract method 0xa9059cbb.
-//
-// Solidity: function transfer(_to address, _value uint256) returns(bool)
-func (_BasicToken *BasicTokenSession) Transfer(_to common.Address, _value *big.Int) (*types.Transaction, error) {
-	return _BasicToken.Contract.Transfer(&_BasicToken.TransactOpts, _to, _value)
-}
-
-// Transfer is a paid mutator transaction binding the contract method 0xa9059cbb.
-//
-// Solidity: function transfer(_to address, _value uint256) returns(bool)
-func (_BasicToken *BasicTokenTransactorSession) Transfer(_to common.Address, _value *big.Int) (*types.Transaction, error) {
-	return _BasicToken.Contract.Transfer(&_BasicToken.TransactOpts, _to, _value)
-}
-
-// BasicTokenTransferIterator is returned from FilterTransfer and is used to iterate over the raw logs and unpacked data for Transfer events raised by the BasicToken contract.
-type BasicTokenTransferIterator struct {
-	Event *BasicTokenTransfer // Event containing the contract specifics and raw log
-
-	contract *bind.BoundContract // Generic contract to use for unpacking event data
-	event    string              // Event name to use for unpacking event data
-
-	logs chan types.Log        // Log channel receiving the found contract events
-	sub  ethereum.Subscription // Subscription for errors, completion and termination
-	done bool                  // Whether the subscription completed delivering logs
-	fail error                 // Occurred error to stop iteration
-}
-
-// Next advances the iterator to the subsequent event, returning whether there
-// are any more events found. In case of a retrieval or parsing error, false is
-// returned and Error() can be queried for the exact failure.
-func (it *BasicTokenTransferIterator) Next() bool {
-	// If the iterator failed, stop iterating
-	if it.fail != nil {
-		return false
-	}
-	// If the iterator completed, deliver directly whatever's available
-	if it.done {
-		select {
-		case log := <-it.logs:
-			it.Event = new(BasicTokenTransfer)
-			if err := it.contract.UnpackLog(it.Event, it.event, log); err != nil {
-				it.fail = err
-				return false
-			}
-			it.Event.Raw = log
-			return true
-
-		default:
-			return false
-		}
-	}
-	// Iterator still in progress, wait for either a data or an error event
-	select {
-	case log := <-it.logs:
-		it.Event = new(BasicTokenTransfer)
-		if err := it.contract.UnpackLog(it.Event, it.event, log); err != nil {
-			it.fail = err
-			return false
-		}
-		it.Event.Raw = log
-		return true
-
-	case err := <-it.sub.Err():
-		it.done = true
-		it.fail = err
-		return it.Next()
-	}
-}
-
-// Error returns any retrieval or parsing error occurred during filtering.
-func (it *BasicTokenTransferIterator) Error() error {
-	return it.fail
-}
-
-// Close terminates the iteration process, releasing any pending underlying
-// resources.
-func (it *BasicTokenTransferIterator) Close() error {
-	it.sub.Unsubscribe()
-	return nil
-}
-
-// BasicTokenTransfer represents a Transfer event raised by the BasicToken contract.
-type BasicTokenTransfer struct {
-	From  common.Address
-	To    common.Address
-	Value *big.Int
-	Raw   types.Log // Blockchain specific contextual infos
-}
-
-// FilterTransfer is a free log retrieval operation binding the contract event 0xddf252ad1be2c89b69c2b068fc378daa952ba7f163c4a11628f55a4df523b3ef.
-//
-// Solidity: event Transfer(from indexed address, to indexed address, value uint256)
-func (_BasicToken *BasicTokenFilterer) FilterTransfer(opts *bind.FilterOpts, from []common.Address, to []common.Address) (*BasicTokenTransferIterator, error) {
-
-	var fromRule []interface{}
-	for _, fromItem := range from {
-		fromRule = append(fromRule, fromItem)
-	}
-	var toRule []interface{}
-	for _, toItem := range to {
-		toRule = append(toRule, toItem)
-	}
-
-	logs, sub, err := _BasicToken.contract.FilterLogs(opts, "Transfer", fromRule, toRule)
-	if err != nil {
-		return nil, err
-	}
-	return &BasicTokenTransferIterator{contract: _BasicToken.contract, event: "Transfer", logs: logs, sub: sub}, nil
-}
-
-// WatchTransfer is a free log subscription operation binding the contract event 0xddf252ad1be2c89b69c2b068fc378daa952ba7f163c4a11628f55a4df523b3ef.
-//
-// Solidity: event Transfer(from indexed address, to indexed address, value uint256)
-func (_BasicToken *BasicTokenFilterer) WatchTransfer(opts *bind.WatchOpts, sink chan<- *BasicTokenTransfer, from []common.Address, to []common.Address) (event.Subscription, error) {
-
-	var fromRule []interface{}
-	for _, fromItem := range from {
-		fromRule = append(fromRule, fromItem)
-	}
-	var toRule []interface{}
-	for _, toItem := range to {
-		toRule = append(toRule, toItem)
-	}
-
-	logs, sub, err := _BasicToken.contract.WatchLogs(opts, "Transfer", fromRule, toRule)
-	if err != nil {
-		return nil, err
-	}
-	return event.NewSubscription(func(quit <-chan struct{}) error {
-		defer sub.Unsubscribe()
-		for {
-			select {
-			case log := <-logs:
-				// New log arrived, parse the event and forward to the user
-				event := new(BasicTokenTransfer)
-				if err := _BasicToken.contract.UnpackLog(event, "Transfer", log); err != nil {
-					return err
-				}
-				event.Raw = log
-
-				select {
-				case sink <- event:
-				case err := <-sub.Err():
-					return err
-				case <-quit:
-					return nil
-				}
-			case err := <-sub.Err():
-				return err
-			case <-quit:
-				return nil
-			}
-		}
-	}), nil
-}
-
-// BurnableTokenABI is the input ABI used to generate the binding from.
-const BurnableTokenABI = "[{\"constant\":false,\"inputs\":[{\"name\":\"_spender\",\"type\":\"address\"},{\"name\":\"_value\",\"type\":\"uint256\"}],\"name\":\"approve\",\"outputs\":[{\"name\":\"\",\"type\":\"bool\"}],\"payable\":false,\"stateMutability\":\"nonpayable\",\"type\":\"function\"},{\"constant\":true,\"inputs\":[],\"name\":\"totalSupply\",\"outputs\":[{\"name\":\"\",\"type\":\"uint256\"}],\"payable\":false,\"stateMutability\":\"view\",\"type\":\"function\"},{\"constant\":false,\"inputs\":[{\"name\":\"_from\",\"type\":\"address\"},{\"name\":\"_to\",\"type\":\"address\"},{\"name\":\"_value\",\"type\":\"uint256\"}],\"name\":\"transferFrom\",\"outputs\":[{\"name\":\"\",\"type\":\"bool\"}],\"payable\":false,\"stateMutability\":\"nonpayable\",\"type\":\"function\"},{\"constant\":true,\"inputs\":[{\"name\":\"\",\"type\":\"address\"}],\"name\":\"balances\",\"outputs\":[{\"name\":\"\",\"type\":\"uint256\"}],\"payable\":false,\"stateMutability\":\"view\",\"type\":\"function\"},{\"constant\":false,\"inputs\":[{\"name\":\"_value\",\"type\":\"uint256\"}],\"name\":\"burn\",\"outputs\":[],\"payable\":false,\"stateMutability\":\"nonpayable\",\"type\":\"function\"},{\"constant\":false,\"inputs\":[{\"name\":\"_spender\",\"type\":\"address\"},{\"name\":\"_subtractedValue\",\"type\":\"uint256\"}],\"name\":\"decreaseApproval\",\"outputs\":[{\"name\":\"\",\"type\":\"bool\"}],\"payable\":false,\"stateMutability\":\"nonpayable\",\"type\":\"function\"},{\"constant\":true,\"inputs\":[{\"name\":\"_owner\",\"type\":\"address\"}],\"name\":\"balanceOf\",\"outputs\":[{\"name\":\"balance\",\"type\":\"uint256\"}],\"payable\":false,\"stateMutability\":\"view\",\"type\":\"function\"},{\"constant\":false,\"inputs\":[{\"name\":\"_to\",\"type\":\"address\"},{\"name\":\"_value\",\"type\":\"uint256\"}],\"name\":\"transfer\",\"outputs\":[{\"name\":\"\",\"type\":\"bool\"}],\"payable\":false,\"stateMutability\":\"nonpayable\",\"type\":\"function\"},{\"constant\":false,\"inputs\":[{\"name\":\"_spender\",\"type\":\"address\"},{\"name\":\"_addedValue\",\"type\":\"uint256\"}],\"name\":\"increaseApproval\",\"outputs\":[{\"name\":\"\",\"type\":\"bool\"}],\"payable\":false,\"stateMutability\":\"nonpayable\",\"type\":\"function\"},{\"constant\":true,\"inputs\":[{\"name\":\"_owner\",\"type\":\"address\"},{\"name\":\"_spender\",\"type\":\"address\"}],\"name\":\"allowance\",\"outputs\":[{\"name\":\"\",\"type\":\"uint256\"}],\"payable\":false,\"stateMutability\":\"view\",\"type\":\"function\"},{\"anonymous\":false,\"inputs\":[{\"indexed\":true,\"name\":\"burner\",\"type\":\"address\"},{\"indexed\":false,\"name\":\"value\",\"type\":\"uint256\"}],\"name\":\"Burn\",\"type\":\"event\"},{\"anonymous\":false,\"inputs\":[{\"indexed\":true,\"name\":\"owner\",\"type\":\"address\"},{\"indexed\":true,\"name\":\"spender\",\"type\":\"address\"},{\"indexed\":false,\"name\":\"value\",\"type\":\"uint256\"}],\"name\":\"Approval\",\"type\":\"event\"},{\"anonymous\":false,\"inputs\":[{\"indexed\":true,\"name\":\"from\",\"type\":\"address\"},{\"indexed\":true,\"name\":\"to\",\"type\":\"address\"},{\"indexed\":false,\"name\":\"value\",\"type\":\"uint256\"}],\"name\":\"Transfer\",\"type\":\"event\"}]"
-
-// BurnableTokenBin is the compiled bytecode used for deploying new contracts.
-const BurnableTokenBin = `0x608060405234801561001057600080fd5b5061081f806100206000396000f3006080604052600436106100a35763ffffffff7c0100000000000000000000000000000000000000000000000000000000600035041663095ea7b381146100a857806318160ddd146100e057806323b872dd1461010757806327e235e31461013157806342966c6814610152578063661884631461016c57806370a0823114610190578063a9059cbb146101b1578063d73dd623146101d5578063dd62ed3e146101f9575b600080fd5b3480156100b457600080fd5b506100cc600160a060020a0360043516602435610220565b604080519115158252519081900360200190f35b3480156100ec57600080fd5b506100f561028a565b60408051918252519081900360200190f35b34801561011357600080fd5b506100cc600160a060020a0360043581169060243516604435610290565b34801561013d57600080fd5b506100f5600160a060020a0360043516610412565b34801561015e57600080fd5b5061016a600435610424565b005b34801561017857600080fd5b506100cc600160a060020a03600435166024356104ef565b34801561019c57600080fd5b506100f5600160a060020a03600435166105e8565b3480156101bd57600080fd5b506100cc600160a060020a0360043516602435610603565b3480156101e157600080fd5b506100cc600160a060020a03600435166024356106fe565b34801561020557600080fd5b506100f5600160a060020a03600435811690602435166107a0565b600160a060020a03338116600081815260026020908152604080832094871680845294825280832086905580518681529051929493927f8c5be1e5ebec7d5bd14f71427d1e84f3dd0314c0f7b2291e5b200ac8c7c3b925929181900390910190a350600192915050565b60005481565b6000600160a060020a03831615156102a757600080fd5b600160a060020a0384166000908152600160205260409020548211156102cc57600080fd5b600160a060020a03808516600090815260026020908152604080832033909416835292905220548211156102ff57600080fd5b600160a060020a038416600090815260016020526040902054610328908363ffffffff6107cb16565b600160a060020a03808616600090815260016020526040808220939093559085168152205461035d908363ffffffff6107dd16565b600160a060020a038085166000908152600160209081526040808320949094558783168252600281528382203390931682529190915220546103a5908363ffffffff6107cb16565b600160a060020a038086166000818152600260209081526040808320338616845282529182902094909455805186815290519287169391927fddf252ad1be2c89b69c2b068fc378daa952ba7f163c4a11628f55a4df523b3ef929181900390910190a35060019392505050565b60016020526000908152604090205481565b600080821161043257600080fd5b600160a060020a03331660009081526001602052604090205482111561045757600080fd5b5033600160a060020a03811660009081526001602052604090205461047c90836107cb565b600160a060020a038216600090815260016020526040812091909155546104a9908363ffffffff6107cb16565b600055604080518381529051600160a060020a038316917fcc16f5dbb4873280815c1ee09dbd06736cffcc184412cf7a71a0fdb75d397ca5919081900360200190a25050565b600160a060020a0333811660009081526002602090815260408083209386168352929052908120548083111561054c57600160a060020a033381166000908152600260209081526040808320938816835292905290812055610583565b61055c818463ffffffff6107cb16565b600160a060020a033381166000908152600260209081526040808320938916835292905220555b600160a060020a0333811660008181526002602090815260408083209489168084529482529182902054825190815291517f8c5be1e5ebec7d5bd14f71427d1e84f3dd0314c0f7b2291e5b200ac8c7c3b9259281900390910190a35060019392505050565b600160a060020a031660009081526001602052604090205490565b6000600160a060020a038316151561061a57600080fd5b600160a060020a03331660009081526001602052604090205482111561063f57600080fd5b600160a060020a033316600090815260016020526040902054610668908363ffffffff6107cb16565b600160a060020a03338116600090815260016020526040808220939093559085168152205461069d908363ffffffff6107dd16565b600160a060020a038085166000818152600160209081526040918290209490945580518681529051919333909316927fddf252ad1be2c89b69c2b068fc378daa952ba7f163c4a11628f55a4df523b3ef92918290030190a350600192915050565b600160a060020a033381166000908152600260209081526040808320938616835292905290812054610736908363ffffffff6107dd16565b600160a060020a0333811660008181526002602090815260408083209489168084529482529182902085905581519485529051929391927f8c5be1e5ebec7d5bd14f71427d1e84f3dd0314c0f7b2291e5b200ac8c7c3b9259281900390910190a350600192915050565b600160a060020a03918216600090815260026020908152604080832093909416825291909152205490565b6000828211156107d757fe5b50900390565b6000828201838110156107ec57fe5b93925050505600a165627a7a7230582081ad6eade87463a59a449fd415e92469a32d6b570380332f52fda1f61fcf1b250029`
-
-// DeployBurnableToken deploys a new Ethereum contract, binding an instance of BurnableToken to it.
-func DeployBurnableToken(auth *bind.TransactOpts, backend bind.ContractBackend) (common.Address, *types.Transaction, *BurnableToken, error) {
-	parsed, err := abi.JSON(strings.NewReader(BurnableTokenABI))
-	if err != nil {
-		return common.Address{}, nil, nil, err
-	}
-	address, tx, contract, err := bind.DeployContract(auth, parsed, common.FromHex(BurnableTokenBin), backend)
-	if err != nil {
-		return common.Address{}, nil, nil, err
-	}
-	return address, tx, &BurnableToken{BurnableTokenCaller: BurnableTokenCaller{contract: contract}, BurnableTokenTransactor: BurnableTokenTransactor{contract: contract}, BurnableTokenFilterer: BurnableTokenFilterer{contract: contract}}, nil
-}
-
-// BurnableToken is an auto generated Go binding around an Ethereum contract.
-type BurnableToken struct {
-	BurnableTokenCaller     // Read-only binding to the contract
-	BurnableTokenTransactor // Write-only binding to the contract
-	BurnableTokenFilterer   // Log filterer for contract events
-}
-
-// BurnableTokenCaller is an auto generated read-only Go binding around an Ethereum contract.
-type BurnableTokenCaller struct {
-	contract *bind.BoundContract // Generic contract wrapper for the low level calls
-}
-
-// BurnableTokenTransactor is an auto generated write-only Go binding around an Ethereum contract.
-type BurnableTokenTransactor struct {
-	contract *bind.BoundContract // Generic contract wrapper for the low level calls
-}
-
-// BurnableTokenFilterer is an auto generated log filtering Go binding around an Ethereum contract events.
-type BurnableTokenFilterer struct {
-	contract *bind.BoundContract // Generic contract wrapper for the low level calls
-}
-
-// BurnableTokenSession is an auto generated Go binding around an Ethereum contract,
-// with pre-set call and transact options.
-type BurnableTokenSession struct {
-	Contract     *BurnableToken    // Generic contract binding to set the session for
-	CallOpts     bind.CallOpts     // Call options to use throughout this session
-	TransactOpts bind.TransactOpts // Transaction auth options to use throughout this session
-}
-
-// BurnableTokenCallerSession is an auto generated read-only Go binding around an Ethereum contract,
-// with pre-set call options.
-type BurnableTokenCallerSession struct {
-	Contract *BurnableTokenCaller // Generic contract caller binding to set the session for
-	CallOpts bind.CallOpts        // Call options to use throughout this session
-}
-
-// BurnableTokenTransactorSession is an auto generated write-only Go binding around an Ethereum contract,
-// with pre-set transact options.
-type BurnableTokenTransactorSession struct {
-	Contract     *BurnableTokenTransactor // Generic contract transactor binding to set the session for
-	TransactOpts bind.TransactOpts        // Transaction auth options to use throughout this session
-}
-
-// BurnableTokenRaw is an auto generated low-level Go binding around an Ethereum contract.
-type BurnableTokenRaw struct {
-	Contract *BurnableToken // Generic contract binding to access the raw methods on
-}
-
-// BurnableTokenCallerRaw is an auto generated low-level read-only Go binding around an Ethereum contract.
-type BurnableTokenCallerRaw struct {
-	Contract *BurnableTokenCaller // Generic read-only contract binding to access the raw methods on
-}
-
-// BurnableTokenTransactorRaw is an auto generated low-level write-only Go binding around an Ethereum contract.
-type BurnableTokenTransactorRaw struct {
-	Contract *BurnableTokenTransactor // Generic write-only contract binding to access the raw methods on
-}
-
-// NewBurnableToken creates a new instance of BurnableToken, bound to a specific deployed contract.
-func NewBurnableToken(address common.Address, backend bind.ContractBackend) (*BurnableToken, error) {
-	contract, err := bindBurnableToken(address, backend, backend, backend)
-	if err != nil {
-		return nil, err
-	}
-	return &BurnableToken{BurnableTokenCaller: BurnableTokenCaller{contract: contract}, BurnableTokenTransactor: BurnableTokenTransactor{contract: contract}, BurnableTokenFilterer: BurnableTokenFilterer{contract: contract}}, nil
-}
-
-// NewBurnableTokenCaller creates a new read-only instance of BurnableToken, bound to a specific deployed contract.
-func NewBurnableTokenCaller(address common.Address, caller bind.ContractCaller) (*BurnableTokenCaller, error) {
-	contract, err := bindBurnableToken(address, caller, nil, nil)
-	if err != nil {
-		return nil, err
-	}
-	return &BurnableTokenCaller{contract: contract}, nil
-}
-
-// NewBurnableTokenTransactor creates a new write-only instance of BurnableToken, bound to a specific deployed contract.
-func NewBurnableTokenTransactor(address common.Address, transactor bind.ContractTransactor) (*BurnableTokenTransactor, error) {
-	contract, err := bindBurnableToken(address, nil, transactor, nil)
-	if err != nil {
-		return nil, err
-	}
-	return &BurnableTokenTransactor{contract: contract}, nil
-}
-
-// NewBurnableTokenFilterer creates a new log filterer instance of BurnableToken, bound to a specific deployed contract.
-func NewBurnableTokenFilterer(address common.Address, filterer bind.ContractFilterer) (*BurnableTokenFilterer, error) {
-	contract, err := bindBurnableToken(address, nil, nil, filterer)
-	if err != nil {
-		return nil, err
-	}
-	return &BurnableTokenFilterer{contract: contract}, nil
-}
-
-// bindBurnableToken binds a generic wrapper to an already deployed contract.
-func bindBurnableToken(address common.Address, caller bind.ContractCaller, transactor bind.ContractTransactor, filterer bind.ContractFilterer) (*bind.BoundContract, error) {
-	parsed, err := abi.JSON(strings.NewReader(BurnableTokenABI))
-	if err != nil {
-		return nil, err
-	}
-	return bind.NewBoundContract(address, parsed, caller, transactor, filterer), nil
-}
-
-// Call invokes the (constant) contract method with params as input values and
-// sets the output to result. The result type might be a single field for simple
-// returns, a slice of interfaces for anonymous returns and a struct for named
-// returns.
-func (_BurnableToken *BurnableTokenRaw) Call(opts *bind.CallOpts, result interface{}, method string, params ...interface{}) error {
-	return _BurnableToken.Contract.BurnableTokenCaller.contract.Call(opts, result, method, params...)
-}
-
-// Transfer initiates a plain transaction to move funds to the contract, calling
-// its default method if one is available.
-func (_BurnableToken *BurnableTokenRaw) Transfer(opts *bind.TransactOpts) (*types.Transaction, error) {
-	return _BurnableToken.Contract.BurnableTokenTransactor.contract.Transfer(opts)
-}
-
-// Transact invokes the (paid) contract method with params as input values.
-func (_BurnableToken *BurnableTokenRaw) Transact(opts *bind.TransactOpts, method string, params ...interface{}) (*types.Transaction, error) {
-	return _BurnableToken.Contract.BurnableTokenTransactor.contract.Transact(opts, method, params...)
-}
-
-// Call invokes the (constant) contract method with params as input values and
-// sets the output to result. The result type might be a single field for simple
-// returns, a slice of interfaces for anonymous returns and a struct for named
-// returns.
-func (_BurnableToken *BurnableTokenCallerRaw) Call(opts *bind.CallOpts, result interface{}, method string, params ...interface{}) error {
-	return _BurnableToken.Contract.contract.Call(opts, result, method, params...)
-}
-
-// Transfer initiates a plain transaction to move funds to the contract, calling
-// its default method if one is available.
-func (_BurnableToken *BurnableTokenTransactorRaw) Transfer(opts *bind.TransactOpts) (*types.Transaction, error) {
-	return _BurnableToken.Contract.contract.Transfer(opts)
-}
-
-// Transact invokes the (paid) contract method with params as input values.
-func (_BurnableToken *BurnableTokenTransactorRaw) Transact(opts *bind.TransactOpts, method string, params ...interface{}) (*types.Transaction, error) {
-	return _BurnableToken.Contract.contract.Transact(opts, method, params...)
-}
-
-// Allowance is a free data retrieval call binding the contract method 0xdd62ed3e.
-//
-// Solidity: function allowance(_owner address, _spender address) constant returns(uint256)
-func (_BurnableToken *BurnableTokenCaller) Allowance(opts *bind.CallOpts, _owner common.Address, _spender common.Address) (*big.Int, error) {
-	var (
-		ret0 = new(*big.Int)
-	)
-	out := ret0
-	err := _BurnableToken.contract.Call(opts, out, "allowance", _owner, _spender)
-	return *ret0, err
-}
-
-// Allowance is a free data retrieval call binding the contract method 0xdd62ed3e.
-//
-// Solidity: function allowance(_owner address, _spender address) constant returns(uint256)
-func (_BurnableToken *BurnableTokenSession) Allowance(_owner common.Address, _spender common.Address) (*big.Int, error) {
-	return _BurnableToken.Contract.Allowance(&_BurnableToken.CallOpts, _owner, _spender)
-}
-
-// Allowance is a free data retrieval call binding the contract method 0xdd62ed3e.
-//
-// Solidity: function allowance(_owner address, _spender address) constant returns(uint256)
-func (_BurnableToken *BurnableTokenCallerSession) Allowance(_owner common.Address, _spender common.Address) (*big.Int, error) {
-	return _BurnableToken.Contract.Allowance(&_BurnableToken.CallOpts, _owner, _spender)
-}
-
-// BalanceOf is a free data retrieval call binding the contract method 0x70a08231.
-//
-// Solidity: function balanceOf(_owner address) constant returns(balance uint256)
-func (_BurnableToken *BurnableTokenCaller) BalanceOf(opts *bind.CallOpts, _owner common.Address) (*big.Int, error) {
-	var (
-		ret0 = new(*big.Int)
-	)
-	out := ret0
-	err := _BurnableToken.contract.Call(opts, out, "balanceOf", _owner)
-	return *ret0, err
-}
-
-// BalanceOf is a free data retrieval call binding the contract method 0x70a08231.
-//
-// Solidity: function balanceOf(_owner address) constant returns(balance uint256)
-func (_BurnableToken *BurnableTokenSession) BalanceOf(_owner common.Address) (*big.Int, error) {
-	return _BurnableToken.Contract.BalanceOf(&_BurnableToken.CallOpts, _owner)
-}
-
-// BalanceOf is a free data retrieval call binding the contract method 0x70a08231.
-//
-// Solidity: function balanceOf(_owner address) constant returns(balance uint256)
-func (_BurnableToken *BurnableTokenCallerSession) BalanceOf(_owner common.Address) (*big.Int, error) {
-	return _BurnableToken.Contract.BalanceOf(&_BurnableToken.CallOpts, _owner)
-}
-
-// Balances is a free data retrieval call binding the contract method 0x27e235e3.
-//
-// Solidity: function balances( address) constant returns(uint256)
-func (_BurnableToken *BurnableTokenCaller) Balances(opts *bind.CallOpts, arg0 common.Address) (*big.Int, error) {
-	var (
-		ret0 = new(*big.Int)
-	)
-	out := ret0
-	err := _BurnableToken.contract.Call(opts, out, "balances", arg0)
-	return *ret0, err
-}
-
-// Balances is a free data retrieval call binding the contract method 0x27e235e3.
-//
-// Solidity: function balances( address) constant returns(uint256)
-func (_BurnableToken *BurnableTokenSession) Balances(arg0 common.Address) (*big.Int, error) {
-	return _BurnableToken.Contract.Balances(&_BurnableToken.CallOpts, arg0)
-}
-
-// Balances is a free data retrieval call binding the contract method 0x27e235e3.
-//
-// Solidity: function balances( address) constant returns(uint256)
-func (_BurnableToken *BurnableTokenCallerSession) Balances(arg0 common.Address) (*big.Int, error) {
-	return _BurnableToken.Contract.Balances(&_BurnableToken.CallOpts, arg0)
-}
-
-// TotalSupply is a free data retrieval call binding the contract method 0x18160ddd.
-//
-// Solidity: function totalSupply() constant returns(uint256)
-func (_BurnableToken *BurnableTokenCaller) TotalSupply(opts *bind.CallOpts) (*big.Int, error) {
-	var (
-		ret0 = new(*big.Int)
-	)
-	out := ret0
-	err := _BurnableToken.contract.Call(opts, out, "totalSupply")
-	return *ret0, err
-}
-
-// TotalSupply is a free data retrieval call binding the contract method 0x18160ddd.
-//
-// Solidity: function totalSupply() constant returns(uint256)
-func (_BurnableToken *BurnableTokenSession) TotalSupply() (*big.Int, error) {
-	return _BurnableToken.Contract.TotalSupply(&_BurnableToken.CallOpts)
-}
-
-// TotalSupply is a free data retrieval call binding the contract method 0x18160ddd.
-//
-// Solidity: function totalSupply() constant returns(uint256)
-func (_BurnableToken *BurnableTokenCallerSession) TotalSupply() (*big.Int, error) {
-	return _BurnableToken.Contract.TotalSupply(&_BurnableToken.CallOpts)
-}
-
-// Approve is a paid mutator transaction binding the contract method 0x095ea7b3.
-//
-// Solidity: function approve(_spender address, _value uint256) returns(bool)
-func (_BurnableToken *BurnableTokenTransactor) Approve(opts *bind.TransactOpts, _spender common.Address, _value *big.Int) (*types.Transaction, error) {
-	return _BurnableToken.contract.Transact(opts, "approve", _spender, _value)
-}
-
-// Approve is a paid mutator transaction binding the contract method 0x095ea7b3.
-//
-// Solidity: function approve(_spender address, _value uint256) returns(bool)
-func (_BurnableToken *BurnableTokenSession) Approve(_spender common.Address, _value *big.Int) (*types.Transaction, error) {
-	return _BurnableToken.Contract.Approve(&_BurnableToken.TransactOpts, _spender, _value)
-}
-
-// Approve is a paid mutator transaction binding the contract method 0x095ea7b3.
-//
-// Solidity: function approve(_spender address, _value uint256) returns(bool)
-func (_BurnableToken *BurnableTokenTransactorSession) Approve(_spender common.Address, _value *big.Int) (*types.Transaction, error) {
-	return _BurnableToken.Contract.Approve(&_BurnableToken.TransactOpts, _spender, _value)
-}
-
-// Burn is a paid mutator transaction binding the contract method 0x42966c68.
-//
-// Solidity: function burn(_value uint256) returns()
-func (_BurnableToken *BurnableTokenTransactor) Burn(opts *bind.TransactOpts, _value *big.Int) (*types.Transaction, error) {
-	return _BurnableToken.contract.Transact(opts, "burn", _value)
-}
-
-// Burn is a paid mutator transaction binding the contract method 0x42966c68.
-//
-// Solidity: function burn(_value uint256) returns()
-func (_BurnableToken *BurnableTokenSession) Burn(_value *big.Int) (*types.Transaction, error) {
-	return _BurnableToken.Contract.Burn(&_BurnableToken.TransactOpts, _value)
-}
-
-// Burn is a paid mutator transaction binding the contract method 0x42966c68.
-//
-// Solidity: function burn(_value uint256) returns()
-func (_BurnableToken *BurnableTokenTransactorSession) Burn(_value *big.Int) (*types.Transaction, error) {
-	return _BurnableToken.Contract.Burn(&_BurnableToken.TransactOpts, _value)
-}
-
-// DecreaseApproval is a paid mutator transaction binding the contract method 0x66188463.
-//
-// Solidity: function decreaseApproval(_spender address, _subtractedValue uint256) returns(bool)
-func (_BurnableToken *BurnableTokenTransactor) DecreaseApproval(opts *bind.TransactOpts, _spender common.Address, _subtractedValue *big.Int) (*types.Transaction, error) {
-	return _BurnableToken.contract.Transact(opts, "decreaseApproval", _spender, _subtractedValue)
-}
-
-// DecreaseApproval is a paid mutator transaction binding the contract method 0x66188463.
-//
-// Solidity: function decreaseApproval(_spender address, _subtractedValue uint256) returns(bool)
-func (_BurnableToken *BurnableTokenSession) DecreaseApproval(_spender common.Address, _subtractedValue *big.Int) (*types.Transaction, error) {
-	return _BurnableToken.Contract.DecreaseApproval(&_BurnableToken.TransactOpts, _spender, _subtractedValue)
-}
-
-// DecreaseApproval is a paid mutator transaction binding the contract method 0x66188463.
-//
-// Solidity: function decreaseApproval(_spender address, _subtractedValue uint256) returns(bool)
-func (_BurnableToken *BurnableTokenTransactorSession) DecreaseApproval(_spender common.Address, _subtractedValue *big.Int) (*types.Transaction, error) {
-	return _BurnableToken.Contract.DecreaseApproval(&_BurnableToken.TransactOpts, _spender, _subtractedValue)
-}
-
-// IncreaseApproval is a paid mutator transaction binding the contract method 0xd73dd623.
-//
-// Solidity: function increaseApproval(_spender address, _addedValue uint256) returns(bool)
-func (_BurnableToken *BurnableTokenTransactor) IncreaseApproval(opts *bind.TransactOpts, _spender common.Address, _addedValue *big.Int) (*types.Transaction, error) {
-	return _BurnableToken.contract.Transact(opts, "increaseApproval", _spender, _addedValue)
-}
-
-// IncreaseApproval is a paid mutator transaction binding the contract method 0xd73dd623.
-//
-// Solidity: function increaseApproval(_spender address, _addedValue uint256) returns(bool)
-func (_BurnableToken *BurnableTokenSession) IncreaseApproval(_spender common.Address, _addedValue *big.Int) (*types.Transaction, error) {
-	return _BurnableToken.Contract.IncreaseApproval(&_BurnableToken.TransactOpts, _spender, _addedValue)
-}
-
-// IncreaseApproval is a paid mutator transaction binding the contract method 0xd73dd623.
-//
-// Solidity: function increaseApproval(_spender address, _addedValue uint256) returns(bool)
-func (_BurnableToken *BurnableTokenTransactorSession) IncreaseApproval(_spender common.Address, _addedValue *big.Int) (*types.Transaction, error) {
-	return _BurnableToken.Contract.IncreaseApproval(&_BurnableToken.TransactOpts, _spender, _addedValue)
-}
-
-// Transfer is a paid mutator transaction binding the contract method 0xa9059cbb.
-//
-// Solidity: function transfer(_to address, _value uint256) returns(bool)
-func (_BurnableToken *BurnableTokenTransactor) Transfer(opts *bind.TransactOpts, _to common.Address, _value *big.Int) (*types.Transaction, error) {
-	return _BurnableToken.contract.Transact(opts, "transfer", _to, _value)
-}
-
-// Transfer is a paid mutator transaction binding the contract method 0xa9059cbb.
-//
-// Solidity: function transfer(_to address, _value uint256) returns(bool)
-func (_BurnableToken *BurnableTokenSession) Transfer(_to common.Address, _value *big.Int) (*types.Transaction, error) {
-	return _BurnableToken.Contract.Transfer(&_BurnableToken.TransactOpts, _to, _value)
-}
-
-// Transfer is a paid mutator transaction binding the contract method 0xa9059cbb.
-//
-// Solidity: function transfer(_to address, _value uint256) returns(bool)
-func (_BurnableToken *BurnableTokenTransactorSession) Transfer(_to common.Address, _value *big.Int) (*types.Transaction, error) {
-	return _BurnableToken.Contract.Transfer(&_BurnableToken.TransactOpts, _to, _value)
-}
-
-// TransferFrom is a paid mutator transaction binding the contract method 0x23b872dd.
-//
-// Solidity: function transferFrom(_from address, _to address, _value uint256) returns(bool)
-func (_BurnableToken *BurnableTokenTransactor) TransferFrom(opts *bind.TransactOpts, _from common.Address, _to common.Address, _value *big.Int) (*types.Transaction, error) {
-	return _BurnableToken.contract.Transact(opts, "transferFrom", _from, _to, _value)
-}
-
-// TransferFrom is a paid mutator transaction binding the contract method 0x23b872dd.
-//
-// Solidity: function transferFrom(_from address, _to address, _value uint256) returns(bool)
-func (_BurnableToken *BurnableTokenSession) TransferFrom(_from common.Address, _to common.Address, _value *big.Int) (*types.Transaction, error) {
-	return _BurnableToken.Contract.TransferFrom(&_BurnableToken.TransactOpts, _from, _to, _value)
-}
-
-// TransferFrom is a paid mutator transaction binding the contract method 0x23b872dd.
-//
-// Solidity: function transferFrom(_from address, _to address, _value uint256) returns(bool)
-func (_BurnableToken *BurnableTokenTransactorSession) TransferFrom(_from common.Address, _to common.Address, _value *big.Int) (*types.Transaction, error) {
-	return _BurnableToken.Contract.TransferFrom(&_BurnableToken.TransactOpts, _from, _to, _value)
-}
-
-// BurnableTokenApprovalIterator is returned from FilterApproval and is used to iterate over the raw logs and unpacked data for Approval events raised by the BurnableToken contract.
-type BurnableTokenApprovalIterator struct {
-	Event *BurnableTokenApproval // Event containing the contract specifics and raw log
-
-	contract *bind.BoundContract // Generic contract to use for unpacking event data
-	event    string              // Event name to use for unpacking event data
-
-	logs chan types.Log        // Log channel receiving the found contract events
-	sub  ethereum.Subscription // Subscription for errors, completion and termination
-	done bool                  // Whether the subscription completed delivering logs
-	fail error                 // Occurred error to stop iteration
-}
-
-// Next advances the iterator to the subsequent event, returning whether there
-// are any more events found. In case of a retrieval or parsing error, false is
-// returned and Error() can be queried for the exact failure.
-func (it *BurnableTokenApprovalIterator) Next() bool {
-	// If the iterator failed, stop iterating
-	if it.fail != nil {
-		return false
-	}
-	// If the iterator completed, deliver directly whatever's available
-	if it.done {
-		select {
-		case log := <-it.logs:
-			it.Event = new(BurnableTokenApproval)
-			if err := it.contract.UnpackLog(it.Event, it.event, log); err != nil {
-				it.fail = err
-				return false
-			}
-			it.Event.Raw = log
-			return true
-
-		default:
-			return false
-		}
-	}
-	// Iterator still in progress, wait for either a data or an error event
-	select {
-	case log := <-it.logs:
-		it.Event = new(BurnableTokenApproval)
-		if err := it.contract.UnpackLog(it.Event, it.event, log); err != nil {
-			it.fail = err
-			return false
-		}
-		it.Event.Raw = log
-		return true
-
-	case err := <-it.sub.Err():
-		it.done = true
-		it.fail = err
-		return it.Next()
-	}
-}
-
-// Error returns any retrieval or parsing error occurred during filtering.
-func (it *BurnableTokenApprovalIterator) Error() error {
-	return it.fail
-}
-
-// Close terminates the iteration process, releasing any pending underlying
-// resources.
-func (it *BurnableTokenApprovalIterator) Close() error {
-	it.sub.Unsubscribe()
-	return nil
-}
-
-// BurnableTokenApproval represents a Approval event raised by the BurnableToken contract.
-type BurnableTokenApproval struct {
-	Owner   common.Address
-	Spender common.Address
-	Value   *big.Int
-	Raw     types.Log // Blockchain specific contextual infos
-}
-
-// FilterApproval is a free log retrieval operation binding the contract event 0x8c5be1e5ebec7d5bd14f71427d1e84f3dd0314c0f7b2291e5b200ac8c7c3b925.
-//
-// Solidity: event Approval(owner indexed address, spender indexed address, value uint256)
-func (_BurnableToken *BurnableTokenFilterer) FilterApproval(opts *bind.FilterOpts, owner []common.Address, spender []common.Address) (*BurnableTokenApprovalIterator, error) {
-
-	var ownerRule []interface{}
-	for _, ownerItem := range owner {
-		ownerRule = append(ownerRule, ownerItem)
-	}
-	var spenderRule []interface{}
-	for _, spenderItem := range spender {
-		spenderRule = append(spenderRule, spenderItem)
-	}
-
-	logs, sub, err := _BurnableToken.contract.FilterLogs(opts, "Approval", ownerRule, spenderRule)
-	if err != nil {
-		return nil, err
-	}
-	return &BurnableTokenApprovalIterator{contract: _BurnableToken.contract, event: "Approval", logs: logs, sub: sub}, nil
-}
-
-// WatchApproval is a free log subscription operation binding the contract event 0x8c5be1e5ebec7d5bd14f71427d1e84f3dd0314c0f7b2291e5b200ac8c7c3b925.
-//
-// Solidity: event Approval(owner indexed address, spender indexed address, value uint256)
-func (_BurnableToken *BurnableTokenFilterer) WatchApproval(opts *bind.WatchOpts, sink chan<- *BurnableTokenApproval, owner []common.Address, spender []common.Address) (event.Subscription, error) {
-
-	var ownerRule []interface{}
-	for _, ownerItem := range owner {
-		ownerRule = append(ownerRule, ownerItem)
-	}
-	var spenderRule []interface{}
-	for _, spenderItem := range spender {
-		spenderRule = append(spenderRule, spenderItem)
-	}
-
-	logs, sub, err := _BurnableToken.contract.WatchLogs(opts, "Approval", ownerRule, spenderRule)
-	if err != nil {
-		return nil, err
-	}
-	return event.NewSubscription(func(quit <-chan struct{}) error {
-		defer sub.Unsubscribe()
-		for {
-			select {
-			case log := <-logs:
-				// New log arrived, parse the event and forward to the user
-				event := new(BurnableTokenApproval)
-				if err := _BurnableToken.contract.UnpackLog(event, "Approval", log); err != nil {
-					return err
-				}
-				event.Raw = log
-
-				select {
-				case sink <- event:
-				case err := <-sub.Err():
-					return err
-				case <-quit:
-					return nil
-				}
-			case err := <-sub.Err():
-				return err
-			case <-quit:
-				return nil
-			}
-		}
-	}), nil
-}
-
-// BurnableTokenBurnIterator is returned from FilterBurn and is used to iterate over the raw logs and unpacked data for Burn events raised by the BurnableToken contract.
-type BurnableTokenBurnIterator struct {
-	Event *BurnableTokenBurn // Event containing the contract specifics and raw log
-
-	contract *bind.BoundContract // Generic contract to use for unpacking event data
-	event    string              // Event name to use for unpacking event data
-
-	logs chan types.Log        // Log channel receiving the found contract events
-	sub  ethereum.Subscription // Subscription for errors, completion and termination
-	done bool                  // Whether the subscription completed delivering logs
-	fail error                 // Occurred error to stop iteration
-}
-
-// Next advances the iterator to the subsequent event, returning whether there
-// are any more events found. In case of a retrieval or parsing error, false is
-// returned and Error() can be queried for the exact failure.
-func (it *BurnableTokenBurnIterator) Next() bool {
-	// If the iterator failed, stop iterating
-	if it.fail != nil {
-		return false
-	}
-	// If the iterator completed, deliver directly whatever's available
-	if it.done {
-		select {
-		case log := <-it.logs:
-			it.Event = new(BurnableTokenBurn)
-			if err := it.contract.UnpackLog(it.Event, it.event, log); err != nil {
-				it.fail = err
-				return false
-			}
-			it.Event.Raw = log
-			return true
-
-		default:
-			return false
-		}
-	}
-	// Iterator still in progress, wait for either a data or an error event
-	select {
-	case log := <-it.logs:
-		it.Event = new(BurnableTokenBurn)
-		if err := it.contract.UnpackLog(it.Event, it.event, log); err != nil {
-			it.fail = err
-			return false
-		}
-		it.Event.Raw = log
-		return true
-
-	case err := <-it.sub.Err():
-		it.done = true
-		it.fail = err
-		return it.Next()
-	}
-}
-
-// Error returns any retrieval or parsing error occurred during filtering.
-func (it *BurnableTokenBurnIterator) Error() error {
-	return it.fail
-}
-
-// Close terminates the iteration process, releasing any pending underlying
-// resources.
-func (it *BurnableTokenBurnIterator) Close() error {
-	it.sub.Unsubscribe()
-	return nil
-}
-
-// BurnableTokenBurn represents a Burn event raised by the BurnableToken contract.
-type BurnableTokenBurn struct {
-	Burner common.Address
-	Value  *big.Int
-	Raw    types.Log // Blockchain specific contextual infos
-}
-
-// FilterBurn is a free log retrieval operation binding the contract event 0xcc16f5dbb4873280815c1ee09dbd06736cffcc184412cf7a71a0fdb75d397ca5.
-//
-// Solidity: event Burn(burner indexed address, value uint256)
-func (_BurnableToken *BurnableTokenFilterer) FilterBurn(opts *bind.FilterOpts, burner []common.Address) (*BurnableTokenBurnIterator, error) {
-
-	var burnerRule []interface{}
-	for _, burnerItem := range burner {
-		burnerRule = append(burnerRule, burnerItem)
-	}
-
-	logs, sub, err := _BurnableToken.contract.FilterLogs(opts, "Burn", burnerRule)
-	if err != nil {
-		return nil, err
-	}
-	return &BurnableTokenBurnIterator{contract: _BurnableToken.contract, event: "Burn", logs: logs, sub: sub}, nil
-}
-
-// WatchBurn is a free log subscription operation binding the contract event 0xcc16f5dbb4873280815c1ee09dbd06736cffcc184412cf7a71a0fdb75d397ca5.
-//
-// Solidity: event Burn(burner indexed address, value uint256)
-func (_BurnableToken *BurnableTokenFilterer) WatchBurn(opts *bind.WatchOpts, sink chan<- *BurnableTokenBurn, burner []common.Address) (event.Subscription, error) {
-
-	var burnerRule []interface{}
-	for _, burnerItem := range burner {
-		burnerRule = append(burnerRule, burnerItem)
-	}
-
-	logs, sub, err := _BurnableToken.contract.WatchLogs(opts, "Burn", burnerRule)
-	if err != nil {
-		return nil, err
-	}
-	return event.NewSubscription(func(quit <-chan struct{}) error {
-		defer sub.Unsubscribe()
-		for {
-			select {
-			case log := <-logs:
-				// New log arrived, parse the event and forward to the user
-				event := new(BurnableTokenBurn)
-				if err := _BurnableToken.contract.UnpackLog(event, "Burn", log); err != nil {
-					return err
-				}
-				event.Raw = log
-
-				select {
-				case sink <- event:
-				case err := <-sub.Err():
-					return err
-				case <-quit:
-					return nil
-				}
-			case err := <-sub.Err():
-				return err
-			case <-quit:
-				return nil
-			}
-		}
-	}), nil
-}
-
-// BurnableTokenTransferIterator is returned from FilterTransfer and is used to iterate over the raw logs and unpacked data for Transfer events raised by the BurnableToken contract.
-type BurnableTokenTransferIterator struct {
-	Event *BurnableTokenTransfer // Event containing the contract specifics and raw log
-
-	contract *bind.BoundContract // Generic contract to use for unpacking event data
-	event    string              // Event name to use for unpacking event data
-
-	logs chan types.Log        // Log channel receiving the found contract events
-	sub  ethereum.Subscription // Subscription for errors, completion and termination
-	done bool                  // Whether the subscription completed delivering logs
-	fail error                 // Occurred error to stop iteration
-}
-
-// Next advances the iterator to the subsequent event, returning whether there
-// are any more events found. In case of a retrieval or parsing error, false is
-// returned and Error() can be queried for the exact failure.
-func (it *BurnableTokenTransferIterator) Next() bool {
-	// If the iterator failed, stop iterating
-	if it.fail != nil {
-		return false
-	}
-	// If the iterator completed, deliver directly whatever's available
-	if it.done {
-		select {
-		case log := <-it.logs:
-			it.Event = new(BurnableTokenTransfer)
-			if err := it.contract.UnpackLog(it.Event, it.event, log); err != nil {
-				it.fail = err
-				return false
-			}
-			it.Event.Raw = log
-			return true
-
-		default:
-			return false
-		}
-	}
-	// Iterator still in progress, wait for either a data or an error event
-	select {
-	case log := <-it.logs:
-		it.Event = new(BurnableTokenTransfer)
-		if err := it.contract.UnpackLog(it.Event, it.event, log); err != nil {
-			it.fail = err
-			return false
-		}
-		it.Event.Raw = log
-		return true
-
-	case err := <-it.sub.Err():
-		it.done = true
-		it.fail = err
-		return it.Next()
-	}
-}
-
-// Error returns any retrieval or parsing error occurred during filtering.
-func (it *BurnableTokenTransferIterator) Error() error {
-	return it.fail
-}
-
-// Close terminates the iteration process, releasing any pending underlying
-// resources.
-func (it *BurnableTokenTransferIterator) Close() error {
-	it.sub.Unsubscribe()
-	return nil
-}
-
-// BurnableTokenTransfer represents a Transfer event raised by the BurnableToken contract.
-type BurnableTokenTransfer struct {
-	From  common.Address
-	To    common.Address
-	Value *big.Int
-	Raw   types.Log // Blockchain specific contextual infos
-}
-
-// FilterTransfer is a free log retrieval operation binding the contract event 0xddf252ad1be2c89b69c2b068fc378daa952ba7f163c4a11628f55a4df523b3ef.
-//
-// Solidity: event Transfer(from indexed address, to indexed address, value uint256)
-func (_BurnableToken *BurnableTokenFilterer) FilterTransfer(opts *bind.FilterOpts, from []common.Address, to []common.Address) (*BurnableTokenTransferIterator, error) {
-
-	var fromRule []interface{}
-	for _, fromItem := range from {
-		fromRule = append(fromRule, fromItem)
-	}
-	var toRule []interface{}
-	for _, toItem := range to {
-		toRule = append(toRule, toItem)
-	}
-
-	logs, sub, err := _BurnableToken.contract.FilterLogs(opts, "Transfer", fromRule, toRule)
-	if err != nil {
-		return nil, err
-	}
-	return &BurnableTokenTransferIterator{contract: _BurnableToken.contract, event: "Transfer", logs: logs, sub: sub}, nil
-}
-
-// WatchTransfer is a free log subscription operation binding the contract event 0xddf252ad1be2c89b69c2b068fc378daa952ba7f163c4a11628f55a4df523b3ef.
-//
-// Solidity: event Transfer(from indexed address, to indexed address, value uint256)
-func (_BurnableToken *BurnableTokenFilterer) WatchTransfer(opts *bind.WatchOpts, sink chan<- *BurnableTokenTransfer, from []common.Address, to []common.Address) (event.Subscription, error) {
-
-	var fromRule []interface{}
-	for _, fromItem := range from {
-		fromRule = append(fromRule, fromItem)
-	}
-	var toRule []interface{}
-	for _, toItem := range to {
-		toRule = append(toRule, toItem)
-	}
-
-	logs, sub, err := _BurnableToken.contract.WatchLogs(opts, "Transfer", fromRule, toRule)
-	if err != nil {
-		return nil, err
-	}
-	return event.NewSubscription(func(quit <-chan struct{}) error {
-		defer sub.Unsubscribe()
-		for {
-			select {
-			case log := <-logs:
-				// New log arrived, parse the event and forward to the user
-				event := new(BurnableTokenTransfer)
-				if err := _BurnableToken.contract.UnpackLog(event, "Transfer", log); err != nil {
-					return err
-				}
-				event.Raw = log
-
-				select {
-				case sink <- event:
-				case err := <-sub.Err():
-					return err
-				case <-quit:
-					return nil
-				}
-			case err := <-sub.Err():
-				return err
-			case <-quit:
-				return nil
-			}
-		}
-	}), nil
-}
-
-// DarkNodeRegistryABI is the input ABI used to generate the binding from.
-const DarkNodeRegistryABI = "[{\"constant\":true,\"inputs\":[],\"name\":\"numDarkNodes\",\"outputs\":[{\"name\":\"\",\"type\":\"uint256\"}],\"payable\":false,\"stateMutability\":\"view\",\"type\":\"function\"},{\"constant\":true,\"inputs\":[],\"name\":\"numDarkNodesNextEpoch\",\"outputs\":[{\"name\":\"\",\"type\":\"uint256\"}],\"payable\":false,\"stateMutability\":\"view\",\"type\":\"function\"},{\"constant\":true,\"inputs\":[{\"name\":\"_darkNodeID\",\"type\":\"bytes20\"}],\"name\":\"isDeregistered\",\"outputs\":[{\"name\":\"\",\"type\":\"bool\"}],\"payable\":false,\"stateMutability\":\"view\",\"type\":\"function\"},{\"constant\":true,\"inputs\":[{\"name\":\"_darkNodeID\",\"type\":\"bytes20\"}],\"name\":\"getPublicKey\",\"outputs\":[{\"name\":\"\",\"type\":\"bytes\"}],\"payable\":false,\"stateMutability\":\"view\",\"type\":\"function\"},{\"constant\":false,\"inputs\":[{\"name\":\"_darkNodeID\",\"type\":\"bytes20\"},{\"name\":\"_publicKey\",\"type\":\"bytes\"},{\"name\":\"_bond\",\"type\":\"uint256\"}],\"name\":\"register\",\"outputs\":[],\"payable\":false,\"stateMutability\":\"nonpayable\",\"type\":\"function\"},{\"constant\":true,\"inputs\":[{\"name\":\"_darkNodeID\",\"type\":\"bytes20\"}],\"name\":\"isRegistered\",\"outputs\":[{\"name\":\"\",\"type\":\"bool\"}],\"payable\":false,\"stateMutability\":\"view\",\"type\":\"function\"},{\"constant\":true,\"inputs\":[],\"name\":\"minimumEpochInterval\",\"outputs\":[{\"name\":\"\",\"type\":\"uint256\"}],\"payable\":false,\"stateMutability\":\"view\",\"type\":\"function\"},{\"constant\":false,\"inputs\":[{\"name\":\"_darkNodeID\",\"type\":\"bytes20\"}],\"name\":\"refund\",\"outputs\":[],\"payable\":false,\"stateMutability\":\"nonpayable\",\"type\":\"function\"},{\"constant\":true,\"inputs\":[{\"name\":\"_darkNodeID\",\"type\":\"bytes20\"}],\"name\":\"getBond\",\"outputs\":[{\"name\":\"\",\"type\":\"uint256\"}],\"payable\":false,\"stateMutability\":\"view\",\"type\":\"function\"},{\"constant\":true,\"inputs\":[],\"name\":\"currentEpoch\",\"outputs\":[{\"name\":\"blockhash\",\"type\":\"uint256\"},{\"name\":\"timestamp\",\"type\":\"uint256\"}],\"payable\":false,\"stateMutability\":\"view\",\"type\":\"function\"},{\"constant\":true,\"inputs\":[],\"name\":\"getDarkNodes\",\"outputs\":[{\"name\":\"\",\"type\":\"bytes20[]\"}],\"payable\":false,\"stateMutability\":\"view\",\"type\":\"function\"},{\"constant\":false,\"inputs\":[],\"name\":\"epoch\",\"outputs\":[],\"payable\":false,\"stateMutability\":\"nonpayable\",\"type\":\"function\"},{\"constant\":true,\"inputs\":[],\"name\":\"minimumBond\",\"outputs\":[{\"name\":\"\",\"type\":\"uint256\"}],\"payable\":false,\"stateMutability\":\"view\",\"type\":\"function\"},{\"constant\":true,\"inputs\":[],\"name\":\"minimumDarkPoolSize\",\"outputs\":[{\"name\":\"\",\"type\":\"uint256\"}],\"payable\":false,\"stateMutability\":\"view\",\"type\":\"function\"},{\"constant\":true,\"inputs\":[{\"name\":\"_darkNodeID\",\"type\":\"bytes20\"}],\"name\":\"isUnregistered\",\"outputs\":[{\"name\":\"\",\"type\":\"bool\"}],\"payable\":false,\"stateMutability\":\"view\",\"type\":\"function\"},{\"constant\":false,\"inputs\":[{\"name\":\"_darkNodeID\",\"type\":\"bytes20\"}],\"name\":\"deregister\",\"outputs\":[],\"payable\":false,\"stateMutability\":\"nonpayable\",\"type\":\"function\"},{\"constant\":true,\"inputs\":[{\"name\":\"_darkNodeID\",\"type\":\"bytes20\"}],\"name\":\"getOwner\",\"outputs\":[{\"name\":\"\",\"type\":\"address\"}],\"payable\":false,\"stateMutability\":\"view\",\"type\":\"function\"},{\"inputs\":[{\"name\":\"_token\",\"type\":\"address\"},{\"name\":\"_minimumBond\",\"type\":\"uint256\"},{\"name\":\"_minimumDarkPoolSize\",\"type\":\"uint256\"},{\"name\":\"_minimumEpochInterval\",\"type\":\"uint256\"}],\"payable\":false,\"stateMutability\":\"nonpayable\",\"type\":\"constructor\"},{\"anonymous\":false,\"inputs\":[{\"indexed\":false,\"name\":\"_darkNodeID\",\"type\":\"bytes20\"},{\"indexed\":false,\"name\":\"_bond\",\"type\":\"uint256\"}],\"name\":\"DarkNodeRegistered\",\"type\":\"event\"},{\"anonymous\":false,\"inputs\":[{\"indexed\":false,\"name\":\"_darkNodeID\",\"type\":\"bytes20\"}],\"name\":\"DarkNodeDeregistered\",\"type\":\"event\"},{\"anonymous\":false,\"inputs\":[{\"indexed\":false,\"name\":\"_owner\",\"type\":\"address\"},{\"indexed\":false,\"name\":\"_amount\",\"type\":\"uint256\"}],\"name\":\"OwnerRefunded\",\"type\":\"event\"},{\"anonymous\":false,\"inputs\":[],\"name\":\"NewEpoch\",\"type\":\"event\"}]"
-
-// DarkNodeRegistryBin is the compiled bytecode used for deploying new contracts.
-const DarkNodeRegistryBin = `0x608060405234801561001057600080fd5b506040516080806110df83398101604081815282516020808501518386015160609096015160008054600160a060020a03909516600160a060020a03199095169490941784556005919091556006959095556007949094558183019091524360001901408083524293909201839052600891909155600991909155600381905560045561103d806100a26000396000f3006080604052600436106100f05763ffffffff7c0100000000000000000000000000000000000000000000000000000000600035041663060a2cfd81146100f55780630620eb921461011c578063171f6ea81461013157806332ccd52f14610167578063375a8be3146101fe5780634f5550fc1461026a57806355cacda51461028c5780635a8f9b81146102a157806368f209eb146102c357806376671808146102e5578063879ae08414610313578063900cf0cf14610378578063aa7517e11461038d578063b31575d5146103a2578063d3841c25146103b7578063e08b4c8a146103d9578063e487eb58146103fb575b600080fd5b34801561010157600080fd5b5061010a610439565b60408051918252519081900360200190f35b34801561012857600080fd5b5061010a61043f565b34801561013d57600080fd5b506101536001606060020a031960043516610445565b604080519115158252519081900360200190f35b34801561017357600080fd5b506101896001606060020a031960043516610494565b6040805160208082528351818301528351919283929083019185019080838360005b838110156101c35781810151838201526020016101ab565b50505050905090810190601f1680156101f05780820380516001836020036101000a031916815260200191505b509250505060405180910390f35b34801561020a57600080fd5b5060408051602060046024803582810135601f81018590048502860185019096528585526102689583356001606060020a03191695369560449491939091019190819084018382808284375094975050933594506105429350505050565b005b34801561027657600080fd5b506101536001606060020a0319600435166107c8565b34801561029857600080fd5b5061010a610828565b3480156102ad57600080fd5b506102686001606060020a03196004351661082e565b3480156102cf57600080fd5b5061010a6001606060020a031960043516610a40565b3480156102f157600080fd5b506102fa610a60565b6040805192835260208301919091528051918290030190f35b34801561031f57600080fd5b50610328610a69565b60408051602080825283518183015283519192839290830191858101910280838360005b8381101561036457818101518382015260200161034c565b505050509050019250505060405180910390f35b34801561038457600080fd5b50610268610b21565b34801561039957600080fd5b5061010a610b95565b3480156103ae57600080fd5b5061010a610b9b565b3480156103c357600080fd5b506101536001606060020a031960043516610ba1565b3480156103e557600080fd5b506102686001606060020a031960043516610bc1565b34801561040757600080fd5b5061041d6001606060020a031960043516610c7b565b60408051600160a060020a039092168252519081900360200190f35b60035481565b60045481565b6001606060020a031981166000908152600160205260408120600301541580159061048e57506009546001606060020a0319831660009081526001602052604090206003015411155b92915050565b6001606060020a0319811660009081526001602081815260409283902060040180548451600294821615610100026000190190911693909304601f810183900483028401830190945283835260609390918301828280156105365780601f1061050b57610100808354040283529160200191610536565b820191906000526020600020905b81548152906001019060200180831161051957829003601f168201915b50505050509050919050565b8261054c81610ba1565b151561055757600080fd5b60055482101561056657600080fd5b60008054604080517fdd62ed3e000000000000000000000000000000000000000000000000000000008152600160a060020a03338116600483015230811660248301529151919092169263dd62ed3e92604480820193602093909283900390910190829087803b1580156105d957600080fd5b505af11580156105ed573d6000803e3d6000fd5b505050506040513d602081101561060357600080fd5b505182111561061157600080fd5b60008054604080517f23b872dd000000000000000000000000000000000000000000000000000000008152600160a060020a033381166004830152308116602483015260448201879052915191909216926323b872dd92606480820193602093909283900390910190829087803b15801561068b57600080fd5b505af115801561069f573d6000803e3d6000fd5b505050506040513d60208110156106b557600080fd5b505115156106c257600080fd5b6040805160a08101825233600160a060020a039081168252602080830186815260075460095401848601908152600060608601818152608087018b81526001606060020a03198d1683526001808752989092208751815473ffffffffffffffffffffffffffffffffffffffff1916971696909617865592519685019690965551600284015551600383015592518051929391926107659260048501920190610f76565b50905050610774600285610ca0565b600480546001019055604080516001606060020a0319861681526020810184905281517fcde427a7822769e806a704726602a3a8a44458da1352d9b5a46bcfb95142ad38929181900390910190a150505050565b6001606060020a031981166000908152600160205260408120600201541580159061081157506009546001606060020a0319831660009081526001602052604090206002015411155b801561048e575061082182610445565b1592915050565b60075481565b6001606060020a03198116600090815260016020526040812054829033600160a060020a0390811691161461086257600080fd5b8261086c81610445565b151561087757600080fd5b6001606060020a031984166000908152600160208190526040822001549350831161089e57fe5b6108a9600285610ccb565b6040805160a081018252600080825260208083018281528385018381526060850184815286518085018852858152608087019081526001606060020a03198c1686526001808652979095208651815473ffffffffffffffffffffffffffffffffffffffff1916600160a060020a03909116178155925196830196909655516002820155935160038501559051805192939261094a9260048501920190610f76565b505060008054604080517fa9059cbb000000000000000000000000000000000000000000000000000000008152600160a060020a03338116600483015260248201899052915191909216935063a9059cbb92604480840193602093929083900390910190829087803b1580156109bf57600080fd5b505af11580156109d3573d6000803e3d6000fd5b505050506040513d60208110156109e957600080fd5b505115156109f657600080fd5b60408051600160a060020a03331681526020810185905281517f8dce8f4eb4097fbdf948a109703513f52a7fabcc7e328ba7f29ad8165033e953929181900390910190a150505050565b6001606060020a0319166000908152600160208190526040909120015490565b60085460095482565b606080600080600354604051908082528060200260200182016040528015610a9b578160200160208202803883390190505b50925060009150610aac6002610dc4565b90505b600354821015610b1957610ac2816107c8565b1515610ada57610ad3600282610de9565b9050610aaf565b808383815181101515610ae957fe5b6001606060020a0319909216602092830290910190910152610b0c600282610de9565b6001909201919050610aaf565b509092915050565b600754600954600091014211610b3657600080fd5b5060408051808201825260001943014080825260075460098054909101602090930183905260088290559190915560045460035590517fe358419ca0dd7928a310d787a606dfae5d869f5071249efa6107105e7afc40bc90600090a150565b60055481565b60065481565b6001606060020a0319166000908152600160205260409020600201541590565b80610bcb816107c8565b1515610bd657600080fd5b6001606060020a03198216600090815260016020526040902054829033600160a060020a03908116911614610c0a57600080fd5b6007546009546001606060020a031985166000818152600160209081526040918290209390940160039093019290925560048054600019019055815190815290517fe3365373f442312a7d66aa1003b60fd4a0f9ed1c85fd8bb384240f8eb4fe916c929181900390910190a1505050565b6001606060020a031916600090815260016020526040902054600160a060020a031690565b610caa8282610e30565b15610cb457600080fd5b610cc782610cc184610e50565b83610e78565b5050565b600080610cd88484610e30565b1515610ce357600080fd5b6001606060020a031983161515610cf957610dbe565b50506001606060020a03198082166000818152602085905260408082208054600180830180546c01000000000000000000000000610100948590048102808b168952878920909401805492820282810473ffffffffffffffffffffffffffffffffffffffff1994851617909155998a168852958720805496840490940274ffffffffffffffffffffffffffffffffffffffff00199096169590951790925594909352805474ffffffffffffffffffffffffffffffffffffffffff191690558154169055905b50505050565b600080805260209190915260409020600101546c010000000000000000000000000290565b6000610df58383610e30565b1515610e0057600080fd5b506001606060020a031916600090815260209190915260409020600101546c010000000000000000000000000290565b6001606060020a0319166000908152602091909152604090205460ff1690565b60008080526020829052604090205461010090046c0100000000000000000000000002919050565b6000610e848483610e30565b15610e8e57600080fd5b610e988484610e30565b80610eab57506001606060020a03198316155b1515610eb657600080fd5b506001606060020a0319808316600090815260209490945260408085206001908101805485851680895284892080546c01000000000000000000000000998a900461010090810274ffffffffffffffffffffffffffffffffffffffff00199283161783558287018054958c028c810473ffffffffffffffffffffffffffffffffffffffff199788161790915586549b909a049a9094168a179094559690951688529287208054969093029516949094179055909252815460ff1916179055565b828054600181600116156101000203166002900490600052602060002090601f016020900481019282601f10610fb757805160ff1916838001178555610fe4565b82800160010185558215610fe4579182015b82811115610fe4578251825591602001919060010190610fc9565b50610ff0929150610ff4565b5090565b61100e91905b80821115610ff05760008155600101610ffa565b905600a165627a7a72305820ff5d49585a29eecb8e3acdcc0d8ffe00c826b2044fc2d4f40ceb093dff4da9c20029`
-
-// DeployDarkNodeRegistry deploys a new Ethereum contract, binding an instance of DarkNodeRegistry to it.
-func DeployDarkNodeRegistry(auth *bind.TransactOpts, backend bind.ContractBackend, _token common.Address, _minimumBond *big.Int, _minimumDarkPoolSize *big.Int, _minimumEpochInterval *big.Int) (common.Address, *types.Transaction, *DarkNodeRegistry, error) {
-	parsed, err := abi.JSON(strings.NewReader(DarkNodeRegistryABI))
-	if err != nil {
-		return common.Address{}, nil, nil, err
-	}
-	address, tx, contract, err := bind.DeployContract(auth, parsed, common.FromHex(DarkNodeRegistryBin), backend, _token, _minimumBond, _minimumDarkPoolSize, _minimumEpochInterval)
-	if err != nil {
-		return common.Address{}, nil, nil, err
-	}
-	return address, tx, &DarkNodeRegistry{DarkNodeRegistryCaller: DarkNodeRegistryCaller{contract: contract}, DarkNodeRegistryTransactor: DarkNodeRegistryTransactor{contract: contract}, DarkNodeRegistryFilterer: DarkNodeRegistryFilterer{contract: contract}}, nil
-}
-
-// DarkNodeRegistry is an auto generated Go binding around an Ethereum contract.
-type DarkNodeRegistry struct {
-	DarkNodeRegistryCaller     // Read-only binding to the contract
-	DarkNodeRegistryTransactor // Write-only binding to the contract
-	DarkNodeRegistryFilterer   // Log filterer for contract events
-}
-
-// DarkNodeRegistryCaller is an auto generated read-only Go binding around an Ethereum contract.
-type DarkNodeRegistryCaller struct {
-	contract *bind.BoundContract // Generic contract wrapper for the low level calls
-}
-
-// DarkNodeRegistryTransactor is an auto generated write-only Go binding around an Ethereum contract.
-type DarkNodeRegistryTransactor struct {
-	contract *bind.BoundContract // Generic contract wrapper for the low level calls
-}
-
-// DarkNodeRegistryFilterer is an auto generated log filtering Go binding around an Ethereum contract events.
-type DarkNodeRegistryFilterer struct {
-	contract *bind.BoundContract // Generic contract wrapper for the low level calls
-}
-
-// DarkNodeRegistrySession is an auto generated Go binding around an Ethereum contract,
-// with pre-set call and transact options.
-type DarkNodeRegistrySession struct {
-	Contract     *DarkNodeRegistry // Generic contract binding to set the session for
-	CallOpts     bind.CallOpts     // Call options to use throughout this session
-	TransactOpts bind.TransactOpts // Transaction auth options to use throughout this session
-}
-
-// DarkNodeRegistryCallerSession is an auto generated read-only Go binding around an Ethereum contract,
-// with pre-set call options.
-type DarkNodeRegistryCallerSession struct {
-	Contract *DarkNodeRegistryCaller // Generic contract caller binding to set the session for
-	CallOpts bind.CallOpts           // Call options to use throughout this session
-}
-
-// DarkNodeRegistryTransactorSession is an auto generated write-only Go binding around an Ethereum contract,
-// with pre-set transact options.
-type DarkNodeRegistryTransactorSession struct {
-	Contract     *DarkNodeRegistryTransactor // Generic contract transactor binding to set the session for
-	TransactOpts bind.TransactOpts           // Transaction auth options to use throughout this session
-}
-
-// DarkNodeRegistryRaw is an auto generated low-level Go binding around an Ethereum contract.
-type DarkNodeRegistryRaw struct {
-	Contract *DarkNodeRegistry // Generic contract binding to access the raw methods on
-}
-
-// DarkNodeRegistryCallerRaw is an auto generated low-level read-only Go binding around an Ethereum contract.
-type DarkNodeRegistryCallerRaw struct {
-	Contract *DarkNodeRegistryCaller // Generic read-only contract binding to access the raw methods on
-}
-
-// DarkNodeRegistryTransactorRaw is an auto generated low-level write-only Go binding around an Ethereum contract.
-type DarkNodeRegistryTransactorRaw struct {
-	Contract *DarkNodeRegistryTransactor // Generic write-only contract binding to access the raw methods on
-}
-
-// NewDarkNodeRegistry creates a new instance of DarkNodeRegistry, bound to a specific deployed contract.
-func NewDarkNodeRegistry(address common.Address, backend bind.ContractBackend) (*DarkNodeRegistry, error) {
-	contract, err := bindDarkNodeRegistry(address, backend, backend, backend)
-	if err != nil {
-		return nil, err
-	}
-	return &DarkNodeRegistry{DarkNodeRegistryCaller: DarkNodeRegistryCaller{contract: contract}, DarkNodeRegistryTransactor: DarkNodeRegistryTransactor{contract: contract}, DarkNodeRegistryFilterer: DarkNodeRegistryFilterer{contract: contract}}, nil
-}
-
-// NewDarkNodeRegistryCaller creates a new read-only instance of DarkNodeRegistry, bound to a specific deployed contract.
-func NewDarkNodeRegistryCaller(address common.Address, caller bind.ContractCaller) (*DarkNodeRegistryCaller, error) {
-	contract, err := bindDarkNodeRegistry(address, caller, nil, nil)
-	if err != nil {
-		return nil, err
-	}
-	return &DarkNodeRegistryCaller{contract: contract}, nil
-}
-
-// NewDarkNodeRegistryTransactor creates a new write-only instance of DarkNodeRegistry, bound to a specific deployed contract.
-func NewDarkNodeRegistryTransactor(address common.Address, transactor bind.ContractTransactor) (*DarkNodeRegistryTransactor, error) {
-	contract, err := bindDarkNodeRegistry(address, nil, transactor, nil)
-	if err != nil {
-		return nil, err
-	}
-	return &DarkNodeRegistryTransactor{contract: contract}, nil
-}
-
-// NewDarkNodeRegistryFilterer creates a new log filterer instance of DarkNodeRegistry, bound to a specific deployed contract.
-func NewDarkNodeRegistryFilterer(address common.Address, filterer bind.ContractFilterer) (*DarkNodeRegistryFilterer, error) {
-	contract, err := bindDarkNodeRegistry(address, nil, nil, filterer)
-	if err != nil {
-		return nil, err
-	}
-	return &DarkNodeRegistryFilterer{contract: contract}, nil
-}
-
-// bindDarkNodeRegistry binds a generic wrapper to an already deployed contract.
-func bindDarkNodeRegistry(address common.Address, caller bind.ContractCaller, transactor bind.ContractTransactor, filterer bind.ContractFilterer) (*bind.BoundContract, error) {
-	parsed, err := abi.JSON(strings.NewReader(DarkNodeRegistryABI))
-	if err != nil {
-		return nil, err
-	}
-	return bind.NewBoundContract(address, parsed, caller, transactor, filterer), nil
-}
-
-// Call invokes the (constant) contract method with params as input values and
-// sets the output to result. The result type might be a single field for simple
-// returns, a slice of interfaces for anonymous returns and a struct for named
-// returns.
-func (_DarkNodeRegistry *DarkNodeRegistryRaw) Call(opts *bind.CallOpts, result interface{}, method string, params ...interface{}) error {
-	return _DarkNodeRegistry.Contract.DarkNodeRegistryCaller.contract.Call(opts, result, method, params...)
-}
-
-// Transfer initiates a plain transaction to move funds to the contract, calling
-// its default method if one is available.
-func (_DarkNodeRegistry *DarkNodeRegistryRaw) Transfer(opts *bind.TransactOpts) (*types.Transaction, error) {
-	return _DarkNodeRegistry.Contract.DarkNodeRegistryTransactor.contract.Transfer(opts)
-}
-
-// Transact invokes the (paid) contract method with params as input values.
-func (_DarkNodeRegistry *DarkNodeRegistryRaw) Transact(opts *bind.TransactOpts, method string, params ...interface{}) (*types.Transaction, error) {
-	return _DarkNodeRegistry.Contract.DarkNodeRegistryTransactor.contract.Transact(opts, method, params...)
-}
-
-// Call invokes the (constant) contract method with params as input values and
-// sets the output to result. The result type might be a single field for simple
-// returns, a slice of interfaces for anonymous returns and a struct for named
-// returns.
-func (_DarkNodeRegistry *DarkNodeRegistryCallerRaw) Call(opts *bind.CallOpts, result interface{}, method string, params ...interface{}) error {
-	return _DarkNodeRegistry.Contract.contract.Call(opts, result, method, params...)
-}
-
-// Transfer initiates a plain transaction to move funds to the contract, calling
-// its default method if one is available.
-func (_DarkNodeRegistry *DarkNodeRegistryTransactorRaw) Transfer(opts *bind.TransactOpts) (*types.Transaction, error) {
-	return _DarkNodeRegistry.Contract.contract.Transfer(opts)
-}
-
-// Transact invokes the (paid) contract method with params as input values.
-func (_DarkNodeRegistry *DarkNodeRegistryTransactorRaw) Transact(opts *bind.TransactOpts, method string, params ...interface{}) (*types.Transaction, error) {
-	return _DarkNodeRegistry.Contract.contract.Transact(opts, method, params...)
-}
-
-// CurrentEpoch is a free data retrieval call binding the contract method 0x76671808.
-//
-// Solidity: function currentEpoch() constant returns(blockhash uint256, timestamp uint256)
-func (_DarkNodeRegistry *DarkNodeRegistryCaller) CurrentEpoch(opts *bind.CallOpts) (struct {
-	Blockhash *big.Int
-	Timestamp *big.Int
-}, error) {
-	ret := new(struct {
-		Blockhash *big.Int
-		Timestamp *big.Int
-	})
-	out := ret
-	err := _DarkNodeRegistry.contract.Call(opts, out, "currentEpoch")
-	return *ret, err
-}
-
-// CurrentEpoch is a free data retrieval call binding the contract method 0x76671808.
-//
-// Solidity: function currentEpoch() constant returns(blockhash uint256, timestamp uint256)
-func (_DarkNodeRegistry *DarkNodeRegistrySession) CurrentEpoch() (struct {
-	Blockhash *big.Int
-	Timestamp *big.Int
-}, error) {
-	return _DarkNodeRegistry.Contract.CurrentEpoch(&_DarkNodeRegistry.CallOpts)
-}
-
-// CurrentEpoch is a free data retrieval call binding the contract method 0x76671808.
-//
-// Solidity: function currentEpoch() constant returns(blockhash uint256, timestamp uint256)
-func (_DarkNodeRegistry *DarkNodeRegistryCallerSession) CurrentEpoch() (struct {
-	Blockhash *big.Int
-	Timestamp *big.Int
-}, error) {
-	return _DarkNodeRegistry.Contract.CurrentEpoch(&_DarkNodeRegistry.CallOpts)
-}
-
-// GetBond is a free data retrieval call binding the contract method 0x68f209eb.
-//
-// Solidity: function getBond(_darkNodeID bytes20) constant returns(uint256)
-func (_DarkNodeRegistry *DarkNodeRegistryCaller) GetBond(opts *bind.CallOpts, _darkNodeID [20]byte) (*big.Int, error) {
-	var (
-		ret0 = new(*big.Int)
-	)
-	out := ret0
-	err := _DarkNodeRegistry.contract.Call(opts, out, "getBond", _darkNodeID)
-	return *ret0, err
-}
-
-// GetBond is a free data retrieval call binding the contract method 0x68f209eb.
-//
-// Solidity: function getBond(_darkNodeID bytes20) constant returns(uint256)
-func (_DarkNodeRegistry *DarkNodeRegistrySession) GetBond(_darkNodeID [20]byte) (*big.Int, error) {
-	return _DarkNodeRegistry.Contract.GetBond(&_DarkNodeRegistry.CallOpts, _darkNodeID)
-}
-
-// GetBond is a free data retrieval call binding the contract method 0x68f209eb.
-//
-// Solidity: function getBond(_darkNodeID bytes20) constant returns(uint256)
-func (_DarkNodeRegistry *DarkNodeRegistryCallerSession) GetBond(_darkNodeID [20]byte) (*big.Int, error) {
-	return _DarkNodeRegistry.Contract.GetBond(&_DarkNodeRegistry.CallOpts, _darkNodeID)
-}
-
-// GetDarkNodes is a free data retrieval call binding the contract method 0x879ae084.
-//
-// Solidity: function getDarkNodes() constant returns(bytes20[])
-func (_DarkNodeRegistry *DarkNodeRegistryCaller) GetDarkNodes(opts *bind.CallOpts) ([][20]byte, error) {
-	var (
-		ret0 = new([][20]byte)
-	)
-	out := ret0
-	err := _DarkNodeRegistry.contract.Call(opts, out, "getDarkNodes")
-	return *ret0, err
-}
-
-// GetDarkNodes is a free data retrieval call binding the contract method 0x879ae084.
-//
-// Solidity: function getDarkNodes() constant returns(bytes20[])
-func (_DarkNodeRegistry *DarkNodeRegistrySession) GetDarkNodes() ([][20]byte, error) {
-	return _DarkNodeRegistry.Contract.GetDarkNodes(&_DarkNodeRegistry.CallOpts)
-}
-
-// GetDarkNodes is a free data retrieval call binding the contract method 0x879ae084.
-//
-// Solidity: function getDarkNodes() constant returns(bytes20[])
-func (_DarkNodeRegistry *DarkNodeRegistryCallerSession) GetDarkNodes() ([][20]byte, error) {
-	return _DarkNodeRegistry.Contract.GetDarkNodes(&_DarkNodeRegistry.CallOpts)
-}
-
-// GetOwner is a free data retrieval call binding the contract method 0xe487eb58.
-//
-// Solidity: function getOwner(_darkNodeID bytes20) constant returns(address)
-func (_DarkNodeRegistry *DarkNodeRegistryCaller) GetOwner(opts *bind.CallOpts, _darkNodeID [20]byte) (common.Address, error) {
-	var (
-		ret0 = new(common.Address)
-	)
-	out := ret0
-	err := _DarkNodeRegistry.contract.Call(opts, out, "getOwner", _darkNodeID)
-	return *ret0, err
-}
-
-// GetOwner is a free data retrieval call binding the contract method 0xe487eb58.
-//
-// Solidity: function getOwner(_darkNodeID bytes20) constant returns(address)
-func (_DarkNodeRegistry *DarkNodeRegistrySession) GetOwner(_darkNodeID [20]byte) (common.Address, error) {
-	return _DarkNodeRegistry.Contract.GetOwner(&_DarkNodeRegistry.CallOpts, _darkNodeID)
-}
-
-// GetOwner is a free data retrieval call binding the contract method 0xe487eb58.
-//
-// Solidity: function getOwner(_darkNodeID bytes20) constant returns(address)
-func (_DarkNodeRegistry *DarkNodeRegistryCallerSession) GetOwner(_darkNodeID [20]byte) (common.Address, error) {
-	return _DarkNodeRegistry.Contract.GetOwner(&_DarkNodeRegistry.CallOpts, _darkNodeID)
-}
-
-// GetPublicKey is a free data retrieval call binding the contract method 0x32ccd52f.
-//
-// Solidity: function getPublicKey(_darkNodeID bytes20) constant returns(bytes)
-func (_DarkNodeRegistry *DarkNodeRegistryCaller) GetPublicKey(opts *bind.CallOpts, _darkNodeID [20]byte) ([]byte, error) {
-	var (
-		ret0 = new([]byte)
-	)
-	out := ret0
-	err := _DarkNodeRegistry.contract.Call(opts, out, "getPublicKey", _darkNodeID)
-	return *ret0, err
-}
-
-// GetPublicKey is a free data retrieval call binding the contract method 0x32ccd52f.
-//
-// Solidity: function getPublicKey(_darkNodeID bytes20) constant returns(bytes)
-func (_DarkNodeRegistry *DarkNodeRegistrySession) GetPublicKey(_darkNodeID [20]byte) ([]byte, error) {
-	return _DarkNodeRegistry.Contract.GetPublicKey(&_DarkNodeRegistry.CallOpts, _darkNodeID)
-}
-
-// GetPublicKey is a free data retrieval call binding the contract method 0x32ccd52f.
-//
-// Solidity: function getPublicKey(_darkNodeID bytes20) constant returns(bytes)
-func (_DarkNodeRegistry *DarkNodeRegistryCallerSession) GetPublicKey(_darkNodeID [20]byte) ([]byte, error) {
-	return _DarkNodeRegistry.Contract.GetPublicKey(&_DarkNodeRegistry.CallOpts, _darkNodeID)
-}
-
-// IsDeregistered is a free data retrieval call binding the contract method 0x171f6ea8.
-//
-// Solidity: function isDeregistered(_darkNodeID bytes20) constant returns(bool)
-func (_DarkNodeRegistry *DarkNodeRegistryCaller) IsDeregistered(opts *bind.CallOpts, _darkNodeID [20]byte) (bool, error) {
-	var (
-		ret0 = new(bool)
-	)
-	out := ret0
-	err := _DarkNodeRegistry.contract.Call(opts, out, "isDeregistered", _darkNodeID)
-	return *ret0, err
-}
-
-// IsDeregistered is a free data retrieval call binding the contract method 0x171f6ea8.
-//
-// Solidity: function isDeregistered(_darkNodeID bytes20) constant returns(bool)
-func (_DarkNodeRegistry *DarkNodeRegistrySession) IsDeregistered(_darkNodeID [20]byte) (bool, error) {
-	return _DarkNodeRegistry.Contract.IsDeregistered(&_DarkNodeRegistry.CallOpts, _darkNodeID)
-}
-
-// IsDeregistered is a free data retrieval call binding the contract method 0x171f6ea8.
-//
-// Solidity: function isDeregistered(_darkNodeID bytes20) constant returns(bool)
-func (_DarkNodeRegistry *DarkNodeRegistryCallerSession) IsDeregistered(_darkNodeID [20]byte) (bool, error) {
-	return _DarkNodeRegistry.Contract.IsDeregistered(&_DarkNodeRegistry.CallOpts, _darkNodeID)
-}
-
-// IsRegistered is a free data retrieval call binding the contract method 0x4f5550fc.
-//
-// Solidity: function isRegistered(_darkNodeID bytes20) constant returns(bool)
-func (_DarkNodeRegistry *DarkNodeRegistryCaller) IsRegistered(opts *bind.CallOpts, _darkNodeID [20]byte) (bool, error) {
-	var (
-		ret0 = new(bool)
-	)
-	out := ret0
-	err := _DarkNodeRegistry.contract.Call(opts, out, "isRegistered", _darkNodeID)
-	return *ret0, err
-}
-
-// IsRegistered is a free data retrieval call binding the contract method 0x4f5550fc.
-//
-// Solidity: function isRegistered(_darkNodeID bytes20) constant returns(bool)
-func (_DarkNodeRegistry *DarkNodeRegistrySession) IsRegistered(_darkNodeID [20]byte) (bool, error) {
-	return _DarkNodeRegistry.Contract.IsRegistered(&_DarkNodeRegistry.CallOpts, _darkNodeID)
-}
-
-// IsRegistered is a free data retrieval call binding the contract method 0x4f5550fc.
-//
-// Solidity: function isRegistered(_darkNodeID bytes20) constant returns(bool)
-func (_DarkNodeRegistry *DarkNodeRegistryCallerSession) IsRegistered(_darkNodeID [20]byte) (bool, error) {
-	return _DarkNodeRegistry.Contract.IsRegistered(&_DarkNodeRegistry.CallOpts, _darkNodeID)
-}
-
-// IsUnregistered is a free data retrieval call binding the contract method 0xd3841c25.
-//
-// Solidity: function isUnregistered(_darkNodeID bytes20) constant returns(bool)
-func (_DarkNodeRegistry *DarkNodeRegistryCaller) IsUnregistered(opts *bind.CallOpts, _darkNodeID [20]byte) (bool, error) {
-	var (
-		ret0 = new(bool)
-	)
-	out := ret0
-	err := _DarkNodeRegistry.contract.Call(opts, out, "isUnregistered", _darkNodeID)
-	return *ret0, err
-}
-
-// IsUnregistered is a free data retrieval call binding the contract method 0xd3841c25.
-//
-// Solidity: function isUnregistered(_darkNodeID bytes20) constant returns(bool)
-func (_DarkNodeRegistry *DarkNodeRegistrySession) IsUnregistered(_darkNodeID [20]byte) (bool, error) {
-	return _DarkNodeRegistry.Contract.IsUnregistered(&_DarkNodeRegistry.CallOpts, _darkNodeID)
-}
-
-// IsUnregistered is a free data retrieval call binding the contract method 0xd3841c25.
-//
-// Solidity: function isUnregistered(_darkNodeID bytes20) constant returns(bool)
-func (_DarkNodeRegistry *DarkNodeRegistryCallerSession) IsUnregistered(_darkNodeID [20]byte) (bool, error) {
-	return _DarkNodeRegistry.Contract.IsUnregistered(&_DarkNodeRegistry.CallOpts, _darkNodeID)
-}
-
-// MinimumBond is a free data retrieval call binding the contract method 0xaa7517e1.
-//
-// Solidity: function minimumBond() constant returns(uint256)
-func (_DarkNodeRegistry *DarkNodeRegistryCaller) MinimumBond(opts *bind.CallOpts) (*big.Int, error) {
-	var (
-		ret0 = new(*big.Int)
-	)
-	out := ret0
-	err := _DarkNodeRegistry.contract.Call(opts, out, "minimumBond")
-	return *ret0, err
-}
-
-// MinimumBond is a free data retrieval call binding the contract method 0xaa7517e1.
-//
-// Solidity: function minimumBond() constant returns(uint256)
-func (_DarkNodeRegistry *DarkNodeRegistrySession) MinimumBond() (*big.Int, error) {
-	return _DarkNodeRegistry.Contract.MinimumBond(&_DarkNodeRegistry.CallOpts)
-}
-
-// MinimumBond is a free data retrieval call binding the contract method 0xaa7517e1.
-//
-// Solidity: function minimumBond() constant returns(uint256)
-func (_DarkNodeRegistry *DarkNodeRegistryCallerSession) MinimumBond() (*big.Int, error) {
-	return _DarkNodeRegistry.Contract.MinimumBond(&_DarkNodeRegistry.CallOpts)
-}
-
-// MinimumDarkPoolSize is a free data retrieval call binding the contract method 0xb31575d5.
-//
-// Solidity: function minimumDarkPoolSize() constant returns(uint256)
-func (_DarkNodeRegistry *DarkNodeRegistryCaller) MinimumDarkPoolSize(opts *bind.CallOpts) (*big.Int, error) {
-	var (
-		ret0 = new(*big.Int)
-	)
-	out := ret0
-	err := _DarkNodeRegistry.contract.Call(opts, out, "minimumDarkPoolSize")
-	return *ret0, err
-}
-
-// MinimumDarkPoolSize is a free data retrieval call binding the contract method 0xb31575d5.
-//
-// Solidity: function minimumDarkPoolSize() constant returns(uint256)
-func (_DarkNodeRegistry *DarkNodeRegistrySession) MinimumDarkPoolSize() (*big.Int, error) {
-	return _DarkNodeRegistry.Contract.MinimumDarkPoolSize(&_DarkNodeRegistry.CallOpts)
-}
-
-// MinimumDarkPoolSize is a free data retrieval call binding the contract method 0xb31575d5.
-//
-// Solidity: function minimumDarkPoolSize() constant returns(uint256)
-func (_DarkNodeRegistry *DarkNodeRegistryCallerSession) MinimumDarkPoolSize() (*big.Int, error) {
-	return _DarkNodeRegistry.Contract.MinimumDarkPoolSize(&_DarkNodeRegistry.CallOpts)
-}
-
-// MinimumEpochInterval is a free data retrieval call binding the contract method 0x55cacda5.
-//
-// Solidity: function minimumEpochInterval() constant returns(uint256)
-func (_DarkNodeRegistry *DarkNodeRegistryCaller) MinimumEpochInterval(opts *bind.CallOpts) (*big.Int, error) {
-	var (
-		ret0 = new(*big.Int)
-	)
-	out := ret0
-	err := _DarkNodeRegistry.contract.Call(opts, out, "minimumEpochInterval")
-	return *ret0, err
-}
-
-// MinimumEpochInterval is a free data retrieval call binding the contract method 0x55cacda5.
-//
-// Solidity: function minimumEpochInterval() constant returns(uint256)
-func (_DarkNodeRegistry *DarkNodeRegistrySession) MinimumEpochInterval() (*big.Int, error) {
-	return _DarkNodeRegistry.Contract.MinimumEpochInterval(&_DarkNodeRegistry.CallOpts)
-}
-
-// MinimumEpochInterval is a free data retrieval call binding the contract method 0x55cacda5.
-//
-// Solidity: function minimumEpochInterval() constant returns(uint256)
-func (_DarkNodeRegistry *DarkNodeRegistryCallerSession) MinimumEpochInterval() (*big.Int, error) {
-	return _DarkNodeRegistry.Contract.MinimumEpochInterval(&_DarkNodeRegistry.CallOpts)
-}
-
-// NumDarkNodes is a free data retrieval call binding the contract method 0x060a2cfd.
-//
-// Solidity: function numDarkNodes() constant returns(uint256)
-func (_DarkNodeRegistry *DarkNodeRegistryCaller) NumDarkNodes(opts *bind.CallOpts) (*big.Int, error) {
-	var (
-		ret0 = new(*big.Int)
-	)
-	out := ret0
-	err := _DarkNodeRegistry.contract.Call(opts, out, "numDarkNodes")
-	return *ret0, err
-}
-
-// NumDarkNodes is a free data retrieval call binding the contract method 0x060a2cfd.
-//
-// Solidity: function numDarkNodes() constant returns(uint256)
-func (_DarkNodeRegistry *DarkNodeRegistrySession) NumDarkNodes() (*big.Int, error) {
-	return _DarkNodeRegistry.Contract.NumDarkNodes(&_DarkNodeRegistry.CallOpts)
-}
-
-// NumDarkNodes is a free data retrieval call binding the contract method 0x060a2cfd.
-//
-// Solidity: function numDarkNodes() constant returns(uint256)
-func (_DarkNodeRegistry *DarkNodeRegistryCallerSession) NumDarkNodes() (*big.Int, error) {
-	return _DarkNodeRegistry.Contract.NumDarkNodes(&_DarkNodeRegistry.CallOpts)
-}
-
-// NumDarkNodesNextEpoch is a free data retrieval call binding the contract method 0x0620eb92.
-//
-// Solidity: function numDarkNodesNextEpoch() constant returns(uint256)
-func (_DarkNodeRegistry *DarkNodeRegistryCaller) NumDarkNodesNextEpoch(opts *bind.CallOpts) (*big.Int, error) {
-	var (
-		ret0 = new(*big.Int)
-	)
-	out := ret0
-	err := _DarkNodeRegistry.contract.Call(opts, out, "numDarkNodesNextEpoch")
-	return *ret0, err
-}
-
-// NumDarkNodesNextEpoch is a free data retrieval call binding the contract method 0x0620eb92.
-//
-// Solidity: function numDarkNodesNextEpoch() constant returns(uint256)
-func (_DarkNodeRegistry *DarkNodeRegistrySession) NumDarkNodesNextEpoch() (*big.Int, error) {
-	return _DarkNodeRegistry.Contract.NumDarkNodesNextEpoch(&_DarkNodeRegistry.CallOpts)
-}
-
-// NumDarkNodesNextEpoch is a free data retrieval call binding the contract method 0x0620eb92.
-//
-// Solidity: function numDarkNodesNextEpoch() constant returns(uint256)
-func (_DarkNodeRegistry *DarkNodeRegistryCallerSession) NumDarkNodesNextEpoch() (*big.Int, error) {
-	return _DarkNodeRegistry.Contract.NumDarkNodesNextEpoch(&_DarkNodeRegistry.CallOpts)
-}
-
-// Deregister is a paid mutator transaction binding the contract method 0xe08b4c8a.
-//
-// Solidity: function deregister(_darkNodeID bytes20) returns()
-func (_DarkNodeRegistry *DarkNodeRegistryTransactor) Deregister(opts *bind.TransactOpts, _darkNodeID [20]byte) (*types.Transaction, error) {
-	return _DarkNodeRegistry.contract.Transact(opts, "deregister", _darkNodeID)
-}
-
-// Deregister is a paid mutator transaction binding the contract method 0xe08b4c8a.
-//
-// Solidity: function deregister(_darkNodeID bytes20) returns()
-func (_DarkNodeRegistry *DarkNodeRegistrySession) Deregister(_darkNodeID [20]byte) (*types.Transaction, error) {
-	return _DarkNodeRegistry.Contract.Deregister(&_DarkNodeRegistry.TransactOpts, _darkNodeID)
-}
-
-// Deregister is a paid mutator transaction binding the contract method 0xe08b4c8a.
-//
-// Solidity: function deregister(_darkNodeID bytes20) returns()
-func (_DarkNodeRegistry *DarkNodeRegistryTransactorSession) Deregister(_darkNodeID [20]byte) (*types.Transaction, error) {
-	return _DarkNodeRegistry.Contract.Deregister(&_DarkNodeRegistry.TransactOpts, _darkNodeID)
-}
-
-// Epoch is a paid mutator transaction binding the contract method 0x900cf0cf.
-//
-// Solidity: function epoch() returns()
-func (_DarkNodeRegistry *DarkNodeRegistryTransactor) Epoch(opts *bind.TransactOpts) (*types.Transaction, error) {
-	return _DarkNodeRegistry.contract.Transact(opts, "epoch")
-}
-
-// Epoch is a paid mutator transaction binding the contract method 0x900cf0cf.
-//
-// Solidity: function epoch() returns()
-func (_DarkNodeRegistry *DarkNodeRegistrySession) Epoch() (*types.Transaction, error) {
-	return _DarkNodeRegistry.Contract.Epoch(&_DarkNodeRegistry.TransactOpts)
-}
-
-// Epoch is a paid mutator transaction binding the contract method 0x900cf0cf.
-//
-// Solidity: function epoch() returns()
-func (_DarkNodeRegistry *DarkNodeRegistryTransactorSession) Epoch() (*types.Transaction, error) {
-	return _DarkNodeRegistry.Contract.Epoch(&_DarkNodeRegistry.TransactOpts)
-}
-
-// Refund is a paid mutator transaction binding the contract method 0x5a8f9b81.
-//
-// Solidity: function refund(_darkNodeID bytes20) returns()
-func (_DarkNodeRegistry *DarkNodeRegistryTransactor) Refund(opts *bind.TransactOpts, _darkNodeID [20]byte) (*types.Transaction, error) {
-	return _DarkNodeRegistry.contract.Transact(opts, "refund", _darkNodeID)
-}
-
-// Refund is a paid mutator transaction binding the contract method 0x5a8f9b81.
-//
-// Solidity: function refund(_darkNodeID bytes20) returns()
-func (_DarkNodeRegistry *DarkNodeRegistrySession) Refund(_darkNodeID [20]byte) (*types.Transaction, error) {
-	return _DarkNodeRegistry.Contract.Refund(&_DarkNodeRegistry.TransactOpts, _darkNodeID)
-}
-
-// Refund is a paid mutator transaction binding the contract method 0x5a8f9b81.
-//
-// Solidity: function refund(_darkNodeID bytes20) returns()
-func (_DarkNodeRegistry *DarkNodeRegistryTransactorSession) Refund(_darkNodeID [20]byte) (*types.Transaction, error) {
-	return _DarkNodeRegistry.Contract.Refund(&_DarkNodeRegistry.TransactOpts, _darkNodeID)
-}
-
-// Register is a paid mutator transaction binding the contract method 0x375a8be3.
-//
-// Solidity: function register(_darkNodeID bytes20, _publicKey bytes, _bond uint256) returns()
-func (_DarkNodeRegistry *DarkNodeRegistryTransactor) Register(opts *bind.TransactOpts, _darkNodeID [20]byte, _publicKey []byte, _bond *big.Int) (*types.Transaction, error) {
-	return _DarkNodeRegistry.contract.Transact(opts, "register", _darkNodeID, _publicKey, _bond)
-}
-
-// Register is a paid mutator transaction binding the contract method 0x375a8be3.
-//
-// Solidity: function register(_darkNodeID bytes20, _publicKey bytes, _bond uint256) returns()
-func (_DarkNodeRegistry *DarkNodeRegistrySession) Register(_darkNodeID [20]byte, _publicKey []byte, _bond *big.Int) (*types.Transaction, error) {
-	return _DarkNodeRegistry.Contract.Register(&_DarkNodeRegistry.TransactOpts, _darkNodeID, _publicKey, _bond)
-}
-
-// Register is a paid mutator transaction binding the contract method 0x375a8be3.
-//
-// Solidity: function register(_darkNodeID bytes20, _publicKey bytes, _bond uint256) returns()
-func (_DarkNodeRegistry *DarkNodeRegistryTransactorSession) Register(_darkNodeID [20]byte, _publicKey []byte, _bond *big.Int) (*types.Transaction, error) {
-	return _DarkNodeRegistry.Contract.Register(&_DarkNodeRegistry.TransactOpts, _darkNodeID, _publicKey, _bond)
-}
-
-// DarkNodeRegistryDarkNodeDeregisteredIterator is returned from FilterDarkNodeDeregistered and is used to iterate over the raw logs and unpacked data for DarkNodeDeregistered events raised by the DarkNodeRegistry contract.
-type DarkNodeRegistryDarkNodeDeregisteredIterator struct {
-	Event *DarkNodeRegistryDarkNodeDeregistered // Event containing the contract specifics and raw log
-
-	contract *bind.BoundContract // Generic contract to use for unpacking event data
-	event    string              // Event name to use for unpacking event data
-
-	logs chan types.Log        // Log channel receiving the found contract events
-	sub  ethereum.Subscription // Subscription for errors, completion and termination
-	done bool                  // Whether the subscription completed delivering logs
-	fail error                 // Occurred error to stop iteration
-}
-
-// Next advances the iterator to the subsequent event, returning whether there
-// are any more events found. In case of a retrieval or parsing error, false is
-// returned and Error() can be queried for the exact failure.
-func (it *DarkNodeRegistryDarkNodeDeregisteredIterator) Next() bool {
-	// If the iterator failed, stop iterating
-	if it.fail != nil {
-		return false
-	}
-	// If the iterator completed, deliver directly whatever's available
-	if it.done {
-		select {
-		case log := <-it.logs:
-			it.Event = new(DarkNodeRegistryDarkNodeDeregistered)
-			if err := it.contract.UnpackLog(it.Event, it.event, log); err != nil {
-				it.fail = err
-				return false
-			}
-			it.Event.Raw = log
-			return true
-
-		default:
-			return false
-		}
-	}
-	// Iterator still in progress, wait for either a data or an error event
-	select {
-	case log := <-it.logs:
-		it.Event = new(DarkNodeRegistryDarkNodeDeregistered)
-		if err := it.contract.UnpackLog(it.Event, it.event, log); err != nil {
-			it.fail = err
-			return false
-		}
-		it.Event.Raw = log
-		return true
-
-	case err := <-it.sub.Err():
-		it.done = true
-		it.fail = err
-		return it.Next()
-	}
-}
-
-// Error returns any retrieval or parsing error occurred during filtering.
-func (it *DarkNodeRegistryDarkNodeDeregisteredIterator) Error() error {
-	return it.fail
-}
-
-// Close terminates the iteration process, releasing any pending underlying
-// resources.
-func (it *DarkNodeRegistryDarkNodeDeregisteredIterator) Close() error {
-	it.sub.Unsubscribe()
-	return nil
-}
-
-// DarkNodeRegistryDarkNodeDeregistered represents a DarkNodeDeregistered event raised by the DarkNodeRegistry contract.
-type DarkNodeRegistryDarkNodeDeregistered struct {
-	DarkNodeID [20]byte
-	Raw        types.Log // Blockchain specific contextual infos
-}
-
-// FilterDarkNodeDeregistered is a free log retrieval operation binding the contract event 0xe3365373f442312a7d66aa1003b60fd4a0f9ed1c85fd8bb384240f8eb4fe916c.
-//
-// Solidity: event DarkNodeDeregistered(_darkNodeID bytes20)
-func (_DarkNodeRegistry *DarkNodeRegistryFilterer) FilterDarkNodeDeregistered(opts *bind.FilterOpts) (*DarkNodeRegistryDarkNodeDeregisteredIterator, error) {
-
-	logs, sub, err := _DarkNodeRegistry.contract.FilterLogs(opts, "DarkNodeDeregistered")
-	if err != nil {
-		return nil, err
-	}
-	return &DarkNodeRegistryDarkNodeDeregisteredIterator{contract: _DarkNodeRegistry.contract, event: "DarkNodeDeregistered", logs: logs, sub: sub}, nil
-}
-
-// WatchDarkNodeDeregistered is a free log subscription operation binding the contract event 0xe3365373f442312a7d66aa1003b60fd4a0f9ed1c85fd8bb384240f8eb4fe916c.
-//
-// Solidity: event DarkNodeDeregistered(_darkNodeID bytes20)
-func (_DarkNodeRegistry *DarkNodeRegistryFilterer) WatchDarkNodeDeregistered(opts *bind.WatchOpts, sink chan<- *DarkNodeRegistryDarkNodeDeregistered) (event.Subscription, error) {
-
-	logs, sub, err := _DarkNodeRegistry.contract.WatchLogs(opts, "DarkNodeDeregistered")
-	if err != nil {
-		return nil, err
-	}
-	return event.NewSubscription(func(quit <-chan struct{}) error {
-		defer sub.Unsubscribe()
-		for {
-			select {
-			case log := <-logs:
-				// New log arrived, parse the event and forward to the user
-				event := new(DarkNodeRegistryDarkNodeDeregistered)
-				if err := _DarkNodeRegistry.contract.UnpackLog(event, "DarkNodeDeregistered", log); err != nil {
-					return err
-				}
-				event.Raw = log
-
-				select {
-				case sink <- event:
-				case err := <-sub.Err():
-					return err
-				case <-quit:
-					return nil
-				}
-			case err := <-sub.Err():
-				return err
-			case <-quit:
-				return nil
-			}
-		}
-	}), nil
-}
-
-// DarkNodeRegistryDarkNodeRegisteredIterator is returned from FilterDarkNodeRegistered and is used to iterate over the raw logs and unpacked data for DarkNodeRegistered events raised by the DarkNodeRegistry contract.
-type DarkNodeRegistryDarkNodeRegisteredIterator struct {
-	Event *DarkNodeRegistryDarkNodeRegistered // Event containing the contract specifics and raw log
-
-	contract *bind.BoundContract // Generic contract to use for unpacking event data
-	event    string              // Event name to use for unpacking event data
-
-	logs chan types.Log        // Log channel receiving the found contract events
-	sub  ethereum.Subscription // Subscription for errors, completion and termination
-	done bool                  // Whether the subscription completed delivering logs
-	fail error                 // Occurred error to stop iteration
-}
-
-// Next advances the iterator to the subsequent event, returning whether there
-// are any more events found. In case of a retrieval or parsing error, false is
-// returned and Error() can be queried for the exact failure.
-func (it *DarkNodeRegistryDarkNodeRegisteredIterator) Next() bool {
-	// If the iterator failed, stop iterating
-	if it.fail != nil {
-		return false
-	}
-	// If the iterator completed, deliver directly whatever's available
-	if it.done {
-		select {
-		case log := <-it.logs:
-			it.Event = new(DarkNodeRegistryDarkNodeRegistered)
-			if err := it.contract.UnpackLog(it.Event, it.event, log); err != nil {
-				it.fail = err
-				return false
-			}
-			it.Event.Raw = log
-			return true
-
-		default:
-			return false
-		}
-	}
-	// Iterator still in progress, wait for either a data or an error event
-	select {
-	case log := <-it.logs:
-		it.Event = new(DarkNodeRegistryDarkNodeRegistered)
-		if err := it.contract.UnpackLog(it.Event, it.event, log); err != nil {
-			it.fail = err
-			return false
-		}
-		it.Event.Raw = log
-		return true
-
-	case err := <-it.sub.Err():
-		it.done = true
-		it.fail = err
-		return it.Next()
-	}
-}
-
-// Error returns any retrieval or parsing error occurred during filtering.
-func (it *DarkNodeRegistryDarkNodeRegisteredIterator) Error() error {
-	return it.fail
-}
-
-// Close terminates the iteration process, releasing any pending underlying
-// resources.
-func (it *DarkNodeRegistryDarkNodeRegisteredIterator) Close() error {
-	it.sub.Unsubscribe()
-	return nil
-}
-
-// DarkNodeRegistryDarkNodeRegistered represents a DarkNodeRegistered event raised by the DarkNodeRegistry contract.
-type DarkNodeRegistryDarkNodeRegistered struct {
-	DarkNodeID [20]byte
-	Bond       *big.Int
-	Raw        types.Log // Blockchain specific contextual infos
-}
-
-// FilterDarkNodeRegistered is a free log retrieval operation binding the contract event 0xcde427a7822769e806a704726602a3a8a44458da1352d9b5a46bcfb95142ad38.
-//
-// Solidity: event DarkNodeRegistered(_darkNodeID bytes20, _bond uint256)
-func (_DarkNodeRegistry *DarkNodeRegistryFilterer) FilterDarkNodeRegistered(opts *bind.FilterOpts) (*DarkNodeRegistryDarkNodeRegisteredIterator, error) {
-
-	logs, sub, err := _DarkNodeRegistry.contract.FilterLogs(opts, "DarkNodeRegistered")
-	if err != nil {
-		return nil, err
-	}
-	return &DarkNodeRegistryDarkNodeRegisteredIterator{contract: _DarkNodeRegistry.contract, event: "DarkNodeRegistered", logs: logs, sub: sub}, nil
-}
-
-// WatchDarkNodeRegistered is a free log subscription operation binding the contract event 0xcde427a7822769e806a704726602a3a8a44458da1352d9b5a46bcfb95142ad38.
-//
-// Solidity: event DarkNodeRegistered(_darkNodeID bytes20, _bond uint256)
-func (_DarkNodeRegistry *DarkNodeRegistryFilterer) WatchDarkNodeRegistered(opts *bind.WatchOpts, sink chan<- *DarkNodeRegistryDarkNodeRegistered) (event.Subscription, error) {
-
-	logs, sub, err := _DarkNodeRegistry.contract.WatchLogs(opts, "DarkNodeRegistered")
-	if err != nil {
-		return nil, err
-	}
-	return event.NewSubscription(func(quit <-chan struct{}) error {
-		defer sub.Unsubscribe()
-		for {
-			select {
-			case log := <-logs:
-				// New log arrived, parse the event and forward to the user
-				event := new(DarkNodeRegistryDarkNodeRegistered)
-				if err := _DarkNodeRegistry.contract.UnpackLog(event, "DarkNodeRegistered", log); err != nil {
-					return err
-				}
-				event.Raw = log
-
-				select {
-				case sink <- event:
-				case err := <-sub.Err():
-					return err
-				case <-quit:
-					return nil
-				}
-			case err := <-sub.Err():
-				return err
-			case <-quit:
-				return nil
-			}
-		}
-	}), nil
-}
-
-// DarkNodeRegistryNewEpochIterator is returned from FilterNewEpoch and is used to iterate over the raw logs and unpacked data for NewEpoch events raised by the DarkNodeRegistry contract.
-type DarkNodeRegistryNewEpochIterator struct {
-	Event *DarkNodeRegistryNewEpoch // Event containing the contract specifics and raw log
-
-	contract *bind.BoundContract // Generic contract to use for unpacking event data
-	event    string              // Event name to use for unpacking event data
-
-	logs chan types.Log        // Log channel receiving the found contract events
-	sub  ethereum.Subscription // Subscription for errors, completion and termination
-	done bool                  // Whether the subscription completed delivering logs
-	fail error                 // Occurred error to stop iteration
-}
-
-// Next advances the iterator to the subsequent event, returning whether there
-// are any more events found. In case of a retrieval or parsing error, false is
-// returned and Error() can be queried for the exact failure.
-func (it *DarkNodeRegistryNewEpochIterator) Next() bool {
-	// If the iterator failed, stop iterating
-	if it.fail != nil {
-		return false
-	}
-	// If the iterator completed, deliver directly whatever's available
-	if it.done {
-		select {
-		case log := <-it.logs:
-			it.Event = new(DarkNodeRegistryNewEpoch)
-			if err := it.contract.UnpackLog(it.Event, it.event, log); err != nil {
-				it.fail = err
-				return false
-			}
-			it.Event.Raw = log
-			return true
-
-		default:
-			return false
-		}
-	}
-	// Iterator still in progress, wait for either a data or an error event
-	select {
-	case log := <-it.logs:
-		it.Event = new(DarkNodeRegistryNewEpoch)
-		if err := it.contract.UnpackLog(it.Event, it.event, log); err != nil {
-			it.fail = err
-			return false
-		}
-		it.Event.Raw = log
-		return true
-
-	case err := <-it.sub.Err():
-		it.done = true
-		it.fail = err
-		return it.Next()
-	}
-}
-
-// Error returns any retrieval or parsing error occurred during filtering.
-func (it *DarkNodeRegistryNewEpochIterator) Error() error {
-	return it.fail
-}
-
-// Close terminates the iteration process, releasing any pending underlying
-// resources.
-func (it *DarkNodeRegistryNewEpochIterator) Close() error {
-	it.sub.Unsubscribe()
-	return nil
-}
-
-// DarkNodeRegistryNewEpoch represents a NewEpoch event raised by the DarkNodeRegistry contract.
-type DarkNodeRegistryNewEpoch struct {
-	Raw types.Log // Blockchain specific contextual infos
-}
-
-// FilterNewEpoch is a free log retrieval operation binding the contract event 0xe358419ca0dd7928a310d787a606dfae5d869f5071249efa6107105e7afc40bc.
-//
-// Solidity: event NewEpoch()
-func (_DarkNodeRegistry *DarkNodeRegistryFilterer) FilterNewEpoch(opts *bind.FilterOpts) (*DarkNodeRegistryNewEpochIterator, error) {
-
-	logs, sub, err := _DarkNodeRegistry.contract.FilterLogs(opts, "NewEpoch")
-	if err != nil {
-		return nil, err
-	}
-	return &DarkNodeRegistryNewEpochIterator{contract: _DarkNodeRegistry.contract, event: "NewEpoch", logs: logs, sub: sub}, nil
-}
-
-// WatchNewEpoch is a free log subscription operation binding the contract event 0xe358419ca0dd7928a310d787a606dfae5d869f5071249efa6107105e7afc40bc.
-//
-// Solidity: event NewEpoch()
-func (_DarkNodeRegistry *DarkNodeRegistryFilterer) WatchNewEpoch(opts *bind.WatchOpts, sink chan<- *DarkNodeRegistryNewEpoch) (event.Subscription, error) {
-
-	logs, sub, err := _DarkNodeRegistry.contract.WatchLogs(opts, "NewEpoch")
-	if err != nil {
-		return nil, err
-	}
-	return event.NewSubscription(func(quit <-chan struct{}) error {
-		defer sub.Unsubscribe()
-		for {
-			select {
-			case log := <-logs:
-				// New log arrived, parse the event and forward to the user
-				event := new(DarkNodeRegistryNewEpoch)
-				if err := _DarkNodeRegistry.contract.UnpackLog(event, "NewEpoch", log); err != nil {
-					return err
-				}
-				event.Raw = log
-
-				select {
-				case sink <- event:
-				case err := <-sub.Err():
-					return err
-				case <-quit:
-					return nil
-				}
-			case err := <-sub.Err():
-				return err
-			case <-quit:
-				return nil
-			}
-		}
-	}), nil
-}
-
-// DarkNodeRegistryOwnerRefundedIterator is returned from FilterOwnerRefunded and is used to iterate over the raw logs and unpacked data for OwnerRefunded events raised by the DarkNodeRegistry contract.
-type DarkNodeRegistryOwnerRefundedIterator struct {
-	Event *DarkNodeRegistryOwnerRefunded // Event containing the contract specifics and raw log
-
-	contract *bind.BoundContract // Generic contract to use for unpacking event data
-	event    string              // Event name to use for unpacking event data
-
-	logs chan types.Log        // Log channel receiving the found contract events
-	sub  ethereum.Subscription // Subscription for errors, completion and termination
-	done bool                  // Whether the subscription completed delivering logs
-	fail error                 // Occurred error to stop iteration
-}
-
-// Next advances the iterator to the subsequent event, returning whether there
-// are any more events found. In case of a retrieval or parsing error, false is
-// returned and Error() can be queried for the exact failure.
-func (it *DarkNodeRegistryOwnerRefundedIterator) Next() bool {
-	// If the iterator failed, stop iterating
-	if it.fail != nil {
-		return false
-	}
-	// If the iterator completed, deliver directly whatever's available
-	if it.done {
-		select {
-		case log := <-it.logs:
-			it.Event = new(DarkNodeRegistryOwnerRefunded)
-			if err := it.contract.UnpackLog(it.Event, it.event, log); err != nil {
-				it.fail = err
-				return false
-			}
-			it.Event.Raw = log
-			return true
-
-		default:
-			return false
-		}
-	}
-	// Iterator still in progress, wait for either a data or an error event
-	select {
-	case log := <-it.logs:
-		it.Event = new(DarkNodeRegistryOwnerRefunded)
-		if err := it.contract.UnpackLog(it.Event, it.event, log); err != nil {
-			it.fail = err
-			return false
-		}
-		it.Event.Raw = log
-		return true
-
-	case err := <-it.sub.Err():
-		it.done = true
-		it.fail = err
-		return it.Next()
-	}
-}
-
-// Error returns any retrieval or parsing error occurred during filtering.
-func (it *DarkNodeRegistryOwnerRefundedIterator) Error() error {
-	return it.fail
-}
-
-// Close terminates the iteration process, releasing any pending underlying
-// resources.
-func (it *DarkNodeRegistryOwnerRefundedIterator) Close() error {
-	it.sub.Unsubscribe()
-	return nil
-}
-
-// DarkNodeRegistryOwnerRefunded represents a OwnerRefunded event raised by the DarkNodeRegistry contract.
-type DarkNodeRegistryOwnerRefunded struct {
-	Owner  common.Address
-	Amount *big.Int
-	Raw    types.Log // Blockchain specific contextual infos
-}
-
-// FilterOwnerRefunded is a free log retrieval operation binding the contract event 0x8dce8f4eb4097fbdf948a109703513f52a7fabcc7e328ba7f29ad8165033e953.
-//
-// Solidity: event OwnerRefunded(_owner address, _amount uint256)
-func (_DarkNodeRegistry *DarkNodeRegistryFilterer) FilterOwnerRefunded(opts *bind.FilterOpts) (*DarkNodeRegistryOwnerRefundedIterator, error) {
-
-	logs, sub, err := _DarkNodeRegistry.contract.FilterLogs(opts, "OwnerRefunded")
-	if err != nil {
-		return nil, err
-	}
-	return &DarkNodeRegistryOwnerRefundedIterator{contract: _DarkNodeRegistry.contract, event: "OwnerRefunded", logs: logs, sub: sub}, nil
-}
-
-// WatchOwnerRefunded is a free log subscription operation binding the contract event 0x8dce8f4eb4097fbdf948a109703513f52a7fabcc7e328ba7f29ad8165033e953.
-//
-// Solidity: event OwnerRefunded(_owner address, _amount uint256)
-func (_DarkNodeRegistry *DarkNodeRegistryFilterer) WatchOwnerRefunded(opts *bind.WatchOpts, sink chan<- *DarkNodeRegistryOwnerRefunded) (event.Subscription, error) {
-
-	logs, sub, err := _DarkNodeRegistry.contract.WatchLogs(opts, "OwnerRefunded")
-	if err != nil {
-		return nil, err
-	}
-	return event.NewSubscription(func(quit <-chan struct{}) error {
-		defer sub.Unsubscribe()
-		for {
-			select {
-			case log := <-logs:
-				// New log arrived, parse the event and forward to the user
-				event := new(DarkNodeRegistryOwnerRefunded)
-				if err := _DarkNodeRegistry.contract.UnpackLog(event, "OwnerRefunded", log); err != nil {
-					return err
-				}
-				event.Raw = log
-
-				select {
-				case sink <- event:
-				case err := <-sub.Err():
-					return err
-				case <-quit:
-					return nil
-				}
-			case err := <-sub.Err():
-				return err
-			case <-quit:
-				return nil
-			}
-		}
-	}), nil
-}
-
-// ERC20ABI is the input ABI used to generate the binding from.
-const ERC20ABI = "[{\"constant\":false,\"inputs\":[{\"name\":\"spender\",\"type\":\"address\"},{\"name\":\"value\",\"type\":\"uint256\"}],\"name\":\"approve\",\"outputs\":[{\"name\":\"\",\"type\":\"bool\"}],\"payable\":false,\"stateMutability\":\"nonpayable\",\"type\":\"function\"},{\"constant\":true,\"inputs\":[],\"name\":\"totalSupply\",\"outputs\":[{\"name\":\"\",\"type\":\"uint256\"}],\"payable\":false,\"stateMutability\":\"view\",\"type\":\"function\"},{\"constant\":false,\"inputs\":[{\"name\":\"from\",\"type\":\"address\"},{\"name\":\"to\",\"type\":\"address\"},{\"name\":\"value\",\"type\":\"uint256\"}],\"name\":\"transferFrom\",\"outputs\":[{\"name\":\"\",\"type\":\"bool\"}],\"payable\":false,\"stateMutability\":\"nonpayable\",\"type\":\"function\"},{\"constant\":true,\"inputs\":[{\"name\":\"who\",\"type\":\"address\"}],\"name\":\"balanceOf\",\"outputs\":[{\"name\":\"\",\"type\":\"uint256\"}],\"payable\":false,\"stateMutability\":\"view\",\"type\":\"function\"},{\"constant\":false,\"inputs\":[{\"name\":\"to\",\"type\":\"address\"},{\"name\":\"value\",\"type\":\"uint256\"}],\"name\":\"transfer\",\"outputs\":[{\"name\":\"\",\"type\":\"bool\"}],\"payable\":false,\"stateMutability\":\"nonpayable\",\"type\":\"function\"},{\"constant\":true,\"inputs\":[{\"name\":\"owner\",\"type\":\"address\"},{\"name\":\"spender\",\"type\":\"address\"}],\"name\":\"allowance\",\"outputs\":[{\"name\":\"\",\"type\":\"uint256\"}],\"payable\":false,\"stateMutability\":\"view\",\"type\":\"function\"},{\"anonymous\":false,\"inputs\":[{\"indexed\":true,\"name\":\"owner\",\"type\":\"address\"},{\"indexed\":true,\"name\":\"spender\",\"type\":\"address\"},{\"indexed\":false,\"name\":\"value\",\"type\":\"uint256\"}],\"name\":\"Approval\",\"type\":\"event\"},{\"anonymous\":false,\"inputs\":[{\"indexed\":true,\"name\":\"from\",\"type\":\"address\"},{\"indexed\":true,\"name\":\"to\",\"type\":\"address\"},{\"indexed\":false,\"name\":\"value\",\"type\":\"uint256\"}],\"name\":\"Transfer\",\"type\":\"event\"}]"
-
-// ERC20Bin is the compiled bytecode used for deploying new contracts.
-const ERC20Bin = `0x`
-
-// DeployERC20 deploys a new Ethereum contract, binding an instance of ERC20 to it.
-func DeployERC20(auth *bind.TransactOpts, backend bind.ContractBackend) (common.Address, *types.Transaction, *ERC20, error) {
-	parsed, err := abi.JSON(strings.NewReader(ERC20ABI))
-	if err != nil {
-		return common.Address{}, nil, nil, err
-	}
-	address, tx, contract, err := bind.DeployContract(auth, parsed, common.FromHex(ERC20Bin), backend)
-	if err != nil {
-		return common.Address{}, nil, nil, err
-	}
-	return address, tx, &ERC20{ERC20Caller: ERC20Caller{contract: contract}, ERC20Transactor: ERC20Transactor{contract: contract}, ERC20Filterer: ERC20Filterer{contract: contract}}, nil
-}
-
-// ERC20 is an auto generated Go binding around an Ethereum contract.
-type ERC20 struct {
-	ERC20Caller     // Read-only binding to the contract
-	ERC20Transactor // Write-only binding to the contract
-	ERC20Filterer   // Log filterer for contract events
-}
-
-// ERC20Caller is an auto generated read-only Go binding around an Ethereum contract.
-type ERC20Caller struct {
-	contract *bind.BoundContract // Generic contract wrapper for the low level calls
-}
-
-// ERC20Transactor is an auto generated write-only Go binding around an Ethereum contract.
-type ERC20Transactor struct {
-	contract *bind.BoundContract // Generic contract wrapper for the low level calls
-}
-
-// ERC20Filterer is an auto generated log filtering Go binding around an Ethereum contract events.
-type ERC20Filterer struct {
-	contract *bind.BoundContract // Generic contract wrapper for the low level calls
-}
-
-// ERC20Session is an auto generated Go binding around an Ethereum contract,
-// with pre-set call and transact options.
-type ERC20Session struct {
-	Contract     *ERC20            // Generic contract binding to set the session for
-	CallOpts     bind.CallOpts     // Call options to use throughout this session
-	TransactOpts bind.TransactOpts // Transaction auth options to use throughout this session
-}
-
-// ERC20CallerSession is an auto generated read-only Go binding around an Ethereum contract,
-// with pre-set call options.
-type ERC20CallerSession struct {
-	Contract *ERC20Caller  // Generic contract caller binding to set the session for
-	CallOpts bind.CallOpts // Call options to use throughout this session
-}
-
-// ERC20TransactorSession is an auto generated write-only Go binding around an Ethereum contract,
-// with pre-set transact options.
-type ERC20TransactorSession struct {
-	Contract     *ERC20Transactor  // Generic contract transactor binding to set the session for
-	TransactOpts bind.TransactOpts // Transaction auth options to use throughout this session
-}
-
-// ERC20Raw is an auto generated low-level Go binding around an Ethereum contract.
-type ERC20Raw struct {
-	Contract *ERC20 // Generic contract binding to access the raw methods on
-}
-
-// ERC20CallerRaw is an auto generated low-level read-only Go binding around an Ethereum contract.
-type ERC20CallerRaw struct {
-	Contract *ERC20Caller // Generic read-only contract binding to access the raw methods on
-}
-
-// ERC20TransactorRaw is an auto generated low-level write-only Go binding around an Ethereum contract.
-type ERC20TransactorRaw struct {
-	Contract *ERC20Transactor // Generic write-only contract binding to access the raw methods on
-}
-
-// NewERC20 creates a new instance of ERC20, bound to a specific deployed contract.
-func NewERC20(address common.Address, backend bind.ContractBackend) (*ERC20, error) {
-	contract, err := bindERC20(address, backend, backend, backend)
-	if err != nil {
-		return nil, err
-	}
-	return &ERC20{ERC20Caller: ERC20Caller{contract: contract}, ERC20Transactor: ERC20Transactor{contract: contract}, ERC20Filterer: ERC20Filterer{contract: contract}}, nil
-}
-
-// NewERC20Caller creates a new read-only instance of ERC20, bound to a specific deployed contract.
-func NewERC20Caller(address common.Address, caller bind.ContractCaller) (*ERC20Caller, error) {
-	contract, err := bindERC20(address, caller, nil, nil)
-	if err != nil {
-		return nil, err
-	}
-	return &ERC20Caller{contract: contract}, nil
-}
-
-// NewERC20Transactor creates a new write-only instance of ERC20, bound to a specific deployed contract.
-func NewERC20Transactor(address common.Address, transactor bind.ContractTransactor) (*ERC20Transactor, error) {
-	contract, err := bindERC20(address, nil, transactor, nil)
-	if err != nil {
-		return nil, err
-	}
-	return &ERC20Transactor{contract: contract}, nil
-}
-
-// NewERC20Filterer creates a new log filterer instance of ERC20, bound to a specific deployed contract.
-func NewERC20Filterer(address common.Address, filterer bind.ContractFilterer) (*ERC20Filterer, error) {
-	contract, err := bindERC20(address, nil, nil, filterer)
-	if err != nil {
-		return nil, err
-	}
-	return &ERC20Filterer{contract: contract}, nil
-}
-
-// bindERC20 binds a generic wrapper to an already deployed contract.
-func bindERC20(address common.Address, caller bind.ContractCaller, transactor bind.ContractTransactor, filterer bind.ContractFilterer) (*bind.BoundContract, error) {
-	parsed, err := abi.JSON(strings.NewReader(ERC20ABI))
-	if err != nil {
-		return nil, err
-	}
-	return bind.NewBoundContract(address, parsed, caller, transactor, filterer), nil
-}
-
-// Call invokes the (constant) contract method with params as input values and
-// sets the output to result. The result type might be a single field for simple
-// returns, a slice of interfaces for anonymous returns and a struct for named
-// returns.
-func (_ERC20 *ERC20Raw) Call(opts *bind.CallOpts, result interface{}, method string, params ...interface{}) error {
-	return _ERC20.Contract.ERC20Caller.contract.Call(opts, result, method, params...)
-}
-
-// Transfer initiates a plain transaction to move funds to the contract, calling
-// its default method if one is available.
-func (_ERC20 *ERC20Raw) Transfer(opts *bind.TransactOpts) (*types.Transaction, error) {
-	return _ERC20.Contract.ERC20Transactor.contract.Transfer(opts)
-}
-
-// Transact invokes the (paid) contract method with params as input values.
-func (_ERC20 *ERC20Raw) Transact(opts *bind.TransactOpts, method string, params ...interface{}) (*types.Transaction, error) {
-	return _ERC20.Contract.ERC20Transactor.contract.Transact(opts, method, params...)
-}
-
-// Call invokes the (constant) contract method with params as input values and
-// sets the output to result. The result type might be a single field for simple
-// returns, a slice of interfaces for anonymous returns and a struct for named
-// returns.
-func (_ERC20 *ERC20CallerRaw) Call(opts *bind.CallOpts, result interface{}, method string, params ...interface{}) error {
-	return _ERC20.Contract.contract.Call(opts, result, method, params...)
-}
-
-// Transfer initiates a plain transaction to move funds to the contract, calling
-// its default method if one is available.
-func (_ERC20 *ERC20TransactorRaw) Transfer(opts *bind.TransactOpts) (*types.Transaction, error) {
-	return _ERC20.Contract.contract.Transfer(opts)
-}
-
-// Transact invokes the (paid) contract method with params as input values.
-func (_ERC20 *ERC20TransactorRaw) Transact(opts *bind.TransactOpts, method string, params ...interface{}) (*types.Transaction, error) {
-	return _ERC20.Contract.contract.Transact(opts, method, params...)
-}
-
-// Allowance is a free data retrieval call binding the contract method 0xdd62ed3e.
-//
-// Solidity: function allowance(owner address, spender address) constant returns(uint256)
-func (_ERC20 *ERC20Caller) Allowance(opts *bind.CallOpts, owner common.Address, spender common.Address) (*big.Int, error) {
-	var (
-		ret0 = new(*big.Int)
-	)
-	out := ret0
-	err := _ERC20.contract.Call(opts, out, "allowance", owner, spender)
-	return *ret0, err
-}
-
-// Allowance is a free data retrieval call binding the contract method 0xdd62ed3e.
-//
-// Solidity: function allowance(owner address, spender address) constant returns(uint256)
-func (_ERC20 *ERC20Session) Allowance(owner common.Address, spender common.Address) (*big.Int, error) {
-	return _ERC20.Contract.Allowance(&_ERC20.CallOpts, owner, spender)
-}
-
-// Allowance is a free data retrieval call binding the contract method 0xdd62ed3e.
-//
-// Solidity: function allowance(owner address, spender address) constant returns(uint256)
-func (_ERC20 *ERC20CallerSession) Allowance(owner common.Address, spender common.Address) (*big.Int, error) {
-	return _ERC20.Contract.Allowance(&_ERC20.CallOpts, owner, spender)
-}
-
-// BalanceOf is a free data retrieval call binding the contract method 0x70a08231.
-//
-// Solidity: function balanceOf(who address) constant returns(uint256)
-func (_ERC20 *ERC20Caller) BalanceOf(opts *bind.CallOpts, who common.Address) (*big.Int, error) {
-	var (
-		ret0 = new(*big.Int)
-	)
-	out := ret0
-	err := _ERC20.contract.Call(opts, out, "balanceOf", who)
-	return *ret0, err
-}
-
-// BalanceOf is a free data retrieval call binding the contract method 0x70a08231.
-//
-// Solidity: function balanceOf(who address) constant returns(uint256)
-func (_ERC20 *ERC20Session) BalanceOf(who common.Address) (*big.Int, error) {
-	return _ERC20.Contract.BalanceOf(&_ERC20.CallOpts, who)
-}
-
-// BalanceOf is a free data retrieval call binding the contract method 0x70a08231.
-//
-// Solidity: function balanceOf(who address) constant returns(uint256)
-func (_ERC20 *ERC20CallerSession) BalanceOf(who common.Address) (*big.Int, error) {
-	return _ERC20.Contract.BalanceOf(&_ERC20.CallOpts, who)
-}
-
-// TotalSupply is a free data retrieval call binding the contract method 0x18160ddd.
-//
-// Solidity: function totalSupply() constant returns(uint256)
-func (_ERC20 *ERC20Caller) TotalSupply(opts *bind.CallOpts) (*big.Int, error) {
-	var (
-		ret0 = new(*big.Int)
-	)
-	out := ret0
-	err := _ERC20.contract.Call(opts, out, "totalSupply")
-	return *ret0, err
-}
-
-// TotalSupply is a free data retrieval call binding the contract method 0x18160ddd.
-//
-// Solidity: function totalSupply() constant returns(uint256)
-func (_ERC20 *ERC20Session) TotalSupply() (*big.Int, error) {
-	return _ERC20.Contract.TotalSupply(&_ERC20.CallOpts)
-}
-
-// TotalSupply is a free data retrieval call binding the contract method 0x18160ddd.
-//
-// Solidity: function totalSupply() constant returns(uint256)
-func (_ERC20 *ERC20CallerSession) TotalSupply() (*big.Int, error) {
-	return _ERC20.Contract.TotalSupply(&_ERC20.CallOpts)
-}
-
-// Approve is a paid mutator transaction binding the contract method 0x095ea7b3.
-//
-// Solidity: function approve(spender address, value uint256) returns(bool)
-func (_ERC20 *ERC20Transactor) Approve(opts *bind.TransactOpts, spender common.Address, value *big.Int) (*types.Transaction, error) {
-	return _ERC20.contract.Transact(opts, "approve", spender, value)
-}
-
-// Approve is a paid mutator transaction binding the contract method 0x095ea7b3.
-//
-// Solidity: function approve(spender address, value uint256) returns(bool)
-func (_ERC20 *ERC20Session) Approve(spender common.Address, value *big.Int) (*types.Transaction, error) {
-	return _ERC20.Contract.Approve(&_ERC20.TransactOpts, spender, value)
-}
-
-// Approve is a paid mutator transaction binding the contract method 0x095ea7b3.
-//
-// Solidity: function approve(spender address, value uint256) returns(bool)
-func (_ERC20 *ERC20TransactorSession) Approve(spender common.Address, value *big.Int) (*types.Transaction, error) {
-	return _ERC20.Contract.Approve(&_ERC20.TransactOpts, spender, value)
-}
-
-// Transfer is a paid mutator transaction binding the contract method 0xa9059cbb.
-//
-// Solidity: function transfer(to address, value uint256) returns(bool)
-func (_ERC20 *ERC20Transactor) Transfer(opts *bind.TransactOpts, to common.Address, value *big.Int) (*types.Transaction, error) {
-	return _ERC20.contract.Transact(opts, "transfer", to, value)
-}
-
-// Transfer is a paid mutator transaction binding the contract method 0xa9059cbb.
-//
-// Solidity: function transfer(to address, value uint256) returns(bool)
-func (_ERC20 *ERC20Session) Transfer(to common.Address, value *big.Int) (*types.Transaction, error) {
-	return _ERC20.Contract.Transfer(&_ERC20.TransactOpts, to, value)
-}
-
-// Transfer is a paid mutator transaction binding the contract method 0xa9059cbb.
-//
-// Solidity: function transfer(to address, value uint256) returns(bool)
-func (_ERC20 *ERC20TransactorSession) Transfer(to common.Address, value *big.Int) (*types.Transaction, error) {
-	return _ERC20.Contract.Transfer(&_ERC20.TransactOpts, to, value)
-}
-
-// TransferFrom is a paid mutator transaction binding the contract method 0x23b872dd.
-//
-// Solidity: function transferFrom(from address, to address, value uint256) returns(bool)
-func (_ERC20 *ERC20Transactor) TransferFrom(opts *bind.TransactOpts, from common.Address, to common.Address, value *big.Int) (*types.Transaction, error) {
-	return _ERC20.contract.Transact(opts, "transferFrom", from, to, value)
-}
-
-// TransferFrom is a paid mutator transaction binding the contract method 0x23b872dd.
-//
-// Solidity: function transferFrom(from address, to address, value uint256) returns(bool)
-func (_ERC20 *ERC20Session) TransferFrom(from common.Address, to common.Address, value *big.Int) (*types.Transaction, error) {
-	return _ERC20.Contract.TransferFrom(&_ERC20.TransactOpts, from, to, value)
-}
-
-// TransferFrom is a paid mutator transaction binding the contract method 0x23b872dd.
-//
-// Solidity: function transferFrom(from address, to address, value uint256) returns(bool)
-func (_ERC20 *ERC20TransactorSession) TransferFrom(from common.Address, to common.Address, value *big.Int) (*types.Transaction, error) {
-	return _ERC20.Contract.TransferFrom(&_ERC20.TransactOpts, from, to, value)
-}
-
-// ERC20ApprovalIterator is returned from FilterApproval and is used to iterate over the raw logs and unpacked data for Approval events raised by the ERC20 contract.
-type ERC20ApprovalIterator struct {
-	Event *ERC20Approval // Event containing the contract specifics and raw log
-
-	contract *bind.BoundContract // Generic contract to use for unpacking event data
-	event    string              // Event name to use for unpacking event data
-
-	logs chan types.Log        // Log channel receiving the found contract events
-	sub  ethereum.Subscription // Subscription for errors, completion and termination
-	done bool                  // Whether the subscription completed delivering logs
-	fail error                 // Occurred error to stop iteration
-}
-
-// Next advances the iterator to the subsequent event, returning whether there
-// are any more events found. In case of a retrieval or parsing error, false is
-// returned and Error() can be queried for the exact failure.
-func (it *ERC20ApprovalIterator) Next() bool {
-	// If the iterator failed, stop iterating
-	if it.fail != nil {
-		return false
-	}
-	// If the iterator completed, deliver directly whatever's available
-	if it.done {
-		select {
-		case log := <-it.logs:
-			it.Event = new(ERC20Approval)
-			if err := it.contract.UnpackLog(it.Event, it.event, log); err != nil {
-				it.fail = err
-				return false
-			}
-			it.Event.Raw = log
-			return true
-
-		default:
-			return false
-		}
-	}
-	// Iterator still in progress, wait for either a data or an error event
-	select {
-	case log := <-it.logs:
-		it.Event = new(ERC20Approval)
-		if err := it.contract.UnpackLog(it.Event, it.event, log); err != nil {
-			it.fail = err
-			return false
-		}
-		it.Event.Raw = log
-		return true
-
-	case err := <-it.sub.Err():
-		it.done = true
-		it.fail = err
-		return it.Next()
-	}
-}
-
-// Error returns any retrieval or parsing error occurred during filtering.
-func (it *ERC20ApprovalIterator) Error() error {
-	return it.fail
-}
-
-// Close terminates the iteration process, releasing any pending underlying
-// resources.
-func (it *ERC20ApprovalIterator) Close() error {
-	it.sub.Unsubscribe()
-	return nil
-}
-
-// ERC20Approval represents a Approval event raised by the ERC20 contract.
-type ERC20Approval struct {
-	Owner   common.Address
-	Spender common.Address
-	Value   *big.Int
-	Raw     types.Log // Blockchain specific contextual infos
-}
-
-// FilterApproval is a free log retrieval operation binding the contract event 0x8c5be1e5ebec7d5bd14f71427d1e84f3dd0314c0f7b2291e5b200ac8c7c3b925.
-//
-// Solidity: event Approval(owner indexed address, spender indexed address, value uint256)
-func (_ERC20 *ERC20Filterer) FilterApproval(opts *bind.FilterOpts, owner []common.Address, spender []common.Address) (*ERC20ApprovalIterator, error) {
-
-	var ownerRule []interface{}
-	for _, ownerItem := range owner {
-		ownerRule = append(ownerRule, ownerItem)
-	}
-	var spenderRule []interface{}
-	for _, spenderItem := range spender {
-		spenderRule = append(spenderRule, spenderItem)
-	}
-
-	logs, sub, err := _ERC20.contract.FilterLogs(opts, "Approval", ownerRule, spenderRule)
-	if err != nil {
-		return nil, err
-	}
-	return &ERC20ApprovalIterator{contract: _ERC20.contract, event: "Approval", logs: logs, sub: sub}, nil
-}
-
-// WatchApproval is a free log subscription operation binding the contract event 0x8c5be1e5ebec7d5bd14f71427d1e84f3dd0314c0f7b2291e5b200ac8c7c3b925.
-//
-// Solidity: event Approval(owner indexed address, spender indexed address, value uint256)
-func (_ERC20 *ERC20Filterer) WatchApproval(opts *bind.WatchOpts, sink chan<- *ERC20Approval, owner []common.Address, spender []common.Address) (event.Subscription, error) {
-
-	var ownerRule []interface{}
-	for _, ownerItem := range owner {
-		ownerRule = append(ownerRule, ownerItem)
-	}
-	var spenderRule []interface{}
-	for _, spenderItem := range spender {
-		spenderRule = append(spenderRule, spenderItem)
-	}
-
-	logs, sub, err := _ERC20.contract.WatchLogs(opts, "Approval", ownerRule, spenderRule)
-	if err != nil {
-		return nil, err
-	}
-	return event.NewSubscription(func(quit <-chan struct{}) error {
-		defer sub.Unsubscribe()
-		for {
-			select {
-			case log := <-logs:
-				// New log arrived, parse the event and forward to the user
-				event := new(ERC20Approval)
-				if err := _ERC20.contract.UnpackLog(event, "Approval", log); err != nil {
-					return err
-				}
-				event.Raw = log
-
-				select {
-				case sink <- event:
-				case err := <-sub.Err():
-					return err
-				case <-quit:
-					return nil
-				}
-			case err := <-sub.Err():
-				return err
-			case <-quit:
-				return nil
-			}
-		}
-	}), nil
-}
-
-// ERC20TransferIterator is returned from FilterTransfer and is used to iterate over the raw logs and unpacked data for Transfer events raised by the ERC20 contract.
-type ERC20TransferIterator struct {
-	Event *ERC20Transfer // Event containing the contract specifics and raw log
-
-	contract *bind.BoundContract // Generic contract to use for unpacking event data
-	event    string              // Event name to use for unpacking event data
-
-	logs chan types.Log        // Log channel receiving the found contract events
-	sub  ethereum.Subscription // Subscription for errors, completion and termination
-	done bool                  // Whether the subscription completed delivering logs
-	fail error                 // Occurred error to stop iteration
-}
-
-// Next advances the iterator to the subsequent event, returning whether there
-// are any more events found. In case of a retrieval or parsing error, false is
-// returned and Error() can be queried for the exact failure.
-func (it *ERC20TransferIterator) Next() bool {
-	// If the iterator failed, stop iterating
-	if it.fail != nil {
-		return false
-	}
-	// If the iterator completed, deliver directly whatever's available
-	if it.done {
-		select {
-		case log := <-it.logs:
-			it.Event = new(ERC20Transfer)
-			if err := it.contract.UnpackLog(it.Event, it.event, log); err != nil {
-				it.fail = err
-				return false
-			}
-			it.Event.Raw = log
-			return true
-
-		default:
-			return false
-		}
-	}
-	// Iterator still in progress, wait for either a data or an error event
-	select {
-	case log := <-it.logs:
-		it.Event = new(ERC20Transfer)
-		if err := it.contract.UnpackLog(it.Event, it.event, log); err != nil {
-			it.fail = err
-			return false
-		}
-		it.Event.Raw = log
-		return true
-
-	case err := <-it.sub.Err():
-		it.done = true
-		it.fail = err
-		return it.Next()
-	}
-}
-
-// Error returns any retrieval or parsing error occurred during filtering.
-func (it *ERC20TransferIterator) Error() error {
-	return it.fail
-}
-
-// Close terminates the iteration process, releasing any pending underlying
-// resources.
-func (it *ERC20TransferIterator) Close() error {
-	it.sub.Unsubscribe()
-	return nil
-}
-
-// ERC20Transfer represents a Transfer event raised by the ERC20 contract.
-type ERC20Transfer struct {
-	From  common.Address
-	To    common.Address
-	Value *big.Int
-	Raw   types.Log // Blockchain specific contextual infos
-}
-
-// FilterTransfer is a free log retrieval operation binding the contract event 0xddf252ad1be2c89b69c2b068fc378daa952ba7f163c4a11628f55a4df523b3ef.
-//
-// Solidity: event Transfer(from indexed address, to indexed address, value uint256)
-func (_ERC20 *ERC20Filterer) FilterTransfer(opts *bind.FilterOpts, from []common.Address, to []common.Address) (*ERC20TransferIterator, error) {
-
-	var fromRule []interface{}
-	for _, fromItem := range from {
-		fromRule = append(fromRule, fromItem)
-	}
-	var toRule []interface{}
-	for _, toItem := range to {
-		toRule = append(toRule, toItem)
-	}
-
-	logs, sub, err := _ERC20.contract.FilterLogs(opts, "Transfer", fromRule, toRule)
-	if err != nil {
-		return nil, err
-	}
-	return &ERC20TransferIterator{contract: _ERC20.contract, event: "Transfer", logs: logs, sub: sub}, nil
-}
-
-// WatchTransfer is a free log subscription operation binding the contract event 0xddf252ad1be2c89b69c2b068fc378daa952ba7f163c4a11628f55a4df523b3ef.
-//
-// Solidity: event Transfer(from indexed address, to indexed address, value uint256)
-func (_ERC20 *ERC20Filterer) WatchTransfer(opts *bind.WatchOpts, sink chan<- *ERC20Transfer, from []common.Address, to []common.Address) (event.Subscription, error) {
-
-	var fromRule []interface{}
-	for _, fromItem := range from {
-		fromRule = append(fromRule, fromItem)
-	}
-	var toRule []interface{}
-	for _, toItem := range to {
-		toRule = append(toRule, toItem)
-	}
-
-	logs, sub, err := _ERC20.contract.WatchLogs(opts, "Transfer", fromRule, toRule)
-	if err != nil {
-		return nil, err
-	}
-	return event.NewSubscription(func(quit <-chan struct{}) error {
-		defer sub.Unsubscribe()
-		for {
-			select {
-			case log := <-logs:
-				// New log arrived, parse the event and forward to the user
-				event := new(ERC20Transfer)
-				if err := _ERC20.contract.UnpackLog(event, "Transfer", log); err != nil {
-					return err
-				}
-				event.Raw = log
-
-				select {
-				case sink <- event:
-				case err := <-sub.Err():
-					return err
-				case <-quit:
-					return nil
-				}
-			case err := <-sub.Err():
-				return err
-			case <-quit:
-				return nil
-			}
-		}
-	}), nil
-}
-
-// ERC20BasicABI is the input ABI used to generate the binding from.
-const ERC20BasicABI = "[{\"constant\":true,\"inputs\":[],\"name\":\"totalSupply\",\"outputs\":[{\"name\":\"\",\"type\":\"uint256\"}],\"payable\":false,\"stateMutability\":\"view\",\"type\":\"function\"},{\"constant\":true,\"inputs\":[{\"name\":\"who\",\"type\":\"address\"}],\"name\":\"balanceOf\",\"outputs\":[{\"name\":\"\",\"type\":\"uint256\"}],\"payable\":false,\"stateMutability\":\"view\",\"type\":\"function\"},{\"constant\":false,\"inputs\":[{\"name\":\"to\",\"type\":\"address\"},{\"name\":\"value\",\"type\":\"uint256\"}],\"name\":\"transfer\",\"outputs\":[{\"name\":\"\",\"type\":\"bool\"}],\"payable\":false,\"stateMutability\":\"nonpayable\",\"type\":\"function\"},{\"anonymous\":false,\"inputs\":[{\"indexed\":true,\"name\":\"from\",\"type\":\"address\"},{\"indexed\":true,\"name\":\"to\",\"type\":\"address\"},{\"indexed\":false,\"name\":\"value\",\"type\":\"uint256\"}],\"name\":\"Transfer\",\"type\":\"event\"}]"
-
-// ERC20BasicBin is the compiled bytecode used for deploying new contracts.
-const ERC20BasicBin = `0x`
-
-// DeployERC20Basic deploys a new Ethereum contract, binding an instance of ERC20Basic to it.
-func DeployERC20Basic(auth *bind.TransactOpts, backend bind.ContractBackend) (common.Address, *types.Transaction, *ERC20Basic, error) {
-	parsed, err := abi.JSON(strings.NewReader(ERC20BasicABI))
-	if err != nil {
-		return common.Address{}, nil, nil, err
-	}
-	address, tx, contract, err := bind.DeployContract(auth, parsed, common.FromHex(ERC20BasicBin), backend)
-	if err != nil {
-		return common.Address{}, nil, nil, err
-	}
-	return address, tx, &ERC20Basic{ERC20BasicCaller: ERC20BasicCaller{contract: contract}, ERC20BasicTransactor: ERC20BasicTransactor{contract: contract}, ERC20BasicFilterer: ERC20BasicFilterer{contract: contract}}, nil
-}
-
-// ERC20Basic is an auto generated Go binding around an Ethereum contract.
-type ERC20Basic struct {
-	ERC20BasicCaller     // Read-only binding to the contract
-	ERC20BasicTransactor // Write-only binding to the contract
-	ERC20BasicFilterer   // Log filterer for contract events
-}
-
-// ERC20BasicCaller is an auto generated read-only Go binding around an Ethereum contract.
-type ERC20BasicCaller struct {
-	contract *bind.BoundContract // Generic contract wrapper for the low level calls
-}
-
-// ERC20BasicTransactor is an auto generated write-only Go binding around an Ethereum contract.
-type ERC20BasicTransactor struct {
-	contract *bind.BoundContract // Generic contract wrapper for the low level calls
-}
-
-// ERC20BasicFilterer is an auto generated log filtering Go binding around an Ethereum contract events.
-type ERC20BasicFilterer struct {
-	contract *bind.BoundContract // Generic contract wrapper for the low level calls
-}
-
-// ERC20BasicSession is an auto generated Go binding around an Ethereum contract,
-// with pre-set call and transact options.
-type ERC20BasicSession struct {
-	Contract     *ERC20Basic       // Generic contract binding to set the session for
-	CallOpts     bind.CallOpts     // Call options to use throughout this session
-	TransactOpts bind.TransactOpts // Transaction auth options to use throughout this session
-}
-
-// ERC20BasicCallerSession is an auto generated read-only Go binding around an Ethereum contract,
-// with pre-set call options.
-type ERC20BasicCallerSession struct {
-	Contract *ERC20BasicCaller // Generic contract caller binding to set the session for
-	CallOpts bind.CallOpts     // Call options to use throughout this session
-}
-
-// ERC20BasicTransactorSession is an auto generated write-only Go binding around an Ethereum contract,
-// with pre-set transact options.
-type ERC20BasicTransactorSession struct {
-	Contract     *ERC20BasicTransactor // Generic contract transactor binding to set the session for
-	TransactOpts bind.TransactOpts     // Transaction auth options to use throughout this session
-}
-
-// ERC20BasicRaw is an auto generated low-level Go binding around an Ethereum contract.
-type ERC20BasicRaw struct {
-	Contract *ERC20Basic // Generic contract binding to access the raw methods on
-}
-
-// ERC20BasicCallerRaw is an auto generated low-level read-only Go binding around an Ethereum contract.
-type ERC20BasicCallerRaw struct {
-	Contract *ERC20BasicCaller // Generic read-only contract binding to access the raw methods on
-}
-
-// ERC20BasicTransactorRaw is an auto generated low-level write-only Go binding around an Ethereum contract.
-type ERC20BasicTransactorRaw struct {
-	Contract *ERC20BasicTransactor // Generic write-only contract binding to access the raw methods on
-}
-
-// NewERC20Basic creates a new instance of ERC20Basic, bound to a specific deployed contract.
-func NewERC20Basic(address common.Address, backend bind.ContractBackend) (*ERC20Basic, error) {
-	contract, err := bindERC20Basic(address, backend, backend, backend)
-	if err != nil {
-		return nil, err
-	}
-	return &ERC20Basic{ERC20BasicCaller: ERC20BasicCaller{contract: contract}, ERC20BasicTransactor: ERC20BasicTransactor{contract: contract}, ERC20BasicFilterer: ERC20BasicFilterer{contract: contract}}, nil
-}
-
-// NewERC20BasicCaller creates a new read-only instance of ERC20Basic, bound to a specific deployed contract.
-func NewERC20BasicCaller(address common.Address, caller bind.ContractCaller) (*ERC20BasicCaller, error) {
-	contract, err := bindERC20Basic(address, caller, nil, nil)
-	if err != nil {
-		return nil, err
-	}
-	return &ERC20BasicCaller{contract: contract}, nil
-}
-
-// NewERC20BasicTransactor creates a new write-only instance of ERC20Basic, bound to a specific deployed contract.
-func NewERC20BasicTransactor(address common.Address, transactor bind.ContractTransactor) (*ERC20BasicTransactor, error) {
-	contract, err := bindERC20Basic(address, nil, transactor, nil)
-	if err != nil {
-		return nil, err
-	}
-	return &ERC20BasicTransactor{contract: contract}, nil
-}
-
-// NewERC20BasicFilterer creates a new log filterer instance of ERC20Basic, bound to a specific deployed contract.
-func NewERC20BasicFilterer(address common.Address, filterer bind.ContractFilterer) (*ERC20BasicFilterer, error) {
-	contract, err := bindERC20Basic(address, nil, nil, filterer)
-	if err != nil {
-		return nil, err
-	}
-	return &ERC20BasicFilterer{contract: contract}, nil
-}
-
-// bindERC20Basic binds a generic wrapper to an already deployed contract.
-func bindERC20Basic(address common.Address, caller bind.ContractCaller, transactor bind.ContractTransactor, filterer bind.ContractFilterer) (*bind.BoundContract, error) {
-	parsed, err := abi.JSON(strings.NewReader(ERC20BasicABI))
-	if err != nil {
-		return nil, err
-	}
-	return bind.NewBoundContract(address, parsed, caller, transactor, filterer), nil
-}
-
-// Call invokes the (constant) contract method with params as input values and
-// sets the output to result. The result type might be a single field for simple
-// returns, a slice of interfaces for anonymous returns and a struct for named
-// returns.
-func (_ERC20Basic *ERC20BasicRaw) Call(opts *bind.CallOpts, result interface{}, method string, params ...interface{}) error {
-	return _ERC20Basic.Contract.ERC20BasicCaller.contract.Call(opts, result, method, params...)
-}
-
-// Transfer initiates a plain transaction to move funds to the contract, calling
-// its default method if one is available.
-func (_ERC20Basic *ERC20BasicRaw) Transfer(opts *bind.TransactOpts) (*types.Transaction, error) {
-	return _ERC20Basic.Contract.ERC20BasicTransactor.contract.Transfer(opts)
-}
-
-// Transact invokes the (paid) contract method with params as input values.
-func (_ERC20Basic *ERC20BasicRaw) Transact(opts *bind.TransactOpts, method string, params ...interface{}) (*types.Transaction, error) {
-	return _ERC20Basic.Contract.ERC20BasicTransactor.contract.Transact(opts, method, params...)
-}
-
-// Call invokes the (constant) contract method with params as input values and
-// sets the output to result. The result type might be a single field for simple
-// returns, a slice of interfaces for anonymous returns and a struct for named
-// returns.
-func (_ERC20Basic *ERC20BasicCallerRaw) Call(opts *bind.CallOpts, result interface{}, method string, params ...interface{}) error {
-	return _ERC20Basic.Contract.contract.Call(opts, result, method, params...)
-}
-
-// Transfer initiates a plain transaction to move funds to the contract, calling
-// its default method if one is available.
-func (_ERC20Basic *ERC20BasicTransactorRaw) Transfer(opts *bind.TransactOpts) (*types.Transaction, error) {
-	return _ERC20Basic.Contract.contract.Transfer(opts)
-}
-
-// Transact invokes the (paid) contract method with params as input values.
-func (_ERC20Basic *ERC20BasicTransactorRaw) Transact(opts *bind.TransactOpts, method string, params ...interface{}) (*types.Transaction, error) {
-	return _ERC20Basic.Contract.contract.Transact(opts, method, params...)
-}
-
-// BalanceOf is a free data retrieval call binding the contract method 0x70a08231.
-//
-// Solidity: function balanceOf(who address) constant returns(uint256)
-func (_ERC20Basic *ERC20BasicCaller) BalanceOf(opts *bind.CallOpts, who common.Address) (*big.Int, error) {
-	var (
-		ret0 = new(*big.Int)
-	)
-	out := ret0
-	err := _ERC20Basic.contract.Call(opts, out, "balanceOf", who)
-	return *ret0, err
-}
-
-// BalanceOf is a free data retrieval call binding the contract method 0x70a08231.
-//
-// Solidity: function balanceOf(who address) constant returns(uint256)
-func (_ERC20Basic *ERC20BasicSession) BalanceOf(who common.Address) (*big.Int, error) {
-	return _ERC20Basic.Contract.BalanceOf(&_ERC20Basic.CallOpts, who)
-}
-
-// BalanceOf is a free data retrieval call binding the contract method 0x70a08231.
-//
-// Solidity: function balanceOf(who address) constant returns(uint256)
-func (_ERC20Basic *ERC20BasicCallerSession) BalanceOf(who common.Address) (*big.Int, error) {
-	return _ERC20Basic.Contract.BalanceOf(&_ERC20Basic.CallOpts, who)
-}
-
-// TotalSupply is a free data retrieval call binding the contract method 0x18160ddd.
-//
-// Solidity: function totalSupply() constant returns(uint256)
-func (_ERC20Basic *ERC20BasicCaller) TotalSupply(opts *bind.CallOpts) (*big.Int, error) {
-	var (
-		ret0 = new(*big.Int)
-	)
-	out := ret0
-	err := _ERC20Basic.contract.Call(opts, out, "totalSupply")
-	return *ret0, err
-}
-
-// TotalSupply is a free data retrieval call binding the contract method 0x18160ddd.
-//
-// Solidity: function totalSupply() constant returns(uint256)
-func (_ERC20Basic *ERC20BasicSession) TotalSupply() (*big.Int, error) {
-	return _ERC20Basic.Contract.TotalSupply(&_ERC20Basic.CallOpts)
-}
-
-// TotalSupply is a free data retrieval call binding the contract method 0x18160ddd.
-//
-// Solidity: function totalSupply() constant returns(uint256)
-func (_ERC20Basic *ERC20BasicCallerSession) TotalSupply() (*big.Int, error) {
-	return _ERC20Basic.Contract.TotalSupply(&_ERC20Basic.CallOpts)
-}
-
-// Transfer is a paid mutator transaction binding the contract method 0xa9059cbb.
-//
-// Solidity: function transfer(to address, value uint256) returns(bool)
-func (_ERC20Basic *ERC20BasicTransactor) Transfer(opts *bind.TransactOpts, to common.Address, value *big.Int) (*types.Transaction, error) {
-	return _ERC20Basic.contract.Transact(opts, "transfer", to, value)
-}
-
-// Transfer is a paid mutator transaction binding the contract method 0xa9059cbb.
-//
-// Solidity: function transfer(to address, value uint256) returns(bool)
-func (_ERC20Basic *ERC20BasicSession) Transfer(to common.Address, value *big.Int) (*types.Transaction, error) {
-	return _ERC20Basic.Contract.Transfer(&_ERC20Basic.TransactOpts, to, value)
-}
-
-// Transfer is a paid mutator transaction binding the contract method 0xa9059cbb.
-//
-// Solidity: function transfer(to address, value uint256) returns(bool)
-func (_ERC20Basic *ERC20BasicTransactorSession) Transfer(to common.Address, value *big.Int) (*types.Transaction, error) {
-	return _ERC20Basic.Contract.Transfer(&_ERC20Basic.TransactOpts, to, value)
-}
-
-// ERC20BasicTransferIterator is returned from FilterTransfer and is used to iterate over the raw logs and unpacked data for Transfer events raised by the ERC20Basic contract.
-type ERC20BasicTransferIterator struct {
-	Event *ERC20BasicTransfer // Event containing the contract specifics and raw log
-
-	contract *bind.BoundContract // Generic contract to use for unpacking event data
-	event    string              // Event name to use for unpacking event data
-
-	logs chan types.Log        // Log channel receiving the found contract events
-	sub  ethereum.Subscription // Subscription for errors, completion and termination
-	done bool                  // Whether the subscription completed delivering logs
-	fail error                 // Occurred error to stop iteration
-}
-
-// Next advances the iterator to the subsequent event, returning whether there
-// are any more events found. In case of a retrieval or parsing error, false is
-// returned and Error() can be queried for the exact failure.
-func (it *ERC20BasicTransferIterator) Next() bool {
-	// If the iterator failed, stop iterating
-	if it.fail != nil {
-		return false
-	}
-	// If the iterator completed, deliver directly whatever's available
-	if it.done {
-		select {
-		case log := <-it.logs:
-			it.Event = new(ERC20BasicTransfer)
-			if err := it.contract.UnpackLog(it.Event, it.event, log); err != nil {
-				it.fail = err
-				return false
-			}
-			it.Event.Raw = log
-			return true
-
-		default:
-			return false
-		}
-	}
-	// Iterator still in progress, wait for either a data or an error event
-	select {
-	case log := <-it.logs:
-		it.Event = new(ERC20BasicTransfer)
-		if err := it.contract.UnpackLog(it.Event, it.event, log); err != nil {
-			it.fail = err
-			return false
-		}
-		it.Event.Raw = log
-		return true
-
-	case err := <-it.sub.Err():
-		it.done = true
-		it.fail = err
-		return it.Next()
-	}
-}
-
-// Error returns any retrieval or parsing error occurred during filtering.
-func (it *ERC20BasicTransferIterator) Error() error {
-	return it.fail
-}
-
-// Close terminates the iteration process, releasing any pending underlying
-// resources.
-func (it *ERC20BasicTransferIterator) Close() error {
-	it.sub.Unsubscribe()
-	return nil
-}
-
-// ERC20BasicTransfer represents a Transfer event raised by the ERC20Basic contract.
-type ERC20BasicTransfer struct {
-	From  common.Address
-	To    common.Address
-	Value *big.Int
-	Raw   types.Log // Blockchain specific contextual infos
-}
-
-// FilterTransfer is a free log retrieval operation binding the contract event 0xddf252ad1be2c89b69c2b068fc378daa952ba7f163c4a11628f55a4df523b3ef.
-//
-// Solidity: event Transfer(from indexed address, to indexed address, value uint256)
-func (_ERC20Basic *ERC20BasicFilterer) FilterTransfer(opts *bind.FilterOpts, from []common.Address, to []common.Address) (*ERC20BasicTransferIterator, error) {
-
-	var fromRule []interface{}
-	for _, fromItem := range from {
-		fromRule = append(fromRule, fromItem)
-	}
-	var toRule []interface{}
-	for _, toItem := range to {
-		toRule = append(toRule, toItem)
-	}
-
-	logs, sub, err := _ERC20Basic.contract.FilterLogs(opts, "Transfer", fromRule, toRule)
-	if err != nil {
-		return nil, err
-	}
-	return &ERC20BasicTransferIterator{contract: _ERC20Basic.contract, event: "Transfer", logs: logs, sub: sub}, nil
-}
-
-// WatchTransfer is a free log subscription operation binding the contract event 0xddf252ad1be2c89b69c2b068fc378daa952ba7f163c4a11628f55a4df523b3ef.
-//
-// Solidity: event Transfer(from indexed address, to indexed address, value uint256)
-func (_ERC20Basic *ERC20BasicFilterer) WatchTransfer(opts *bind.WatchOpts, sink chan<- *ERC20BasicTransfer, from []common.Address, to []common.Address) (event.Subscription, error) {
-
-	var fromRule []interface{}
-	for _, fromItem := range from {
-		fromRule = append(fromRule, fromItem)
-	}
-	var toRule []interface{}
-	for _, toItem := range to {
-		toRule = append(toRule, toItem)
-	}
-
-	logs, sub, err := _ERC20Basic.contract.WatchLogs(opts, "Transfer", fromRule, toRule)
-	if err != nil {
-		return nil, err
-	}
-	return event.NewSubscription(func(quit <-chan struct{}) error {
-		defer sub.Unsubscribe()
-		for {
-			select {
-			case log := <-logs:
-				// New log arrived, parse the event and forward to the user
-				event := new(ERC20BasicTransfer)
-				if err := _ERC20Basic.contract.UnpackLog(event, "Transfer", log); err != nil {
-					return err
-				}
-				event.Raw = log
-
-				select {
-				case sink <- event:
-				case err := <-sub.Err():
-					return err
-				case <-quit:
-					return nil
-				}
-			case err := <-sub.Err():
-				return err
-			case <-quit:
-				return nil
-			}
-		}
-	}), nil
-}
-
-// LinkedListABI is the input ABI used to generate the binding from.
-const LinkedListABI = "[{\"constant\":true,\"inputs\":[],\"name\":\"NULL\",\"outputs\":[{\"name\":\"\",\"type\":\"bytes20\"}],\"payable\":false,\"stateMutability\":\"view\",\"type\":\"function\"}]"
-
-// LinkedListBin is the compiled bytecode used for deploying new contracts.
-const LinkedListBin = `0x60b361002f600b82828239805160001a6073146000811461001f57610021565bfe5b5030600052607381538281f300730000000000000000000000000000000000000000301460806040526004361060555763ffffffff7c0100000000000000000000000000000000000000000000000000000000600035041663f26be3fc8114605a575b600080fd5b60606082565b604080516bffffffffffffffffffffffff199092168252519081900360200190f35b6000815600a165627a7a723058208dbefae3a2b974b10e6590c8d13fc595ff3ccaeb34b3ccfcf9b045faba0f78cf0029`
-
-// DeployLinkedList deploys a new Ethereum contract, binding an instance of LinkedList to it.
-func DeployLinkedList(auth *bind.TransactOpts, backend bind.ContractBackend) (common.Address, *types.Transaction, *LinkedList, error) {
-	parsed, err := abi.JSON(strings.NewReader(LinkedListABI))
-	if err != nil {
-		return common.Address{}, nil, nil, err
-	}
-	address, tx, contract, err := bind.DeployContract(auth, parsed, common.FromHex(LinkedListBin), backend)
-	if err != nil {
-		return common.Address{}, nil, nil, err
-	}
-	return address, tx, &LinkedList{LinkedListCaller: LinkedListCaller{contract: contract}, LinkedListTransactor: LinkedListTransactor{contract: contract}, LinkedListFilterer: LinkedListFilterer{contract: contract}}, nil
-}
-
-// LinkedList is an auto generated Go binding around an Ethereum contract.
-type LinkedList struct {
-	LinkedListCaller     // Read-only binding to the contract
-	LinkedListTransactor // Write-only binding to the contract
-	LinkedListFilterer   // Log filterer for contract events
-}
-
-// LinkedListCaller is an auto generated read-only Go binding around an Ethereum contract.
-type LinkedListCaller struct {
-	contract *bind.BoundContract // Generic contract wrapper for the low level calls
-}
-
-// LinkedListTransactor is an auto generated write-only Go binding around an Ethereum contract.
-type LinkedListTransactor struct {
-	contract *bind.BoundContract // Generic contract wrapper for the low level calls
-}
-
-// LinkedListFilterer is an auto generated log filtering Go binding around an Ethereum contract events.
-type LinkedListFilterer struct {
-	contract *bind.BoundContract // Generic contract wrapper for the low level calls
-}
-
-// LinkedListSession is an auto generated Go binding around an Ethereum contract,
-// with pre-set call and transact options.
-type LinkedListSession struct {
-	Contract     *LinkedList       // Generic contract binding to set the session for
-	CallOpts     bind.CallOpts     // Call options to use throughout this session
-	TransactOpts bind.TransactOpts // Transaction auth options to use throughout this session
-}
-
-// LinkedListCallerSession is an auto generated read-only Go binding around an Ethereum contract,
-// with pre-set call options.
-type LinkedListCallerSession struct {
-	Contract *LinkedListCaller // Generic contract caller binding to set the session for
-	CallOpts bind.CallOpts     // Call options to use throughout this session
-}
-
-// LinkedListTransactorSession is an auto generated write-only Go binding around an Ethereum contract,
-// with pre-set transact options.
-type LinkedListTransactorSession struct {
-	Contract     *LinkedListTransactor // Generic contract transactor binding to set the session for
-	TransactOpts bind.TransactOpts     // Transaction auth options to use throughout this session
-}
-
-// LinkedListRaw is an auto generated low-level Go binding around an Ethereum contract.
-type LinkedListRaw struct {
-	Contract *LinkedList // Generic contract binding to access the raw methods on
-}
-
-// LinkedListCallerRaw is an auto generated low-level read-only Go binding around an Ethereum contract.
-type LinkedListCallerRaw struct {
-	Contract *LinkedListCaller // Generic read-only contract binding to access the raw methods on
-}
-
-// LinkedListTransactorRaw is an auto generated low-level write-only Go binding around an Ethereum contract.
-type LinkedListTransactorRaw struct {
-	Contract *LinkedListTransactor // Generic write-only contract binding to access the raw methods on
-}
-
-// NewLinkedList creates a new instance of LinkedList, bound to a specific deployed contract.
-func NewLinkedList(address common.Address, backend bind.ContractBackend) (*LinkedList, error) {
-	contract, err := bindLinkedList(address, backend, backend, backend)
-	if err != nil {
-		return nil, err
-	}
-	return &LinkedList{LinkedListCaller: LinkedListCaller{contract: contract}, LinkedListTransactor: LinkedListTransactor{contract: contract}, LinkedListFilterer: LinkedListFilterer{contract: contract}}, nil
-}
-
-// NewLinkedListCaller creates a new read-only instance of LinkedList, bound to a specific deployed contract.
-func NewLinkedListCaller(address common.Address, caller bind.ContractCaller) (*LinkedListCaller, error) {
-	contract, err := bindLinkedList(address, caller, nil, nil)
-	if err != nil {
-		return nil, err
-	}
-	return &LinkedListCaller{contract: contract}, nil
-}
-
-// NewLinkedListTransactor creates a new write-only instance of LinkedList, bound to a specific deployed contract.
-func NewLinkedListTransactor(address common.Address, transactor bind.ContractTransactor) (*LinkedListTransactor, error) {
-	contract, err := bindLinkedList(address, nil, transactor, nil)
-	if err != nil {
-		return nil, err
-	}
-	return &LinkedListTransactor{contract: contract}, nil
-}
-
-// NewLinkedListFilterer creates a new log filterer instance of LinkedList, bound to a specific deployed contract.
-func NewLinkedListFilterer(address common.Address, filterer bind.ContractFilterer) (*LinkedListFilterer, error) {
-	contract, err := bindLinkedList(address, nil, nil, filterer)
-	if err != nil {
-		return nil, err
-	}
-	return &LinkedListFilterer{contract: contract}, nil
-}
-
-// bindLinkedList binds a generic wrapper to an already deployed contract.
-func bindLinkedList(address common.Address, caller bind.ContractCaller, transactor bind.ContractTransactor, filterer bind.ContractFilterer) (*bind.BoundContract, error) {
-	parsed, err := abi.JSON(strings.NewReader(LinkedListABI))
-	if err != nil {
-		return nil, err
-	}
-	return bind.NewBoundContract(address, parsed, caller, transactor, filterer), nil
-}
-
-// Call invokes the (constant) contract method with params as input values and
-// sets the output to result. The result type might be a single field for simple
-// returns, a slice of interfaces for anonymous returns and a struct for named
-// returns.
-func (_LinkedList *LinkedListRaw) Call(opts *bind.CallOpts, result interface{}, method string, params ...interface{}) error {
-	return _LinkedList.Contract.LinkedListCaller.contract.Call(opts, result, method, params...)
-}
-
-// Transfer initiates a plain transaction to move funds to the contract, calling
-// its default method if one is available.
-func (_LinkedList *LinkedListRaw) Transfer(opts *bind.TransactOpts) (*types.Transaction, error) {
-	return _LinkedList.Contract.LinkedListTransactor.contract.Transfer(opts)
-}
-
-// Transact invokes the (paid) contract method with params as input values.
-func (_LinkedList *LinkedListRaw) Transact(opts *bind.TransactOpts, method string, params ...interface{}) (*types.Transaction, error) {
-	return _LinkedList.Contract.LinkedListTransactor.contract.Transact(opts, method, params...)
-}
-
-// Call invokes the (constant) contract method with params as input values and
-// sets the output to result. The result type might be a single field for simple
-// returns, a slice of interfaces for anonymous returns and a struct for named
-// returns.
-func (_LinkedList *LinkedListCallerRaw) Call(opts *bind.CallOpts, result interface{}, method string, params ...interface{}) error {
-	return _LinkedList.Contract.contract.Call(opts, result, method, params...)
-}
-
-// Transfer initiates a plain transaction to move funds to the contract, calling
-// its default method if one is available.
-func (_LinkedList *LinkedListTransactorRaw) Transfer(opts *bind.TransactOpts) (*types.Transaction, error) {
-	return _LinkedList.Contract.contract.Transfer(opts)
-}
-
-// Transact invokes the (paid) contract method with params as input values.
-func (_LinkedList *LinkedListTransactorRaw) Transact(opts *bind.TransactOpts, method string, params ...interface{}) (*types.Transaction, error) {
-	return _LinkedList.Contract.contract.Transact(opts, method, params...)
-}
-
-// NULL is a free data retrieval call binding the contract method 0xf26be3fc.
-//
-// Solidity: function NULL() constant returns(bytes20)
-func (_LinkedList *LinkedListCaller) NULL(opts *bind.CallOpts) ([20]byte, error) {
-	var (
-		ret0 = new([20]byte)
-	)
-	out := ret0
-	err := _LinkedList.contract.Call(opts, out, "NULL")
-	return *ret0, err
-}
-
-// NULL is a free data retrieval call binding the contract method 0xf26be3fc.
-//
-// Solidity: function NULL() constant returns(bytes20)
-func (_LinkedList *LinkedListSession) NULL() ([20]byte, error) {
-	return _LinkedList.Contract.NULL(&_LinkedList.CallOpts)
-}
-
-// NULL is a free data retrieval call binding the contract method 0xf26be3fc.
-//
-// Solidity: function NULL() constant returns(bytes20)
-func (_LinkedList *LinkedListCallerSession) NULL() ([20]byte, error) {
-	return _LinkedList.Contract.NULL(&_LinkedList.CallOpts)
-}
-
-// OwnableABI is the input ABI used to generate the binding from.
-const OwnableABI = "[{\"constant\":true,\"inputs\":[],\"name\":\"owner\",\"outputs\":[{\"name\":\"\",\"type\":\"address\"}],\"payable\":false,\"stateMutability\":\"view\",\"type\":\"function\"},{\"constant\":false,\"inputs\":[{\"name\":\"newOwner\",\"type\":\"address\"}],\"name\":\"transferOwnership\",\"outputs\":[],\"payable\":false,\"stateMutability\":\"nonpayable\",\"type\":\"function\"},{\"inputs\":[],\"payable\":false,\"stateMutability\":\"nonpayable\",\"type\":\"constructor\"},{\"anonymous\":false,\"inputs\":[{\"indexed\":true,\"name\":\"previousOwner\",\"type\":\"address\"},{\"indexed\":true,\"name\":\"newOwner\",\"type\":\"address\"}],\"name\":\"OwnershipTransferred\",\"type\":\"event\"}]"
-
-// OwnableBin is the compiled bytecode used for deploying new contracts.
-const OwnableBin = `0x608060405234801561001057600080fd5b5060008054600160a060020a033316600160a060020a03199091161790556101778061003d6000396000f30060806040526004361061004b5763ffffffff7c01000000000000000000000000000000000000000000000000000000006000350416638da5cb5b8114610050578063f2fde38b14610081575b600080fd5b34801561005c57600080fd5b506100656100a4565b60408051600160a060020a039092168252519081900360200190f35b34801561008d57600080fd5b506100a2600160a060020a03600435166100b3565b005b600054600160a060020a031681565b60005433600160a060020a039081169116146100ce57600080fd5b600160a060020a03811615156100e357600080fd5b60008054604051600160a060020a03808516939216917f8be0079c531659141344cd1fd0a4f28419497f9722a3daafe3b4186f6b6457e091a36000805473ffffffffffffffffffffffffffffffffffffffff1916600160a060020a03929092169190911790555600a165627a7a72305820e07a72cd2ac7afecae84df40105fdfa69731f4775da4c1218eee116e5167c45b0029`
-
-// DeployOwnable deploys a new Ethereum contract, binding an instance of Ownable to it.
-func DeployOwnable(auth *bind.TransactOpts, backend bind.ContractBackend) (common.Address, *types.Transaction, *Ownable, error) {
-	parsed, err := abi.JSON(strings.NewReader(OwnableABI))
-	if err != nil {
-		return common.Address{}, nil, nil, err
-	}
-	address, tx, contract, err := bind.DeployContract(auth, parsed, common.FromHex(OwnableBin), backend)
-	if err != nil {
-		return common.Address{}, nil, nil, err
-	}
-	return address, tx, &Ownable{OwnableCaller: OwnableCaller{contract: contract}, OwnableTransactor: OwnableTransactor{contract: contract}, OwnableFilterer: OwnableFilterer{contract: contract}}, nil
-}
-
-// Ownable is an auto generated Go binding around an Ethereum contract.
-type Ownable struct {
-	OwnableCaller     // Read-only binding to the contract
-	OwnableTransactor // Write-only binding to the contract
-	OwnableFilterer   // Log filterer for contract events
-}
-
-// OwnableCaller is an auto generated read-only Go binding around an Ethereum contract.
-type OwnableCaller struct {
-	contract *bind.BoundContract // Generic contract wrapper for the low level calls
-}
-
-// OwnableTransactor is an auto generated write-only Go binding around an Ethereum contract.
-type OwnableTransactor struct {
-	contract *bind.BoundContract // Generic contract wrapper for the low level calls
-}
-
-// OwnableFilterer is an auto generated log filtering Go binding around an Ethereum contract events.
-type OwnableFilterer struct {
-	contract *bind.BoundContract // Generic contract wrapper for the low level calls
-}
-
-// OwnableSession is an auto generated Go binding around an Ethereum contract,
-// with pre-set call and transact options.
-type OwnableSession struct {
-	Contract     *Ownable          // Generic contract binding to set the session for
-	CallOpts     bind.CallOpts     // Call options to use throughout this session
-	TransactOpts bind.TransactOpts // Transaction auth options to use throughout this session
-}
-
-// OwnableCallerSession is an auto generated read-only Go binding around an Ethereum contract,
-// with pre-set call options.
-type OwnableCallerSession struct {
-	Contract *OwnableCaller // Generic contract caller binding to set the session for
-	CallOpts bind.CallOpts  // Call options to use throughout this session
-}
-
-// OwnableTransactorSession is an auto generated write-only Go binding around an Ethereum contract,
-// with pre-set transact options.
-type OwnableTransactorSession struct {
-	Contract     *OwnableTransactor // Generic contract transactor binding to set the session for
-	TransactOpts bind.TransactOpts  // Transaction auth options to use throughout this session
-}
-
-// OwnableRaw is an auto generated low-level Go binding around an Ethereum contract.
-type OwnableRaw struct {
-	Contract *Ownable // Generic contract binding to access the raw methods on
-}
-
-// OwnableCallerRaw is an auto generated low-level read-only Go binding around an Ethereum contract.
-type OwnableCallerRaw struct {
-	Contract *OwnableCaller // Generic read-only contract binding to access the raw methods on
-}
-
-// OwnableTransactorRaw is an auto generated low-level write-only Go binding around an Ethereum contract.
-type OwnableTransactorRaw struct {
-	Contract *OwnableTransactor // Generic write-only contract binding to access the raw methods on
-}
-
-// NewOwnable creates a new instance of Ownable, bound to a specific deployed contract.
-func NewOwnable(address common.Address, backend bind.ContractBackend) (*Ownable, error) {
-	contract, err := bindOwnable(address, backend, backend, backend)
-	if err != nil {
-		return nil, err
-	}
-	return &Ownable{OwnableCaller: OwnableCaller{contract: contract}, OwnableTransactor: OwnableTransactor{contract: contract}, OwnableFilterer: OwnableFilterer{contract: contract}}, nil
-}
-
-// NewOwnableCaller creates a new read-only instance of Ownable, bound to a specific deployed contract.
-func NewOwnableCaller(address common.Address, caller bind.ContractCaller) (*OwnableCaller, error) {
-	contract, err := bindOwnable(address, caller, nil, nil)
-	if err != nil {
-		return nil, err
-	}
-	return &OwnableCaller{contract: contract}, nil
-}
-
-// NewOwnableTransactor creates a new write-only instance of Ownable, bound to a specific deployed contract.
-func NewOwnableTransactor(address common.Address, transactor bind.ContractTransactor) (*OwnableTransactor, error) {
-	contract, err := bindOwnable(address, nil, transactor, nil)
-	if err != nil {
-		return nil, err
-	}
-	return &OwnableTransactor{contract: contract}, nil
-}
-
-// NewOwnableFilterer creates a new log filterer instance of Ownable, bound to a specific deployed contract.
-func NewOwnableFilterer(address common.Address, filterer bind.ContractFilterer) (*OwnableFilterer, error) {
-	contract, err := bindOwnable(address, nil, nil, filterer)
-	if err != nil {
-		return nil, err
-	}
-	return &OwnableFilterer{contract: contract}, nil
-}
-
-// bindOwnable binds a generic wrapper to an already deployed contract.
-func bindOwnable(address common.Address, caller bind.ContractCaller, transactor bind.ContractTransactor, filterer bind.ContractFilterer) (*bind.BoundContract, error) {
-	parsed, err := abi.JSON(strings.NewReader(OwnableABI))
-	if err != nil {
-		return nil, err
-	}
-	return bind.NewBoundContract(address, parsed, caller, transactor, filterer), nil
-}
-
-// Call invokes the (constant) contract method with params as input values and
-// sets the output to result. The result type might be a single field for simple
-// returns, a slice of interfaces for anonymous returns and a struct for named
-// returns.
-func (_Ownable *OwnableRaw) Call(opts *bind.CallOpts, result interface{}, method string, params ...interface{}) error {
-	return _Ownable.Contract.OwnableCaller.contract.Call(opts, result, method, params...)
-}
-
-// Transfer initiates a plain transaction to move funds to the contract, calling
-// its default method if one is available.
-func (_Ownable *OwnableRaw) Transfer(opts *bind.TransactOpts) (*types.Transaction, error) {
-	return _Ownable.Contract.OwnableTransactor.contract.Transfer(opts)
-}
-
-// Transact invokes the (paid) contract method with params as input values.
-func (_Ownable *OwnableRaw) Transact(opts *bind.TransactOpts, method string, params ...interface{}) (*types.Transaction, error) {
-	return _Ownable.Contract.OwnableTransactor.contract.Transact(opts, method, params...)
-}
-
-// Call invokes the (constant) contract method with params as input values and
-// sets the output to result. The result type might be a single field for simple
-// returns, a slice of interfaces for anonymous returns and a struct for named
-// returns.
-func (_Ownable *OwnableCallerRaw) Call(opts *bind.CallOpts, result interface{}, method string, params ...interface{}) error {
-	return _Ownable.Contract.contract.Call(opts, result, method, params...)
-}
-
-// Transfer initiates a plain transaction to move funds to the contract, calling
-// its default method if one is available.
-func (_Ownable *OwnableTransactorRaw) Transfer(opts *bind.TransactOpts) (*types.Transaction, error) {
-	return _Ownable.Contract.contract.Transfer(opts)
-}
-
-// Transact invokes the (paid) contract method with params as input values.
-func (_Ownable *OwnableTransactorRaw) Transact(opts *bind.TransactOpts, method string, params ...interface{}) (*types.Transaction, error) {
-	return _Ownable.Contract.contract.Transact(opts, method, params...)
-}
-
-// Owner is a free data retrieval call binding the contract method 0x8da5cb5b.
-//
-// Solidity: function owner() constant returns(address)
-func (_Ownable *OwnableCaller) Owner(opts *bind.CallOpts) (common.Address, error) {
-	var (
-		ret0 = new(common.Address)
-	)
-	out := ret0
-	err := _Ownable.contract.Call(opts, out, "owner")
-	return *ret0, err
-}
-
-// Owner is a free data retrieval call binding the contract method 0x8da5cb5b.
-//
-// Solidity: function owner() constant returns(address)
-func (_Ownable *OwnableSession) Owner() (common.Address, error) {
-	return _Ownable.Contract.Owner(&_Ownable.CallOpts)
-}
-
-// Owner is a free data retrieval call binding the contract method 0x8da5cb5b.
-//
-// Solidity: function owner() constant returns(address)
-func (_Ownable *OwnableCallerSession) Owner() (common.Address, error) {
-	return _Ownable.Contract.Owner(&_Ownable.CallOpts)
-}
-
-// TransferOwnership is a paid mutator transaction binding the contract method 0xf2fde38b.
-//
-// Solidity: function transferOwnership(newOwner address) returns()
-func (_Ownable *OwnableTransactor) TransferOwnership(opts *bind.TransactOpts, newOwner common.Address) (*types.Transaction, error) {
-	return _Ownable.contract.Transact(opts, "transferOwnership", newOwner)
-}
-
-// TransferOwnership is a paid mutator transaction binding the contract method 0xf2fde38b.
-//
-// Solidity: function transferOwnership(newOwner address) returns()
-func (_Ownable *OwnableSession) TransferOwnership(newOwner common.Address) (*types.Transaction, error) {
-	return _Ownable.Contract.TransferOwnership(&_Ownable.TransactOpts, newOwner)
-}
-
-// TransferOwnership is a paid mutator transaction binding the contract method 0xf2fde38b.
-//
-// Solidity: function transferOwnership(newOwner address) returns()
-func (_Ownable *OwnableTransactorSession) TransferOwnership(newOwner common.Address) (*types.Transaction, error) {
-	return _Ownable.Contract.TransferOwnership(&_Ownable.TransactOpts, newOwner)
-}
-
-// OwnableOwnershipTransferredIterator is returned from FilterOwnershipTransferred and is used to iterate over the raw logs and unpacked data for OwnershipTransferred events raised by the Ownable contract.
-type OwnableOwnershipTransferredIterator struct {
-	Event *OwnableOwnershipTransferred // Event containing the contract specifics and raw log
-
-	contract *bind.BoundContract // Generic contract to use for unpacking event data
-	event    string              // Event name to use for unpacking event data
-
-	logs chan types.Log        // Log channel receiving the found contract events
-	sub  ethereum.Subscription // Subscription for errors, completion and termination
-	done bool                  // Whether the subscription completed delivering logs
-	fail error                 // Occurred error to stop iteration
-}
-
-// Next advances the iterator to the subsequent event, returning whether there
-// are any more events found. In case of a retrieval or parsing error, false is
-// returned and Error() can be queried for the exact failure.
-func (it *OwnableOwnershipTransferredIterator) Next() bool {
-	// If the iterator failed, stop iterating
-	if it.fail != nil {
-		return false
-	}
-	// If the iterator completed, deliver directly whatever's available
-	if it.done {
-		select {
-		case log := <-it.logs:
-			it.Event = new(OwnableOwnershipTransferred)
-			if err := it.contract.UnpackLog(it.Event, it.event, log); err != nil {
-				it.fail = err
-				return false
-			}
-			it.Event.Raw = log
-			return true
-
-		default:
-			return false
-		}
-	}
-	// Iterator still in progress, wait for either a data or an error event
-	select {
-	case log := <-it.logs:
-		it.Event = new(OwnableOwnershipTransferred)
-		if err := it.contract.UnpackLog(it.Event, it.event, log); err != nil {
-			it.fail = err
-			return false
-		}
-		it.Event.Raw = log
-		return true
-
-	case err := <-it.sub.Err():
-		it.done = true
-		it.fail = err
-		return it.Next()
-	}
-}
-
-// Error returns any retrieval or parsing error occurred during filtering.
-func (it *OwnableOwnershipTransferredIterator) Error() error {
-	return it.fail
-}
-
-// Close terminates the iteration process, releasing any pending underlying
-// resources.
-func (it *OwnableOwnershipTransferredIterator) Close() error {
-	it.sub.Unsubscribe()
-	return nil
-}
-
-// OwnableOwnershipTransferred represents a OwnershipTransferred event raised by the Ownable contract.
-type OwnableOwnershipTransferred struct {
-	PreviousOwner common.Address
-	NewOwner      common.Address
-	Raw           types.Log // Blockchain specific contextual infos
-}
-
-// FilterOwnershipTransferred is a free log retrieval operation binding the contract event 0x8be0079c531659141344cd1fd0a4f28419497f9722a3daafe3b4186f6b6457e0.
-//
-// Solidity: event OwnershipTransferred(previousOwner indexed address, newOwner indexed address)
-func (_Ownable *OwnableFilterer) FilterOwnershipTransferred(opts *bind.FilterOpts, previousOwner []common.Address, newOwner []common.Address) (*OwnableOwnershipTransferredIterator, error) {
-
-	var previousOwnerRule []interface{}
-	for _, previousOwnerItem := range previousOwner {
-		previousOwnerRule = append(previousOwnerRule, previousOwnerItem)
-	}
-	var newOwnerRule []interface{}
-	for _, newOwnerItem := range newOwner {
-		newOwnerRule = append(newOwnerRule, newOwnerItem)
-	}
-
-	logs, sub, err := _Ownable.contract.FilterLogs(opts, "OwnershipTransferred", previousOwnerRule, newOwnerRule)
-	if err != nil {
-		return nil, err
-	}
-	return &OwnableOwnershipTransferredIterator{contract: _Ownable.contract, event: "OwnershipTransferred", logs: logs, sub: sub}, nil
-}
-
-// WatchOwnershipTransferred is a free log subscription operation binding the contract event 0x8be0079c531659141344cd1fd0a4f28419497f9722a3daafe3b4186f6b6457e0.
-//
-// Solidity: event OwnershipTransferred(previousOwner indexed address, newOwner indexed address)
-func (_Ownable *OwnableFilterer) WatchOwnershipTransferred(opts *bind.WatchOpts, sink chan<- *OwnableOwnershipTransferred, previousOwner []common.Address, newOwner []common.Address) (event.Subscription, error) {
-
-	var previousOwnerRule []interface{}
-	for _, previousOwnerItem := range previousOwner {
-		previousOwnerRule = append(previousOwnerRule, previousOwnerItem)
-	}
-	var newOwnerRule []interface{}
-	for _, newOwnerItem := range newOwner {
-		newOwnerRule = append(newOwnerRule, newOwnerItem)
-	}
-
-	logs, sub, err := _Ownable.contract.WatchLogs(opts, "OwnershipTransferred", previousOwnerRule, newOwnerRule)
-	if err != nil {
-		return nil, err
-	}
-	return event.NewSubscription(func(quit <-chan struct{}) error {
-		defer sub.Unsubscribe()
-		for {
-			select {
-			case log := <-logs:
-				// New log arrived, parse the event and forward to the user
-				event := new(OwnableOwnershipTransferred)
-				if err := _Ownable.contract.UnpackLog(event, "OwnershipTransferred", log); err != nil {
-					return err
-				}
-				event.Raw = log
-
-				select {
-				case sink <- event:
-				case err := <-sub.Err():
-					return err
-				case <-quit:
-					return nil
-				}
-			case err := <-sub.Err():
-				return err
-			case <-quit:
-				return nil
-			}
-		}
-	}), nil
-}
-
-// PausableABI is the input ABI used to generate the binding from.
-const PausableABI = "[{\"constant\":false,\"inputs\":[],\"name\":\"unpause\",\"outputs\":[],\"payable\":false,\"stateMutability\":\"nonpayable\",\"type\":\"function\"},{\"constant\":true,\"inputs\":[],\"name\":\"paused\",\"outputs\":[{\"name\":\"\",\"type\":\"bool\"}],\"payable\":false,\"stateMutability\":\"view\",\"type\":\"function\"},{\"constant\":false,\"inputs\":[],\"name\":\"pause\",\"outputs\":[],\"payable\":false,\"stateMutability\":\"nonpayable\",\"type\":\"function\"},{\"constant\":true,\"inputs\":[],\"name\":\"owner\",\"outputs\":[{\"name\":\"\",\"type\":\"address\"}],\"payable\":false,\"stateMutability\":\"view\",\"type\":\"function\"},{\"constant\":false,\"inputs\":[{\"name\":\"newOwner\",\"type\":\"address\"}],\"name\":\"transferOwnership\",\"outputs\":[],\"payable\":false,\"stateMutability\":\"nonpayable\",\"type\":\"function\"},{\"anonymous\":false,\"inputs\":[],\"name\":\"Pause\",\"type\":\"event\"},{\"anonymous\":false,\"inputs\":[],\"name\":\"Unpause\",\"type\":\"event\"},{\"anonymous\":false,\"inputs\":[{\"indexed\":true,\"name\":\"previousOwner\",\"type\":\"address\"},{\"indexed\":true,\"name\":\"newOwner\",\"type\":\"address\"}],\"name\":\"OwnershipTransferred\",\"type\":\"event\"}]"
-
-// PausableBin is the compiled bytecode used for deploying new contracts.
-const PausableBin = `0x608060405260008054600160a060020a033316600160a860020a0319909116179055610338806100306000396000f30060806040526004361061006c5763ffffffff7c01000000000000000000000000000000000000000000000000000000006000350416633f4ba83a81146100715780635c975abb146100885780638456cb59146100b15780638da5cb5b146100c6578063f2fde38b146100f7575b600080fd5b34801561007d57600080fd5b50610086610118565b005b34801561009457600080fd5b5061009d6101a3565b604080519115158252519081900360200190f35b3480156100bd57600080fd5b506100866101c4565b3480156100d257600080fd5b506100db610265565b60408051600160a060020a039092168252519081900360200190f35b34801561010357600080fd5b50610086600160a060020a0360043516610274565b60005433600160a060020a0390811691161461013357600080fd5b60005474010000000000000000000000000000000000000000900460ff16151561015c57600080fd5b6000805474ff0000000000000000000000000000000000000000191681556040517f7805862f689e2f13df9f062ff482ad3ad112aca9e0847911ed832e158c525b339190a1565b60005474010000000000000000000000000000000000000000900460ff1681565b60005433600160a060020a039081169116146101df57600080fd5b60005474010000000000000000000000000000000000000000900460ff161561020757600080fd5b6000805474ff00000000000000000000000000000000000000001916740100000000000000000000000000000000000000001781556040517f6985a02210a168e66602d3235cb6db0e70f92b3ba4d376a33c0f3d9434bff6259190a1565b600054600160a060020a031681565b60005433600160a060020a0390811691161461028f57600080fd5b600160a060020a03811615156102a457600080fd5b60008054604051600160a060020a03808516939216917f8be0079c531659141344cd1fd0a4f28419497f9722a3daafe3b4186f6b6457e091a36000805473ffffffffffffffffffffffffffffffffffffffff1916600160a060020a03929092169190911790555600a165627a7a723058208836811023df6c2771496be75313579f045fef149c3175d66d7ecca5d1873ba30029`
-
-// DeployPausable deploys a new Ethereum contract, binding an instance of Pausable to it.
-func DeployPausable(auth *bind.TransactOpts, backend bind.ContractBackend) (common.Address, *types.Transaction, *Pausable, error) {
-	parsed, err := abi.JSON(strings.NewReader(PausableABI))
-	if err != nil {
-		return common.Address{}, nil, nil, err
-	}
-	address, tx, contract, err := bind.DeployContract(auth, parsed, common.FromHex(PausableBin), backend)
-	if err != nil {
-		return common.Address{}, nil, nil, err
-	}
-	return address, tx, &Pausable{PausableCaller: PausableCaller{contract: contract}, PausableTransactor: PausableTransactor{contract: contract}, PausableFilterer: PausableFilterer{contract: contract}}, nil
-}
-
-// Pausable is an auto generated Go binding around an Ethereum contract.
-type Pausable struct {
-	PausableCaller     // Read-only binding to the contract
-	PausableTransactor // Write-only binding to the contract
-	PausableFilterer   // Log filterer for contract events
-}
-
-// PausableCaller is an auto generated read-only Go binding around an Ethereum contract.
-type PausableCaller struct {
-	contract *bind.BoundContract // Generic contract wrapper for the low level calls
-}
-
-// PausableTransactor is an auto generated write-only Go binding around an Ethereum contract.
-type PausableTransactor struct {
-	contract *bind.BoundContract // Generic contract wrapper for the low level calls
-}
-
-// PausableFilterer is an auto generated log filtering Go binding around an Ethereum contract events.
-type PausableFilterer struct {
-	contract *bind.BoundContract // Generic contract wrapper for the low level calls
-}
-
-// PausableSession is an auto generated Go binding around an Ethereum contract,
-// with pre-set call and transact options.
-type PausableSession struct {
-	Contract     *Pausable         // Generic contract binding to set the session for
-	CallOpts     bind.CallOpts     // Call options to use throughout this session
-	TransactOpts bind.TransactOpts // Transaction auth options to use throughout this session
-}
-
-// PausableCallerSession is an auto generated read-only Go binding around an Ethereum contract,
-// with pre-set call options.
-type PausableCallerSession struct {
-	Contract *PausableCaller // Generic contract caller binding to set the session for
-	CallOpts bind.CallOpts   // Call options to use throughout this session
-}
-
-// PausableTransactorSession is an auto generated write-only Go binding around an Ethereum contract,
-// with pre-set transact options.
-type PausableTransactorSession struct {
-	Contract     *PausableTransactor // Generic contract transactor binding to set the session for
-	TransactOpts bind.TransactOpts   // Transaction auth options to use throughout this session
-}
-
-// PausableRaw is an auto generated low-level Go binding around an Ethereum contract.
-type PausableRaw struct {
-	Contract *Pausable // Generic contract binding to access the raw methods on
-}
-
-// PausableCallerRaw is an auto generated low-level read-only Go binding around an Ethereum contract.
-type PausableCallerRaw struct {
-	Contract *PausableCaller // Generic read-only contract binding to access the raw methods on
-}
-
-// PausableTransactorRaw is an auto generated low-level write-only Go binding around an Ethereum contract.
-type PausableTransactorRaw struct {
-	Contract *PausableTransactor // Generic write-only contract binding to access the raw methods on
-}
-
-// NewPausable creates a new instance of Pausable, bound to a specific deployed contract.
-func NewPausable(address common.Address, backend bind.ContractBackend) (*Pausable, error) {
-	contract, err := bindPausable(address, backend, backend, backend)
-	if err != nil {
-		return nil, err
-	}
-	return &Pausable{PausableCaller: PausableCaller{contract: contract}, PausableTransactor: PausableTransactor{contract: contract}, PausableFilterer: PausableFilterer{contract: contract}}, nil
-}
-
-// NewPausableCaller creates a new read-only instance of Pausable, bound to a specific deployed contract.
-func NewPausableCaller(address common.Address, caller bind.ContractCaller) (*PausableCaller, error) {
-	contract, err := bindPausable(address, caller, nil, nil)
-	if err != nil {
-		return nil, err
-	}
-	return &PausableCaller{contract: contract}, nil
-}
-
-// NewPausableTransactor creates a new write-only instance of Pausable, bound to a specific deployed contract.
-func NewPausableTransactor(address common.Address, transactor bind.ContractTransactor) (*PausableTransactor, error) {
-	contract, err := bindPausable(address, nil, transactor, nil)
-	if err != nil {
-		return nil, err
-	}
-	return &PausableTransactor{contract: contract}, nil
-}
-
-// NewPausableFilterer creates a new log filterer instance of Pausable, bound to a specific deployed contract.
-func NewPausableFilterer(address common.Address, filterer bind.ContractFilterer) (*PausableFilterer, error) {
-	contract, err := bindPausable(address, nil, nil, filterer)
-	if err != nil {
-		return nil, err
-	}
-	return &PausableFilterer{contract: contract}, nil
-}
-
-// bindPausable binds a generic wrapper to an already deployed contract.
-func bindPausable(address common.Address, caller bind.ContractCaller, transactor bind.ContractTransactor, filterer bind.ContractFilterer) (*bind.BoundContract, error) {
-	parsed, err := abi.JSON(strings.NewReader(PausableABI))
-	if err != nil {
-		return nil, err
-	}
-	return bind.NewBoundContract(address, parsed, caller, transactor, filterer), nil
-}
-
-// Call invokes the (constant) contract method with params as input values and
-// sets the output to result. The result type might be a single field for simple
-// returns, a slice of interfaces for anonymous returns and a struct for named
-// returns.
-func (_Pausable *PausableRaw) Call(opts *bind.CallOpts, result interface{}, method string, params ...interface{}) error {
-	return _Pausable.Contract.PausableCaller.contract.Call(opts, result, method, params...)
-}
-
-// Transfer initiates a plain transaction to move funds to the contract, calling
-// its default method if one is available.
-func (_Pausable *PausableRaw) Transfer(opts *bind.TransactOpts) (*types.Transaction, error) {
-	return _Pausable.Contract.PausableTransactor.contract.Transfer(opts)
-}
-
-// Transact invokes the (paid) contract method with params as input values.
-func (_Pausable *PausableRaw) Transact(opts *bind.TransactOpts, method string, params ...interface{}) (*types.Transaction, error) {
-	return _Pausable.Contract.PausableTransactor.contract.Transact(opts, method, params...)
-}
-
-// Call invokes the (constant) contract method with params as input values and
-// sets the output to result. The result type might be a single field for simple
-// returns, a slice of interfaces for anonymous returns and a struct for named
-// returns.
-func (_Pausable *PausableCallerRaw) Call(opts *bind.CallOpts, result interface{}, method string, params ...interface{}) error {
-	return _Pausable.Contract.contract.Call(opts, result, method, params...)
-}
-
-// Transfer initiates a plain transaction to move funds to the contract, calling
-// its default method if one is available.
-func (_Pausable *PausableTransactorRaw) Transfer(opts *bind.TransactOpts) (*types.Transaction, error) {
-	return _Pausable.Contract.contract.Transfer(opts)
-}
-
-// Transact invokes the (paid) contract method with params as input values.
-func (_Pausable *PausableTransactorRaw) Transact(opts *bind.TransactOpts, method string, params ...interface{}) (*types.Transaction, error) {
-	return _Pausable.Contract.contract.Transact(opts, method, params...)
-}
-
-// Owner is a free data retrieval call binding the contract method 0x8da5cb5b.
-//
-// Solidity: function owner() constant returns(address)
-func (_Pausable *PausableCaller) Owner(opts *bind.CallOpts) (common.Address, error) {
-	var (
-		ret0 = new(common.Address)
-	)
-	out := ret0
-	err := _Pausable.contract.Call(opts, out, "owner")
-	return *ret0, err
-}
-
-// Owner is a free data retrieval call binding the contract method 0x8da5cb5b.
-//
-// Solidity: function owner() constant returns(address)
-func (_Pausable *PausableSession) Owner() (common.Address, error) {
-	return _Pausable.Contract.Owner(&_Pausable.CallOpts)
-}
-
-// Owner is a free data retrieval call binding the contract method 0x8da5cb5b.
-//
-// Solidity: function owner() constant returns(address)
-func (_Pausable *PausableCallerSession) Owner() (common.Address, error) {
-	return _Pausable.Contract.Owner(&_Pausable.CallOpts)
-}
-
-// Paused is a free data retrieval call binding the contract method 0x5c975abb.
-//
-// Solidity: function paused() constant returns(bool)
-func (_Pausable *PausableCaller) Paused(opts *bind.CallOpts) (bool, error) {
-	var (
-		ret0 = new(bool)
-	)
-	out := ret0
-	err := _Pausable.contract.Call(opts, out, "paused")
-	return *ret0, err
-}
-
-// Paused is a free data retrieval call binding the contract method 0x5c975abb.
-//
-// Solidity: function paused() constant returns(bool)
-func (_Pausable *PausableSession) Paused() (bool, error) {
-	return _Pausable.Contract.Paused(&_Pausable.CallOpts)
-}
-
-// Paused is a free data retrieval call binding the contract method 0x5c975abb.
-//
-// Solidity: function paused() constant returns(bool)
-func (_Pausable *PausableCallerSession) Paused() (bool, error) {
-	return _Pausable.Contract.Paused(&_Pausable.CallOpts)
-}
-
-// Pause is a paid mutator transaction binding the contract method 0x8456cb59.
-//
-// Solidity: function pause() returns()
-func (_Pausable *PausableTransactor) Pause(opts *bind.TransactOpts) (*types.Transaction, error) {
-	return _Pausable.contract.Transact(opts, "pause")
-}
-
-// Pause is a paid mutator transaction binding the contract method 0x8456cb59.
-//
-// Solidity: function pause() returns()
-func (_Pausable *PausableSession) Pause() (*types.Transaction, error) {
-	return _Pausable.Contract.Pause(&_Pausable.TransactOpts)
-}
-
-// Pause is a paid mutator transaction binding the contract method 0x8456cb59.
-//
-// Solidity: function pause() returns()
-func (_Pausable *PausableTransactorSession) Pause() (*types.Transaction, error) {
-	return _Pausable.Contract.Pause(&_Pausable.TransactOpts)
-}
-
-// TransferOwnership is a paid mutator transaction binding the contract method 0xf2fde38b.
-//
-// Solidity: function transferOwnership(newOwner address) returns()
-func (_Pausable *PausableTransactor) TransferOwnership(opts *bind.TransactOpts, newOwner common.Address) (*types.Transaction, error) {
-	return _Pausable.contract.Transact(opts, "transferOwnership", newOwner)
-}
-
-// TransferOwnership is a paid mutator transaction binding the contract method 0xf2fde38b.
-//
-// Solidity: function transferOwnership(newOwner address) returns()
-func (_Pausable *PausableSession) TransferOwnership(newOwner common.Address) (*types.Transaction, error) {
-	return _Pausable.Contract.TransferOwnership(&_Pausable.TransactOpts, newOwner)
-}
-
-// TransferOwnership is a paid mutator transaction binding the contract method 0xf2fde38b.
-//
-// Solidity: function transferOwnership(newOwner address) returns()
-func (_Pausable *PausableTransactorSession) TransferOwnership(newOwner common.Address) (*types.Transaction, error) {
-	return _Pausable.Contract.TransferOwnership(&_Pausable.TransactOpts, newOwner)
-}
-
-// Unpause is a paid mutator transaction binding the contract method 0x3f4ba83a.
-//
-// Solidity: function unpause() returns()
-func (_Pausable *PausableTransactor) Unpause(opts *bind.TransactOpts) (*types.Transaction, error) {
-	return _Pausable.contract.Transact(opts, "unpause")
-}
-
-// Unpause is a paid mutator transaction binding the contract method 0x3f4ba83a.
-//
-// Solidity: function unpause() returns()
-func (_Pausable *PausableSession) Unpause() (*types.Transaction, error) {
-	return _Pausable.Contract.Unpause(&_Pausable.TransactOpts)
-}
-
-// Unpause is a paid mutator transaction binding the contract method 0x3f4ba83a.
-//
-// Solidity: function unpause() returns()
-func (_Pausable *PausableTransactorSession) Unpause() (*types.Transaction, error) {
-	return _Pausable.Contract.Unpause(&_Pausable.TransactOpts)
-}
-
-// PausableOwnershipTransferredIterator is returned from FilterOwnershipTransferred and is used to iterate over the raw logs and unpacked data for OwnershipTransferred events raised by the Pausable contract.
-type PausableOwnershipTransferredIterator struct {
-	Event *PausableOwnershipTransferred // Event containing the contract specifics and raw log
-
-	contract *bind.BoundContract // Generic contract to use for unpacking event data
-	event    string              // Event name to use for unpacking event data
-
-	logs chan types.Log        // Log channel receiving the found contract events
-	sub  ethereum.Subscription // Subscription for errors, completion and termination
-	done bool                  // Whether the subscription completed delivering logs
-	fail error                 // Occurred error to stop iteration
-}
-
-// Next advances the iterator to the subsequent event, returning whether there
-// are any more events found. In case of a retrieval or parsing error, false is
-// returned and Error() can be queried for the exact failure.
-func (it *PausableOwnershipTransferredIterator) Next() bool {
-	// If the iterator failed, stop iterating
-	if it.fail != nil {
-		return false
-	}
-	// If the iterator completed, deliver directly whatever's available
-	if it.done {
-		select {
-		case log := <-it.logs:
-			it.Event = new(PausableOwnershipTransferred)
-			if err := it.contract.UnpackLog(it.Event, it.event, log); err != nil {
-				it.fail = err
-				return false
-			}
-			it.Event.Raw = log
-			return true
-
-		default:
-			return false
-		}
-	}
-	// Iterator still in progress, wait for either a data or an error event
-	select {
-	case log := <-it.logs:
-		it.Event = new(PausableOwnershipTransferred)
-		if err := it.contract.UnpackLog(it.Event, it.event, log); err != nil {
-			it.fail = err
-			return false
-		}
-		it.Event.Raw = log
-		return true
-
-	case err := <-it.sub.Err():
-		it.done = true
-		it.fail = err
-		return it.Next()
-	}
-}
-
-// Error returns any retrieval or parsing error occurred during filtering.
-func (it *PausableOwnershipTransferredIterator) Error() error {
-	return it.fail
-}
-
-// Close terminates the iteration process, releasing any pending underlying
-// resources.
-func (it *PausableOwnershipTransferredIterator) Close() error {
-	it.sub.Unsubscribe()
-	return nil
-}
-
-// PausableOwnershipTransferred represents a OwnershipTransferred event raised by the Pausable contract.
-type PausableOwnershipTransferred struct {
-	PreviousOwner common.Address
-	NewOwner      common.Address
-	Raw           types.Log // Blockchain specific contextual infos
-}
-
-// FilterOwnershipTransferred is a free log retrieval operation binding the contract event 0x8be0079c531659141344cd1fd0a4f28419497f9722a3daafe3b4186f6b6457e0.
-//
-// Solidity: event OwnershipTransferred(previousOwner indexed address, newOwner indexed address)
-func (_Pausable *PausableFilterer) FilterOwnershipTransferred(opts *bind.FilterOpts, previousOwner []common.Address, newOwner []common.Address) (*PausableOwnershipTransferredIterator, error) {
-
-	var previousOwnerRule []interface{}
-	for _, previousOwnerItem := range previousOwner {
-		previousOwnerRule = append(previousOwnerRule, previousOwnerItem)
-	}
-	var newOwnerRule []interface{}
-	for _, newOwnerItem := range newOwner {
-		newOwnerRule = append(newOwnerRule, newOwnerItem)
-	}
-
-	logs, sub, err := _Pausable.contract.FilterLogs(opts, "OwnershipTransferred", previousOwnerRule, newOwnerRule)
-	if err != nil {
-		return nil, err
-	}
-	return &PausableOwnershipTransferredIterator{contract: _Pausable.contract, event: "OwnershipTransferred", logs: logs, sub: sub}, nil
-}
-
-// WatchOwnershipTransferred is a free log subscription operation binding the contract event 0x8be0079c531659141344cd1fd0a4f28419497f9722a3daafe3b4186f6b6457e0.
-//
-// Solidity: event OwnershipTransferred(previousOwner indexed address, newOwner indexed address)
-func (_Pausable *PausableFilterer) WatchOwnershipTransferred(opts *bind.WatchOpts, sink chan<- *PausableOwnershipTransferred, previousOwner []common.Address, newOwner []common.Address) (event.Subscription, error) {
-
-	var previousOwnerRule []interface{}
-	for _, previousOwnerItem := range previousOwner {
-		previousOwnerRule = append(previousOwnerRule, previousOwnerItem)
-	}
-	var newOwnerRule []interface{}
-	for _, newOwnerItem := range newOwner {
-		newOwnerRule = append(newOwnerRule, newOwnerItem)
-	}
-
-	logs, sub, err := _Pausable.contract.WatchLogs(opts, "OwnershipTransferred", previousOwnerRule, newOwnerRule)
-	if err != nil {
-		return nil, err
-	}
-	return event.NewSubscription(func(quit <-chan struct{}) error {
-		defer sub.Unsubscribe()
-		for {
-			select {
-			case log := <-logs:
-				// New log arrived, parse the event and forward to the user
-				event := new(PausableOwnershipTransferred)
-				if err := _Pausable.contract.UnpackLog(event, "OwnershipTransferred", log); err != nil {
-					return err
-				}
-				event.Raw = log
-
-				select {
-				case sink <- event:
-				case err := <-sub.Err():
-					return err
-				case <-quit:
-					return nil
-				}
-			case err := <-sub.Err():
-				return err
-			case <-quit:
-				return nil
-			}
-		}
-	}), nil
-}
-
-// PausablePauseIterator is returned from FilterPause and is used to iterate over the raw logs and unpacked data for Pause events raised by the Pausable contract.
-type PausablePauseIterator struct {
-	Event *PausablePause // Event containing the contract specifics and raw log
-
-	contract *bind.BoundContract // Generic contract to use for unpacking event data
-	event    string              // Event name to use for unpacking event data
-
-	logs chan types.Log        // Log channel receiving the found contract events
-	sub  ethereum.Subscription // Subscription for errors, completion and termination
-	done bool                  // Whether the subscription completed delivering logs
-	fail error                 // Occurred error to stop iteration
-}
-
-// Next advances the iterator to the subsequent event, returning whether there
-// are any more events found. In case of a retrieval or parsing error, false is
-// returned and Error() can be queried for the exact failure.
-func (it *PausablePauseIterator) Next() bool {
-	// If the iterator failed, stop iterating
-	if it.fail != nil {
-		return false
-	}
-	// If the iterator completed, deliver directly whatever's available
-	if it.done {
-		select {
-		case log := <-it.logs:
-			it.Event = new(PausablePause)
-			if err := it.contract.UnpackLog(it.Event, it.event, log); err != nil {
-				it.fail = err
-				return false
-			}
-			it.Event.Raw = log
-			return true
-
-		default:
-			return false
-		}
-	}
-	// Iterator still in progress, wait for either a data or an error event
-	select {
-	case log := <-it.logs:
-		it.Event = new(PausablePause)
-		if err := it.contract.UnpackLog(it.Event, it.event, log); err != nil {
-			it.fail = err
-			return false
-		}
-		it.Event.Raw = log
-		return true
-
-	case err := <-it.sub.Err():
-		it.done = true
-		it.fail = err
-		return it.Next()
-	}
-}
-
-// Error returns any retrieval or parsing error occurred during filtering.
-func (it *PausablePauseIterator) Error() error {
-	return it.fail
-}
-
-// Close terminates the iteration process, releasing any pending underlying
-// resources.
-func (it *PausablePauseIterator) Close() error {
-	it.sub.Unsubscribe()
-	return nil
-}
-
-// PausablePause represents a Pause event raised by the Pausable contract.
-type PausablePause struct {
-	Raw types.Log // Blockchain specific contextual infos
-}
-
-// FilterPause is a free log retrieval operation binding the contract event 0x6985a02210a168e66602d3235cb6db0e70f92b3ba4d376a33c0f3d9434bff625.
-//
-// Solidity: event Pause()
-func (_Pausable *PausableFilterer) FilterPause(opts *bind.FilterOpts) (*PausablePauseIterator, error) {
-
-	logs, sub, err := _Pausable.contract.FilterLogs(opts, "Pause")
-	if err != nil {
-		return nil, err
-	}
-	return &PausablePauseIterator{contract: _Pausable.contract, event: "Pause", logs: logs, sub: sub}, nil
-}
-
-// WatchPause is a free log subscription operation binding the contract event 0x6985a02210a168e66602d3235cb6db0e70f92b3ba4d376a33c0f3d9434bff625.
-//
-// Solidity: event Pause()
-func (_Pausable *PausableFilterer) WatchPause(opts *bind.WatchOpts, sink chan<- *PausablePause) (event.Subscription, error) {
-
-	logs, sub, err := _Pausable.contract.WatchLogs(opts, "Pause")
-	if err != nil {
-		return nil, err
-	}
-	return event.NewSubscription(func(quit <-chan struct{}) error {
-		defer sub.Unsubscribe()
-		for {
-			select {
-			case log := <-logs:
-				// New log arrived, parse the event and forward to the user
-				event := new(PausablePause)
-				if err := _Pausable.contract.UnpackLog(event, "Pause", log); err != nil {
-					return err
-				}
-				event.Raw = log
-
-				select {
-				case sink <- event:
-				case err := <-sub.Err():
-					return err
-				case <-quit:
-					return nil
-				}
-			case err := <-sub.Err():
-				return err
-			case <-quit:
-				return nil
-			}
-		}
-	}), nil
-}
-
-// PausableUnpauseIterator is returned from FilterUnpause and is used to iterate over the raw logs and unpacked data for Unpause events raised by the Pausable contract.
-type PausableUnpauseIterator struct {
-	Event *PausableUnpause // Event containing the contract specifics and raw log
-
-	contract *bind.BoundContract // Generic contract to use for unpacking event data
-	event    string              // Event name to use for unpacking event data
-
-	logs chan types.Log        // Log channel receiving the found contract events
-	sub  ethereum.Subscription // Subscription for errors, completion and termination
-	done bool                  // Whether the subscription completed delivering logs
-	fail error                 // Occurred error to stop iteration
-}
-
-// Next advances the iterator to the subsequent event, returning whether there
-// are any more events found. In case of a retrieval or parsing error, false is
-// returned and Error() can be queried for the exact failure.
-func (it *PausableUnpauseIterator) Next() bool {
-	// If the iterator failed, stop iterating
-	if it.fail != nil {
-		return false
-	}
-	// If the iterator completed, deliver directly whatever's available
-	if it.done {
-		select {
-		case log := <-it.logs:
-			it.Event = new(PausableUnpause)
-			if err := it.contract.UnpackLog(it.Event, it.event, log); err != nil {
-				it.fail = err
-				return false
-			}
-			it.Event.Raw = log
-			return true
-
-		default:
-			return false
-		}
-	}
-	// Iterator still in progress, wait for either a data or an error event
-	select {
-	case log := <-it.logs:
-		it.Event = new(PausableUnpause)
-		if err := it.contract.UnpackLog(it.Event, it.event, log); err != nil {
-			it.fail = err
-			return false
-		}
-		it.Event.Raw = log
-		return true
-
-	case err := <-it.sub.Err():
-		it.done = true
-		it.fail = err
-		return it.Next()
-	}
-}
-
-// Error returns any retrieval or parsing error occurred during filtering.
-func (it *PausableUnpauseIterator) Error() error {
-	return it.fail
-}
-
-// Close terminates the iteration process, releasing any pending underlying
-// resources.
-func (it *PausableUnpauseIterator) Close() error {
-	it.sub.Unsubscribe()
-	return nil
-}
-
-// PausableUnpause represents a Unpause event raised by the Pausable contract.
-type PausableUnpause struct {
-	Raw types.Log // Blockchain specific contextual infos
-}
-
-// FilterUnpause is a free log retrieval operation binding the contract event 0x7805862f689e2f13df9f062ff482ad3ad112aca9e0847911ed832e158c525b33.
-//
-// Solidity: event Unpause()
-func (_Pausable *PausableFilterer) FilterUnpause(opts *bind.FilterOpts) (*PausableUnpauseIterator, error) {
-
-	logs, sub, err := _Pausable.contract.FilterLogs(opts, "Unpause")
-	if err != nil {
-		return nil, err
-	}
-	return &PausableUnpauseIterator{contract: _Pausable.contract, event: "Unpause", logs: logs, sub: sub}, nil
-}
-
-// WatchUnpause is a free log subscription operation binding the contract event 0x7805862f689e2f13df9f062ff482ad3ad112aca9e0847911ed832e158c525b33.
-//
-// Solidity: event Unpause()
-func (_Pausable *PausableFilterer) WatchUnpause(opts *bind.WatchOpts, sink chan<- *PausableUnpause) (event.Subscription, error) {
-
-	logs, sub, err := _Pausable.contract.WatchLogs(opts, "Unpause")
-	if err != nil {
-		return nil, err
-	}
-	return event.NewSubscription(func(quit <-chan struct{}) error {
-		defer sub.Unsubscribe()
-		for {
-			select {
-			case log := <-logs:
-				// New log arrived, parse the event and forward to the user
-				event := new(PausableUnpause)
-				if err := _Pausable.contract.UnpackLog(event, "Unpause", log); err != nil {
-					return err
-				}
-				event.Raw = log
-
-				select {
-				case sink <- event:
-				case err := <-sub.Err():
-					return err
-				case <-quit:
-					return nil
-				}
-			case err := <-sub.Err():
-				return err
-			case <-quit:
-				return nil
-			}
-		}
-	}), nil
-}
-
-// PausableTokenABI is the input ABI used to generate the binding from.
-const PausableTokenABI = "[{\"constant\":false,\"inputs\":[{\"name\":\"_spender\",\"type\":\"address\"},{\"name\":\"_value\",\"type\":\"uint256\"}],\"name\":\"approve\",\"outputs\":[{\"name\":\"\",\"type\":\"bool\"}],\"payable\":false,\"stateMutability\":\"nonpayable\",\"type\":\"function\"},{\"constant\":true,\"inputs\":[],\"name\":\"totalSupply\",\"outputs\":[{\"name\":\"\",\"type\":\"uint256\"}],\"payable\":false,\"stateMutability\":\"view\",\"type\":\"function\"},{\"constant\":false,\"inputs\":[{\"name\":\"_from\",\"type\":\"address\"},{\"name\":\"_to\",\"type\":\"address\"},{\"name\":\"_value\",\"type\":\"uint256\"}],\"name\":\"transferFrom\",\"outputs\":[{\"name\":\"\",\"type\":\"bool\"}],\"payable\":false,\"stateMutability\":\"nonpayable\",\"type\":\"function\"},{\"constant\":true,\"inputs\":[{\"name\":\"\",\"type\":\"address\"}],\"name\":\"balances\",\"outputs\":[{\"name\":\"\",\"type\":\"uint256\"}],\"payable\":false,\"stateMutability\":\"view\",\"type\":\"function\"},{\"constant\":false,\"inputs\":[],\"name\":\"unpause\",\"outputs\":[],\"payable\":false,\"stateMutability\":\"nonpayable\",\"type\":\"function\"},{\"constant\":true,\"inputs\":[],\"name\":\"paused\",\"outputs\":[{\"name\":\"\",\"type\":\"bool\"}],\"payable\":false,\"stateMutability\":\"view\",\"type\":\"function\"},{\"constant\":false,\"inputs\":[{\"name\":\"_spender\",\"type\":\"address\"},{\"name\":\"_subtractedValue\",\"type\":\"uint256\"}],\"name\":\"decreaseApproval\",\"outputs\":[{\"name\":\"success\",\"type\":\"bool\"}],\"payable\":false,\"stateMutability\":\"nonpayable\",\"type\":\"function\"},{\"constant\":true,\"inputs\":[{\"name\":\"_owner\",\"type\":\"address\"}],\"name\":\"balanceOf\",\"outputs\":[{\"name\":\"balance\",\"type\":\"uint256\"}],\"payable\":false,\"stateMutability\":\"view\",\"type\":\"function\"},{\"constant\":false,\"inputs\":[],\"name\":\"pause\",\"outputs\":[],\"payable\":false,\"stateMutability\":\"nonpayable\",\"type\":\"function\"},{\"constant\":true,\"inputs\":[],\"name\":\"owner\",\"outputs\":[{\"name\":\"\",\"type\":\"address\"}],\"payable\":false,\"stateMutability\":\"view\",\"type\":\"function\"},{\"constant\":false,\"inputs\":[{\"name\":\"_to\",\"type\":\"address\"},{\"name\":\"_value\",\"type\":\"uint256\"}],\"name\":\"transfer\",\"outputs\":[{\"name\":\"\",\"type\":\"bool\"}],\"payable\":false,\"stateMutability\":\"nonpayable\",\"type\":\"function\"},{\"constant\":false,\"inputs\":[{\"name\":\"_spender\",\"type\":\"address\"},{\"name\":\"_addedValue\",\"type\":\"uint256\"}],\"name\":\"increaseApproval\",\"outputs\":[{\"name\":\"success\",\"type\":\"bool\"}],\"payable\":false,\"stateMutability\":\"nonpayable\",\"type\":\"function\"},{\"constant\":true,\"inputs\":[{\"name\":\"_owner\",\"type\":\"address\"},{\"name\":\"_spender\",\"type\":\"address\"}],\"name\":\"allowance\",\"outputs\":[{\"name\":\"\",\"type\":\"uint256\"}],\"payable\":false,\"stateMutability\":\"view\",\"type\":\"function\"},{\"constant\":false,\"inputs\":[{\"name\":\"newOwner\",\"type\":\"address\"}],\"name\":\"transferOwnership\",\"outputs\":[],\"payable\":false,\"stateMutability\":\"nonpayable\",\"type\":\"function\"},{\"anonymous\":false,\"inputs\":[],\"name\":\"Pause\",\"type\":\"event\"},{\"anonymous\":false,\"inputs\":[],\"name\":\"Unpause\",\"type\":\"event\"},{\"anonymous\":false,\"inputs\":[{\"indexed\":true,\"name\":\"previousOwner\",\"type\":\"address\"},{\"indexed\":true,\"name\":\"newOwner\",\"type\":\"address\"}],\"name\":\"OwnershipTransferred\",\"type\":\"event\"},{\"anonymous\":false,\"inputs\":[{\"indexed\":true,\"name\":\"owner\",\"type\":\"address\"},{\"indexed\":true,\"name\":\"spender\",\"type\":\"address\"},{\"indexed\":false,\"name\":\"value\",\"type\":\"uint256\"}],\"name\":\"Approval\",\"type\":\"event\"},{\"anonymous\":false,\"inputs\":[{\"indexed\":true,\"name\":\"from\",\"type\":\"address\"},{\"indexed\":true,\"name\":\"to\",\"type\":\"address\"},{\"indexed\":false,\"name\":\"value\",\"type\":\"uint256\"}],\"name\":\"Transfer\",\"type\":\"event\"}]"
-
-// PausableTokenBin is the compiled bytecode used for deploying new contracts.
-const PausableTokenBin = `0x608060405260038054600160a860020a03191633600160a060020a0316179055610a6b8061002e6000396000f3006080604052600436106100cf5763ffffffff7c0100000000000000000000000000000000000000000000000000000000600035041663095ea7b381146100d457806318160ddd1461010c57806323b872dd1461013357806327e235e31461015d5780633f4ba83a1461017e5780635c975abb1461019557806366188463146101aa57806370a08231146101ce5780638456cb59146101ef5780638da5cb5b14610204578063a9059cbb14610235578063d73dd62314610259578063dd62ed3e1461027d578063f2fde38b146102a4575b600080fd5b3480156100e057600080fd5b506100f8600160a060020a03600435166024356102c5565b604080519115158252519081900360200190f35b34801561011857600080fd5b506101216102f0565b60408051918252519081900360200190f35b34801561013f57600080fd5b506100f8600160a060020a03600435811690602435166044356102f6565b34801561016957600080fd5b50610121600160a060020a0360043516610323565b34801561018a57600080fd5b50610193610335565b005b3480156101a157600080fd5b506100f86103b1565b3480156101b657600080fd5b506100f8600160a060020a03600435166024356103c1565b3480156101da57600080fd5b50610121600160a060020a03600435166103e5565b3480156101fb57600080fd5b50610193610400565b34801561021057600080fd5b50610219610481565b60408051600160a060020a039092168252519081900360200190f35b34801561024157600080fd5b506100f8600160a060020a0360043516602435610490565b34801561026557600080fd5b506100f8600160a060020a03600435166024356104b4565b34801561028957600080fd5b50610121600160a060020a03600435811690602435166104d8565b3480156102b057600080fd5b50610193600160a060020a0360043516610503565b60035460009060a060020a900460ff16156102df57600080fd5b6102e9838361059c565b9392505050565b60005481565b60035460009060a060020a900460ff161561031057600080fd5b61031b848484610606565b949350505050565b60016020526000908152604090205481565b60035433600160a060020a0390811691161461035057600080fd5b60035460a060020a900460ff16151561036857600080fd5b6003805474ff0000000000000000000000000000000000000000191690556040517f7805862f689e2f13df9f062ff482ad3ad112aca9e0847911ed832e158c525b3390600090a1565b60035460a060020a900460ff1681565b60035460009060a060020a900460ff16156103db57600080fd5b6102e98383610788565b600160a060020a031660009081526001602052604090205490565b60035433600160a060020a0390811691161461041b57600080fd5b60035460a060020a900460ff161561043257600080fd5b6003805474ff0000000000000000000000000000000000000000191660a060020a1790556040517f6985a02210a168e66602d3235cb6db0e70f92b3ba4d376a33c0f3d9434bff62590600090a1565b600354600160a060020a031681565b60035460009060a060020a900460ff16156104aa57600080fd5b6102e98383610881565b60035460009060a060020a900460ff16156104ce57600080fd5b6102e9838361097c565b600160a060020a03918216600090815260026020908152604080832093909416825291909152205490565b60035433600160a060020a0390811691161461051e57600080fd5b600160a060020a038116151561053357600080fd5b600354604051600160a060020a038084169216907f8be0079c531659141344cd1fd0a4f28419497f9722a3daafe3b4186f6b6457e090600090a36003805473ffffffffffffffffffffffffffffffffffffffff1916600160a060020a0392909216919091179055565b600160a060020a03338116600081815260026020908152604080832094871680845294825280832086905580518681529051929493927f8c5be1e5ebec7d5bd14f71427d1e84f3dd0314c0f7b2291e5b200ac8c7c3b925929181900390910190a350600192915050565b6000600160a060020a038316151561061d57600080fd5b600160a060020a03841660009081526001602052604090205482111561064257600080fd5b600160a060020a038085166000908152600260209081526040808320339094168352929052205482111561067557600080fd5b600160a060020a03841660009081526001602052604090205461069e908363ffffffff610a1e16565b600160a060020a0380861660009081526001602052604080822093909355908516815220546106d3908363ffffffff610a3016565b600160a060020a0380851660009081526001602090815260408083209490945587831682526002815283822033909316825291909152205461071b908363ffffffff610a1e16565b600160a060020a038086166000818152600260209081526040808320338616845282529182902094909455805186815290519287169391927fddf252ad1be2c89b69c2b068fc378daa952ba7f163c4a11628f55a4df523b3ef929181900390910190a35060019392505050565b600160a060020a033381166000908152600260209081526040808320938616835292905290812054808311156107e557600160a060020a03338116600090815260026020908152604080832093881683529290529081205561081c565b6107f5818463ffffffff610a1e16565b600160a060020a033381166000908152600260209081526040808320938916835292905220555b600160a060020a0333811660008181526002602090815260408083209489168084529482529182902054825190815291517f8c5be1e5ebec7d5bd14f71427d1e84f3dd0314c0f7b2291e5b200ac8c7c3b9259281900390910190a35060019392505050565b6000600160a060020a038316151561089857600080fd5b600160a060020a0333166000908152600160205260409020548211156108bd57600080fd5b600160a060020a0333166000908152600160205260409020546108e6908363ffffffff610a1e16565b600160a060020a03338116600090815260016020526040808220939093559085168152205461091b908363ffffffff610a3016565b600160a060020a038085166000818152600160209081526040918290209490945580518681529051919333909316927fddf252ad1be2c89b69c2b068fc378daa952ba7f163c4a11628f55a4df523b3ef92918290030190a350600192915050565b600160a060020a0333811660009081526002602090815260408083209386168352929052908120546109b4908363ffffffff610a3016565b600160a060020a0333811660008181526002602090815260408083209489168084529482529182902085905581519485529051929391927f8c5be1e5ebec7d5bd14f71427d1e84f3dd0314c0f7b2291e5b200ac8c7c3b9259281900390910190a350600192915050565b600082821115610a2a57fe5b50900390565b6000828201838110156102e957fe00a165627a7a723058205247e92e9ee13b3fd24baa8444c9041a5aa9e9fd5413ff0a255d906be2d83fa30029`
-
-// DeployPausableToken deploys a new Ethereum contract, binding an instance of PausableToken to it.
-func DeployPausableToken(auth *bind.TransactOpts, backend bind.ContractBackend) (common.Address, *types.Transaction, *PausableToken, error) {
-	parsed, err := abi.JSON(strings.NewReader(PausableTokenABI))
-	if err != nil {
-		return common.Address{}, nil, nil, err
-	}
-	address, tx, contract, err := bind.DeployContract(auth, parsed, common.FromHex(PausableTokenBin), backend)
-	if err != nil {
-		return common.Address{}, nil, nil, err
-	}
-	return address, tx, &PausableToken{PausableTokenCaller: PausableTokenCaller{contract: contract}, PausableTokenTransactor: PausableTokenTransactor{contract: contract}, PausableTokenFilterer: PausableTokenFilterer{contract: contract}}, nil
-}
-
-// PausableToken is an auto generated Go binding around an Ethereum contract.
-type PausableToken struct {
-	PausableTokenCaller     // Read-only binding to the contract
-	PausableTokenTransactor // Write-only binding to the contract
-	PausableTokenFilterer   // Log filterer for contract events
-}
-
-// PausableTokenCaller is an auto generated read-only Go binding around an Ethereum contract.
-type PausableTokenCaller struct {
-	contract *bind.BoundContract // Generic contract wrapper for the low level calls
-}
-
-// PausableTokenTransactor is an auto generated write-only Go binding around an Ethereum contract.
-type PausableTokenTransactor struct {
-	contract *bind.BoundContract // Generic contract wrapper for the low level calls
-}
-
-// PausableTokenFilterer is an auto generated log filtering Go binding around an Ethereum contract events.
-type PausableTokenFilterer struct {
-	contract *bind.BoundContract // Generic contract wrapper for the low level calls
-}
-
-// PausableTokenSession is an auto generated Go binding around an Ethereum contract,
-// with pre-set call and transact options.
-type PausableTokenSession struct {
-	Contract     *PausableToken    // Generic contract binding to set the session for
-	CallOpts     bind.CallOpts     // Call options to use throughout this session
-	TransactOpts bind.TransactOpts // Transaction auth options to use throughout this session
-}
-
-// PausableTokenCallerSession is an auto generated read-only Go binding around an Ethereum contract,
-// with pre-set call options.
-type PausableTokenCallerSession struct {
-	Contract *PausableTokenCaller // Generic contract caller binding to set the session for
-	CallOpts bind.CallOpts        // Call options to use throughout this session
-}
-
-// PausableTokenTransactorSession is an auto generated write-only Go binding around an Ethereum contract,
-// with pre-set transact options.
-type PausableTokenTransactorSession struct {
-	Contract     *PausableTokenTransactor // Generic contract transactor binding to set the session for
-	TransactOpts bind.TransactOpts        // Transaction auth options to use throughout this session
-}
-
-// PausableTokenRaw is an auto generated low-level Go binding around an Ethereum contract.
-type PausableTokenRaw struct {
-	Contract *PausableToken // Generic contract binding to access the raw methods on
-}
-
-// PausableTokenCallerRaw is an auto generated low-level read-only Go binding around an Ethereum contract.
-type PausableTokenCallerRaw struct {
-	Contract *PausableTokenCaller // Generic read-only contract binding to access the raw methods on
-}
-
-// PausableTokenTransactorRaw is an auto generated low-level write-only Go binding around an Ethereum contract.
-type PausableTokenTransactorRaw struct {
-	Contract *PausableTokenTransactor // Generic write-only contract binding to access the raw methods on
-}
-
-// NewPausableToken creates a new instance of PausableToken, bound to a specific deployed contract.
-func NewPausableToken(address common.Address, backend bind.ContractBackend) (*PausableToken, error) {
-	contract, err := bindPausableToken(address, backend, backend, backend)
-	if err != nil {
-		return nil, err
-	}
-	return &PausableToken{PausableTokenCaller: PausableTokenCaller{contract: contract}, PausableTokenTransactor: PausableTokenTransactor{contract: contract}, PausableTokenFilterer: PausableTokenFilterer{contract: contract}}, nil
-}
-
-// NewPausableTokenCaller creates a new read-only instance of PausableToken, bound to a specific deployed contract.
-func NewPausableTokenCaller(address common.Address, caller bind.ContractCaller) (*PausableTokenCaller, error) {
-	contract, err := bindPausableToken(address, caller, nil, nil)
-	if err != nil {
-		return nil, err
-	}
-	return &PausableTokenCaller{contract: contract}, nil
-}
-
-// NewPausableTokenTransactor creates a new write-only instance of PausableToken, bound to a specific deployed contract.
-func NewPausableTokenTransactor(address common.Address, transactor bind.ContractTransactor) (*PausableTokenTransactor, error) {
-	contract, err := bindPausableToken(address, nil, transactor, nil)
-	if err != nil {
-		return nil, err
-	}
-	return &PausableTokenTransactor{contract: contract}, nil
-}
-
-// NewPausableTokenFilterer creates a new log filterer instance of PausableToken, bound to a specific deployed contract.
-func NewPausableTokenFilterer(address common.Address, filterer bind.ContractFilterer) (*PausableTokenFilterer, error) {
-	contract, err := bindPausableToken(address, nil, nil, filterer)
-	if err != nil {
-		return nil, err
-	}
-	return &PausableTokenFilterer{contract: contract}, nil
-}
-
-// bindPausableToken binds a generic wrapper to an already deployed contract.
-func bindPausableToken(address common.Address, caller bind.ContractCaller, transactor bind.ContractTransactor, filterer bind.ContractFilterer) (*bind.BoundContract, error) {
-	parsed, err := abi.JSON(strings.NewReader(PausableTokenABI))
-	if err != nil {
-		return nil, err
-	}
-	return bind.NewBoundContract(address, parsed, caller, transactor, filterer), nil
-}
-
-// Call invokes the (constant) contract method with params as input values and
-// sets the output to result. The result type might be a single field for simple
-// returns, a slice of interfaces for anonymous returns and a struct for named
-// returns.
-func (_PausableToken *PausableTokenRaw) Call(opts *bind.CallOpts, result interface{}, method string, params ...interface{}) error {
-	return _PausableToken.Contract.PausableTokenCaller.contract.Call(opts, result, method, params...)
-}
-
-// Transfer initiates a plain transaction to move funds to the contract, calling
-// its default method if one is available.
-func (_PausableToken *PausableTokenRaw) Transfer(opts *bind.TransactOpts) (*types.Transaction, error) {
-	return _PausableToken.Contract.PausableTokenTransactor.contract.Transfer(opts)
-}
-
-// Transact invokes the (paid) contract method with params as input values.
-func (_PausableToken *PausableTokenRaw) Transact(opts *bind.TransactOpts, method string, params ...interface{}) (*types.Transaction, error) {
-	return _PausableToken.Contract.PausableTokenTransactor.contract.Transact(opts, method, params...)
-}
-
-// Call invokes the (constant) contract method with params as input values and
-// sets the output to result. The result type might be a single field for simple
-// returns, a slice of interfaces for anonymous returns and a struct for named
-// returns.
-func (_PausableToken *PausableTokenCallerRaw) Call(opts *bind.CallOpts, result interface{}, method string, params ...interface{}) error {
-	return _PausableToken.Contract.contract.Call(opts, result, method, params...)
-}
-
-// Transfer initiates a plain transaction to move funds to the contract, calling
-// its default method if one is available.
-func (_PausableToken *PausableTokenTransactorRaw) Transfer(opts *bind.TransactOpts) (*types.Transaction, error) {
-	return _PausableToken.Contract.contract.Transfer(opts)
-}
-
-// Transact invokes the (paid) contract method with params as input values.
-func (_PausableToken *PausableTokenTransactorRaw) Transact(opts *bind.TransactOpts, method string, params ...interface{}) (*types.Transaction, error) {
-	return _PausableToken.Contract.contract.Transact(opts, method, params...)
-}
-
-// Allowance is a free data retrieval call binding the contract method 0xdd62ed3e.
-//
-// Solidity: function allowance(_owner address, _spender address) constant returns(uint256)
-func (_PausableToken *PausableTokenCaller) Allowance(opts *bind.CallOpts, _owner common.Address, _spender common.Address) (*big.Int, error) {
-	var (
-		ret0 = new(*big.Int)
-	)
-	out := ret0
-	err := _PausableToken.contract.Call(opts, out, "allowance", _owner, _spender)
-	return *ret0, err
-}
-
-// Allowance is a free data retrieval call binding the contract method 0xdd62ed3e.
-//
-// Solidity: function allowance(_owner address, _spender address) constant returns(uint256)
-func (_PausableToken *PausableTokenSession) Allowance(_owner common.Address, _spender common.Address) (*big.Int, error) {
-	return _PausableToken.Contract.Allowance(&_PausableToken.CallOpts, _owner, _spender)
-}
-
-// Allowance is a free data retrieval call binding the contract method 0xdd62ed3e.
-//
-// Solidity: function allowance(_owner address, _spender address) constant returns(uint256)
-func (_PausableToken *PausableTokenCallerSession) Allowance(_owner common.Address, _spender common.Address) (*big.Int, error) {
-	return _PausableToken.Contract.Allowance(&_PausableToken.CallOpts, _owner, _spender)
-}
-
-// BalanceOf is a free data retrieval call binding the contract method 0x70a08231.
-//
-// Solidity: function balanceOf(_owner address) constant returns(balance uint256)
-func (_PausableToken *PausableTokenCaller) BalanceOf(opts *bind.CallOpts, _owner common.Address) (*big.Int, error) {
-	var (
-		ret0 = new(*big.Int)
-	)
-	out := ret0
-	err := _PausableToken.contract.Call(opts, out, "balanceOf", _owner)
-	return *ret0, err
-}
-
-// BalanceOf is a free data retrieval call binding the contract method 0x70a08231.
-//
-// Solidity: function balanceOf(_owner address) constant returns(balance uint256)
-func (_PausableToken *PausableTokenSession) BalanceOf(_owner common.Address) (*big.Int, error) {
-	return _PausableToken.Contract.BalanceOf(&_PausableToken.CallOpts, _owner)
-}
-
-// BalanceOf is a free data retrieval call binding the contract method 0x70a08231.
-//
-// Solidity: function balanceOf(_owner address) constant returns(balance uint256)
-func (_PausableToken *PausableTokenCallerSession) BalanceOf(_owner common.Address) (*big.Int, error) {
-	return _PausableToken.Contract.BalanceOf(&_PausableToken.CallOpts, _owner)
-}
-
-// Balances is a free data retrieval call binding the contract method 0x27e235e3.
-//
-// Solidity: function balances( address) constant returns(uint256)
-func (_PausableToken *PausableTokenCaller) Balances(opts *bind.CallOpts, arg0 common.Address) (*big.Int, error) {
-	var (
-		ret0 = new(*big.Int)
-	)
-	out := ret0
-	err := _PausableToken.contract.Call(opts, out, "balances", arg0)
-	return *ret0, err
-}
-
-// Balances is a free data retrieval call binding the contract method 0x27e235e3.
-//
-// Solidity: function balances( address) constant returns(uint256)
-func (_PausableToken *PausableTokenSession) Balances(arg0 common.Address) (*big.Int, error) {
-	return _PausableToken.Contract.Balances(&_PausableToken.CallOpts, arg0)
-}
-
-// Balances is a free data retrieval call binding the contract method 0x27e235e3.
-//
-// Solidity: function balances( address) constant returns(uint256)
-func (_PausableToken *PausableTokenCallerSession) Balances(arg0 common.Address) (*big.Int, error) {
-	return _PausableToken.Contract.Balances(&_PausableToken.CallOpts, arg0)
-}
-
-// Owner is a free data retrieval call binding the contract method 0x8da5cb5b.
-//
-// Solidity: function owner() constant returns(address)
-func (_PausableToken *PausableTokenCaller) Owner(opts *bind.CallOpts) (common.Address, error) {
-	var (
-		ret0 = new(common.Address)
-	)
-	out := ret0
-	err := _PausableToken.contract.Call(opts, out, "owner")
-	return *ret0, err
-}
-
-// Owner is a free data retrieval call binding the contract method 0x8da5cb5b.
-//
-// Solidity: function owner() constant returns(address)
-func (_PausableToken *PausableTokenSession) Owner() (common.Address, error) {
-	return _PausableToken.Contract.Owner(&_PausableToken.CallOpts)
-}
-
-// Owner is a free data retrieval call binding the contract method 0x8da5cb5b.
-//
-// Solidity: function owner() constant returns(address)
-func (_PausableToken *PausableTokenCallerSession) Owner() (common.Address, error) {
-	return _PausableToken.Contract.Owner(&_PausableToken.CallOpts)
-}
-
-// Paused is a free data retrieval call binding the contract method 0x5c975abb.
-//
-// Solidity: function paused() constant returns(bool)
-func (_PausableToken *PausableTokenCaller) Paused(opts *bind.CallOpts) (bool, error) {
-	var (
-		ret0 = new(bool)
-	)
-	out := ret0
-	err := _PausableToken.contract.Call(opts, out, "paused")
-	return *ret0, err
-}
-
-// Paused is a free data retrieval call binding the contract method 0x5c975abb.
-//
-// Solidity: function paused() constant returns(bool)
-func (_PausableToken *PausableTokenSession) Paused() (bool, error) {
-	return _PausableToken.Contract.Paused(&_PausableToken.CallOpts)
-}
-
-// Paused is a free data retrieval call binding the contract method 0x5c975abb.
-//
-// Solidity: function paused() constant returns(bool)
-func (_PausableToken *PausableTokenCallerSession) Paused() (bool, error) {
-	return _PausableToken.Contract.Paused(&_PausableToken.CallOpts)
-}
-
-// TotalSupply is a free data retrieval call binding the contract method 0x18160ddd.
-//
-// Solidity: function totalSupply() constant returns(uint256)
-func (_PausableToken *PausableTokenCaller) TotalSupply(opts *bind.CallOpts) (*big.Int, error) {
-	var (
-		ret0 = new(*big.Int)
-	)
-	out := ret0
-	err := _PausableToken.contract.Call(opts, out, "totalSupply")
-	return *ret0, err
-}
-
-// TotalSupply is a free data retrieval call binding the contract method 0x18160ddd.
-//
-// Solidity: function totalSupply() constant returns(uint256)
-func (_PausableToken *PausableTokenSession) TotalSupply() (*big.Int, error) {
-	return _PausableToken.Contract.TotalSupply(&_PausableToken.CallOpts)
-}
-
-// TotalSupply is a free data retrieval call binding the contract method 0x18160ddd.
-//
-// Solidity: function totalSupply() constant returns(uint256)
-func (_PausableToken *PausableTokenCallerSession) TotalSupply() (*big.Int, error) {
-	return _PausableToken.Contract.TotalSupply(&_PausableToken.CallOpts)
-}
-
-// Approve is a paid mutator transaction binding the contract method 0x095ea7b3.
-//
-// Solidity: function approve(_spender address, _value uint256) returns(bool)
-func (_PausableToken *PausableTokenTransactor) Approve(opts *bind.TransactOpts, _spender common.Address, _value *big.Int) (*types.Transaction, error) {
-	return _PausableToken.contract.Transact(opts, "approve", _spender, _value)
-}
-
-// Approve is a paid mutator transaction binding the contract method 0x095ea7b3.
-//
-// Solidity: function approve(_spender address, _value uint256) returns(bool)
-func (_PausableToken *PausableTokenSession) Approve(_spender common.Address, _value *big.Int) (*types.Transaction, error) {
-	return _PausableToken.Contract.Approve(&_PausableToken.TransactOpts, _spender, _value)
-}
-
-// Approve is a paid mutator transaction binding the contract method 0x095ea7b3.
-//
-// Solidity: function approve(_spender address, _value uint256) returns(bool)
-func (_PausableToken *PausableTokenTransactorSession) Approve(_spender common.Address, _value *big.Int) (*types.Transaction, error) {
-	return _PausableToken.Contract.Approve(&_PausableToken.TransactOpts, _spender, _value)
-}
-
-// DecreaseApproval is a paid mutator transaction binding the contract method 0x66188463.
-//
-// Solidity: function decreaseApproval(_spender address, _subtractedValue uint256) returns(success bool)
-func (_PausableToken *PausableTokenTransactor) DecreaseApproval(opts *bind.TransactOpts, _spender common.Address, _subtractedValue *big.Int) (*types.Transaction, error) {
-	return _PausableToken.contract.Transact(opts, "decreaseApproval", _spender, _subtractedValue)
-}
-
-// DecreaseApproval is a paid mutator transaction binding the contract method 0x66188463.
-//
-// Solidity: function decreaseApproval(_spender address, _subtractedValue uint256) returns(success bool)
-func (_PausableToken *PausableTokenSession) DecreaseApproval(_spender common.Address, _subtractedValue *big.Int) (*types.Transaction, error) {
-	return _PausableToken.Contract.DecreaseApproval(&_PausableToken.TransactOpts, _spender, _subtractedValue)
-}
-
-// DecreaseApproval is a paid mutator transaction binding the contract method 0x66188463.
-//
-// Solidity: function decreaseApproval(_spender address, _subtractedValue uint256) returns(success bool)
-func (_PausableToken *PausableTokenTransactorSession) DecreaseApproval(_spender common.Address, _subtractedValue *big.Int) (*types.Transaction, error) {
-	return _PausableToken.Contract.DecreaseApproval(&_PausableToken.TransactOpts, _spender, _subtractedValue)
-}
-
-// IncreaseApproval is a paid mutator transaction binding the contract method 0xd73dd623.
-//
-// Solidity: function increaseApproval(_spender address, _addedValue uint256) returns(success bool)
-func (_PausableToken *PausableTokenTransactor) IncreaseApproval(opts *bind.TransactOpts, _spender common.Address, _addedValue *big.Int) (*types.Transaction, error) {
-	return _PausableToken.contract.Transact(opts, "increaseApproval", _spender, _addedValue)
-}
-
-// IncreaseApproval is a paid mutator transaction binding the contract method 0xd73dd623.
-//
-// Solidity: function increaseApproval(_spender address, _addedValue uint256) returns(success bool)
-func (_PausableToken *PausableTokenSession) IncreaseApproval(_spender common.Address, _addedValue *big.Int) (*types.Transaction, error) {
-	return _PausableToken.Contract.IncreaseApproval(&_PausableToken.TransactOpts, _spender, _addedValue)
-}
-
-// IncreaseApproval is a paid mutator transaction binding the contract method 0xd73dd623.
-//
-// Solidity: function increaseApproval(_spender address, _addedValue uint256) returns(success bool)
-func (_PausableToken *PausableTokenTransactorSession) IncreaseApproval(_spender common.Address, _addedValue *big.Int) (*types.Transaction, error) {
-	return _PausableToken.Contract.IncreaseApproval(&_PausableToken.TransactOpts, _spender, _addedValue)
-}
-
-// Pause is a paid mutator transaction binding the contract method 0x8456cb59.
-//
-// Solidity: function pause() returns()
-func (_PausableToken *PausableTokenTransactor) Pause(opts *bind.TransactOpts) (*types.Transaction, error) {
-	return _PausableToken.contract.Transact(opts, "pause")
-}
-
-// Pause is a paid mutator transaction binding the contract method 0x8456cb59.
-//
-// Solidity: function pause() returns()
-func (_PausableToken *PausableTokenSession) Pause() (*types.Transaction, error) {
-	return _PausableToken.Contract.Pause(&_PausableToken.TransactOpts)
-}
-
-// Pause is a paid mutator transaction binding the contract method 0x8456cb59.
-//
-// Solidity: function pause() returns()
-func (_PausableToken *PausableTokenTransactorSession) Pause() (*types.Transaction, error) {
-	return _PausableToken.Contract.Pause(&_PausableToken.TransactOpts)
-}
-
-// Transfer is a paid mutator transaction binding the contract method 0xa9059cbb.
-//
-// Solidity: function transfer(_to address, _value uint256) returns(bool)
-func (_PausableToken *PausableTokenTransactor) Transfer(opts *bind.TransactOpts, _to common.Address, _value *big.Int) (*types.Transaction, error) {
-	return _PausableToken.contract.Transact(opts, "transfer", _to, _value)
-}
-
-// Transfer is a paid mutator transaction binding the contract method 0xa9059cbb.
-//
-// Solidity: function transfer(_to address, _value uint256) returns(bool)
-func (_PausableToken *PausableTokenSession) Transfer(_to common.Address, _value *big.Int) (*types.Transaction, error) {
-	return _PausableToken.Contract.Transfer(&_PausableToken.TransactOpts, _to, _value)
-}
-
-// Transfer is a paid mutator transaction binding the contract method 0xa9059cbb.
-//
-// Solidity: function transfer(_to address, _value uint256) returns(bool)
-func (_PausableToken *PausableTokenTransactorSession) Transfer(_to common.Address, _value *big.Int) (*types.Transaction, error) {
-	return _PausableToken.Contract.Transfer(&_PausableToken.TransactOpts, _to, _value)
-}
-
-// TransferFrom is a paid mutator transaction binding the contract method 0x23b872dd.
-//
-// Solidity: function transferFrom(_from address, _to address, _value uint256) returns(bool)
-func (_PausableToken *PausableTokenTransactor) TransferFrom(opts *bind.TransactOpts, _from common.Address, _to common.Address, _value *big.Int) (*types.Transaction, error) {
-	return _PausableToken.contract.Transact(opts, "transferFrom", _from, _to, _value)
-}
-
-// TransferFrom is a paid mutator transaction binding the contract method 0x23b872dd.
-//
-// Solidity: function transferFrom(_from address, _to address, _value uint256) returns(bool)
-func (_PausableToken *PausableTokenSession) TransferFrom(_from common.Address, _to common.Address, _value *big.Int) (*types.Transaction, error) {
-	return _PausableToken.Contract.TransferFrom(&_PausableToken.TransactOpts, _from, _to, _value)
-}
-
-// TransferFrom is a paid mutator transaction binding the contract method 0x23b872dd.
-//
-// Solidity: function transferFrom(_from address, _to address, _value uint256) returns(bool)
-func (_PausableToken *PausableTokenTransactorSession) TransferFrom(_from common.Address, _to common.Address, _value *big.Int) (*types.Transaction, error) {
-	return _PausableToken.Contract.TransferFrom(&_PausableToken.TransactOpts, _from, _to, _value)
-}
-
-// TransferOwnership is a paid mutator transaction binding the contract method 0xf2fde38b.
-//
-// Solidity: function transferOwnership(newOwner address) returns()
-func (_PausableToken *PausableTokenTransactor) TransferOwnership(opts *bind.TransactOpts, newOwner common.Address) (*types.Transaction, error) {
-	return _PausableToken.contract.Transact(opts, "transferOwnership", newOwner)
-}
-
-// TransferOwnership is a paid mutator transaction binding the contract method 0xf2fde38b.
-//
-// Solidity: function transferOwnership(newOwner address) returns()
-func (_PausableToken *PausableTokenSession) TransferOwnership(newOwner common.Address) (*types.Transaction, error) {
-	return _PausableToken.Contract.TransferOwnership(&_PausableToken.TransactOpts, newOwner)
-}
-
-// TransferOwnership is a paid mutator transaction binding the contract method 0xf2fde38b.
-//
-// Solidity: function transferOwnership(newOwner address) returns()
-func (_PausableToken *PausableTokenTransactorSession) TransferOwnership(newOwner common.Address) (*types.Transaction, error) {
-	return _PausableToken.Contract.TransferOwnership(&_PausableToken.TransactOpts, newOwner)
-}
-
-// Unpause is a paid mutator transaction binding the contract method 0x3f4ba83a.
-//
-// Solidity: function unpause() returns()
-func (_PausableToken *PausableTokenTransactor) Unpause(opts *bind.TransactOpts) (*types.Transaction, error) {
-	return _PausableToken.contract.Transact(opts, "unpause")
-}
-
-// Unpause is a paid mutator transaction binding the contract method 0x3f4ba83a.
-//
-// Solidity: function unpause() returns()
-func (_PausableToken *PausableTokenSession) Unpause() (*types.Transaction, error) {
-	return _PausableToken.Contract.Unpause(&_PausableToken.TransactOpts)
-}
-
-// Unpause is a paid mutator transaction binding the contract method 0x3f4ba83a.
-//
-// Solidity: function unpause() returns()
-func (_PausableToken *PausableTokenTransactorSession) Unpause() (*types.Transaction, error) {
-	return _PausableToken.Contract.Unpause(&_PausableToken.TransactOpts)
-}
-
-// PausableTokenApprovalIterator is returned from FilterApproval and is used to iterate over the raw logs and unpacked data for Approval events raised by the PausableToken contract.
-type PausableTokenApprovalIterator struct {
-	Event *PausableTokenApproval // Event containing the contract specifics and raw log
-
-	contract *bind.BoundContract // Generic contract to use for unpacking event data
-	event    string              // Event name to use for unpacking event data
-
-	logs chan types.Log        // Log channel receiving the found contract events
-	sub  ethereum.Subscription // Subscription for errors, completion and termination
-	done bool                  // Whether the subscription completed delivering logs
-	fail error                 // Occurred error to stop iteration
-}
-
-// Next advances the iterator to the subsequent event, returning whether there
-// are any more events found. In case of a retrieval or parsing error, false is
-// returned and Error() can be queried for the exact failure.
-func (it *PausableTokenApprovalIterator) Next() bool {
-	// If the iterator failed, stop iterating
-	if it.fail != nil {
-		return false
-	}
-	// If the iterator completed, deliver directly whatever's available
-	if it.done {
-		select {
-		case log := <-it.logs:
-			it.Event = new(PausableTokenApproval)
-			if err := it.contract.UnpackLog(it.Event, it.event, log); err != nil {
-				it.fail = err
-				return false
-			}
-			it.Event.Raw = log
-			return true
-
-		default:
-			return false
-		}
-	}
-	// Iterator still in progress, wait for either a data or an error event
-	select {
-	case log := <-it.logs:
-		it.Event = new(PausableTokenApproval)
-		if err := it.contract.UnpackLog(it.Event, it.event, log); err != nil {
-			it.fail = err
-			return false
-		}
-		it.Event.Raw = log
-		return true
-
-	case err := <-it.sub.Err():
-		it.done = true
-		it.fail = err
-		return it.Next()
-	}
-}
-
-// Error returns any retrieval or parsing error occurred during filtering.
-func (it *PausableTokenApprovalIterator) Error() error {
-	return it.fail
-}
-
-// Close terminates the iteration process, releasing any pending underlying
-// resources.
-func (it *PausableTokenApprovalIterator) Close() error {
-	it.sub.Unsubscribe()
-	return nil
-}
-
-// PausableTokenApproval represents a Approval event raised by the PausableToken contract.
-type PausableTokenApproval struct {
-	Owner   common.Address
-	Spender common.Address
-	Value   *big.Int
-	Raw     types.Log // Blockchain specific contextual infos
-}
-
-// FilterApproval is a free log retrieval operation binding the contract event 0x8c5be1e5ebec7d5bd14f71427d1e84f3dd0314c0f7b2291e5b200ac8c7c3b925.
-//
-// Solidity: event Approval(owner indexed address, spender indexed address, value uint256)
-func (_PausableToken *PausableTokenFilterer) FilterApproval(opts *bind.FilterOpts, owner []common.Address, spender []common.Address) (*PausableTokenApprovalIterator, error) {
-
-	var ownerRule []interface{}
-	for _, ownerItem := range owner {
-		ownerRule = append(ownerRule, ownerItem)
-	}
-	var spenderRule []interface{}
-	for _, spenderItem := range spender {
-		spenderRule = append(spenderRule, spenderItem)
-	}
-
-	logs, sub, err := _PausableToken.contract.FilterLogs(opts, "Approval", ownerRule, spenderRule)
-	if err != nil {
-		return nil, err
-	}
-	return &PausableTokenApprovalIterator{contract: _PausableToken.contract, event: "Approval", logs: logs, sub: sub}, nil
-}
-
-// WatchApproval is a free log subscription operation binding the contract event 0x8c5be1e5ebec7d5bd14f71427d1e84f3dd0314c0f7b2291e5b200ac8c7c3b925.
-//
-// Solidity: event Approval(owner indexed address, spender indexed address, value uint256)
-func (_PausableToken *PausableTokenFilterer) WatchApproval(opts *bind.WatchOpts, sink chan<- *PausableTokenApproval, owner []common.Address, spender []common.Address) (event.Subscription, error) {
-
-	var ownerRule []interface{}
-	for _, ownerItem := range owner {
-		ownerRule = append(ownerRule, ownerItem)
-	}
-	var spenderRule []interface{}
-	for _, spenderItem := range spender {
-		spenderRule = append(spenderRule, spenderItem)
-	}
-
-	logs, sub, err := _PausableToken.contract.WatchLogs(opts, "Approval", ownerRule, spenderRule)
-	if err != nil {
-		return nil, err
-	}
-	return event.NewSubscription(func(quit <-chan struct{}) error {
-		defer sub.Unsubscribe()
-		for {
-			select {
-			case log := <-logs:
-				// New log arrived, parse the event and forward to the user
-				event := new(PausableTokenApproval)
-				if err := _PausableToken.contract.UnpackLog(event, "Approval", log); err != nil {
-					return err
-				}
-				event.Raw = log
-
-				select {
-				case sink <- event:
-				case err := <-sub.Err():
-					return err
-				case <-quit:
-					return nil
-				}
-			case err := <-sub.Err():
-				return err
-			case <-quit:
-				return nil
-			}
-		}
-	}), nil
-}
-
-// PausableTokenOwnershipTransferredIterator is returned from FilterOwnershipTransferred and is used to iterate over the raw logs and unpacked data for OwnershipTransferred events raised by the PausableToken contract.
-type PausableTokenOwnershipTransferredIterator struct {
-	Event *PausableTokenOwnershipTransferred // Event containing the contract specifics and raw log
-
-	contract *bind.BoundContract // Generic contract to use for unpacking event data
-	event    string              // Event name to use for unpacking event data
-
-	logs chan types.Log        // Log channel receiving the found contract events
-	sub  ethereum.Subscription // Subscription for errors, completion and termination
-	done bool                  // Whether the subscription completed delivering logs
-	fail error                 // Occurred error to stop iteration
-}
-
-// Next advances the iterator to the subsequent event, returning whether there
-// are any more events found. In case of a retrieval or parsing error, false is
-// returned and Error() can be queried for the exact failure.
-func (it *PausableTokenOwnershipTransferredIterator) Next() bool {
-	// If the iterator failed, stop iterating
-	if it.fail != nil {
-		return false
-	}
-	// If the iterator completed, deliver directly whatever's available
-	if it.done {
-		select {
-		case log := <-it.logs:
-			it.Event = new(PausableTokenOwnershipTransferred)
-			if err := it.contract.UnpackLog(it.Event, it.event, log); err != nil {
-				it.fail = err
-				return false
-			}
-			it.Event.Raw = log
-			return true
-
-		default:
-			return false
-		}
-	}
-	// Iterator still in progress, wait for either a data or an error event
-	select {
-	case log := <-it.logs:
-		it.Event = new(PausableTokenOwnershipTransferred)
-		if err := it.contract.UnpackLog(it.Event, it.event, log); err != nil {
-			it.fail = err
-			return false
-		}
-		it.Event.Raw = log
-		return true
-
-	case err := <-it.sub.Err():
-		it.done = true
-		it.fail = err
-		return it.Next()
-	}
-}
-
-// Error returns any retrieval or parsing error occurred during filtering.
-func (it *PausableTokenOwnershipTransferredIterator) Error() error {
-	return it.fail
-}
-
-// Close terminates the iteration process, releasing any pending underlying
-// resources.
-func (it *PausableTokenOwnershipTransferredIterator) Close() error {
-	it.sub.Unsubscribe()
-	return nil
-}
-
-// PausableTokenOwnershipTransferred represents a OwnershipTransferred event raised by the PausableToken contract.
-type PausableTokenOwnershipTransferred struct {
-	PreviousOwner common.Address
-	NewOwner      common.Address
-	Raw           types.Log // Blockchain specific contextual infos
-}
-
-// FilterOwnershipTransferred is a free log retrieval operation binding the contract event 0x8be0079c531659141344cd1fd0a4f28419497f9722a3daafe3b4186f6b6457e0.
-//
-// Solidity: event OwnershipTransferred(previousOwner indexed address, newOwner indexed address)
-func (_PausableToken *PausableTokenFilterer) FilterOwnershipTransferred(opts *bind.FilterOpts, previousOwner []common.Address, newOwner []common.Address) (*PausableTokenOwnershipTransferredIterator, error) {
-
-	var previousOwnerRule []interface{}
-	for _, previousOwnerItem := range previousOwner {
-		previousOwnerRule = append(previousOwnerRule, previousOwnerItem)
-	}
-	var newOwnerRule []interface{}
-	for _, newOwnerItem := range newOwner {
-		newOwnerRule = append(newOwnerRule, newOwnerItem)
-	}
-
-	logs, sub, err := _PausableToken.contract.FilterLogs(opts, "OwnershipTransferred", previousOwnerRule, newOwnerRule)
-	if err != nil {
-		return nil, err
-	}
-	return &PausableTokenOwnershipTransferredIterator{contract: _PausableToken.contract, event: "OwnershipTransferred", logs: logs, sub: sub}, nil
-}
-
-// WatchOwnershipTransferred is a free log subscription operation binding the contract event 0x8be0079c531659141344cd1fd0a4f28419497f9722a3daafe3b4186f6b6457e0.
-//
-// Solidity: event OwnershipTransferred(previousOwner indexed address, newOwner indexed address)
-func (_PausableToken *PausableTokenFilterer) WatchOwnershipTransferred(opts *bind.WatchOpts, sink chan<- *PausableTokenOwnershipTransferred, previousOwner []common.Address, newOwner []common.Address) (event.Subscription, error) {
-
-	var previousOwnerRule []interface{}
-	for _, previousOwnerItem := range previousOwner {
-		previousOwnerRule = append(previousOwnerRule, previousOwnerItem)
-	}
-	var newOwnerRule []interface{}
-	for _, newOwnerItem := range newOwner {
-		newOwnerRule = append(newOwnerRule, newOwnerItem)
-	}
-
-	logs, sub, err := _PausableToken.contract.WatchLogs(opts, "OwnershipTransferred", previousOwnerRule, newOwnerRule)
-	if err != nil {
-		return nil, err
-	}
-	return event.NewSubscription(func(quit <-chan struct{}) error {
-		defer sub.Unsubscribe()
-		for {
-			select {
-			case log := <-logs:
-				// New log arrived, parse the event and forward to the user
-				event := new(PausableTokenOwnershipTransferred)
-				if err := _PausableToken.contract.UnpackLog(event, "OwnershipTransferred", log); err != nil {
-					return err
-				}
-				event.Raw = log
-
-				select {
-				case sink <- event:
-				case err := <-sub.Err():
-					return err
-				case <-quit:
-					return nil
-				}
-			case err := <-sub.Err():
-				return err
-			case <-quit:
-				return nil
-			}
-		}
-	}), nil
-}
-
-// PausableTokenPauseIterator is returned from FilterPause and is used to iterate over the raw logs and unpacked data for Pause events raised by the PausableToken contract.
-type PausableTokenPauseIterator struct {
-	Event *PausableTokenPause // Event containing the contract specifics and raw log
-
-	contract *bind.BoundContract // Generic contract to use for unpacking event data
-	event    string              // Event name to use for unpacking event data
-
-	logs chan types.Log        // Log channel receiving the found contract events
-	sub  ethereum.Subscription // Subscription for errors, completion and termination
-	done bool                  // Whether the subscription completed delivering logs
-	fail error                 // Occurred error to stop iteration
-}
-
-// Next advances the iterator to the subsequent event, returning whether there
-// are any more events found. In case of a retrieval or parsing error, false is
-// returned and Error() can be queried for the exact failure.
-func (it *PausableTokenPauseIterator) Next() bool {
-	// If the iterator failed, stop iterating
-	if it.fail != nil {
-		return false
-	}
-	// If the iterator completed, deliver directly whatever's available
-	if it.done {
-		select {
-		case log := <-it.logs:
-			it.Event = new(PausableTokenPause)
-			if err := it.contract.UnpackLog(it.Event, it.event, log); err != nil {
-				it.fail = err
-				return false
-			}
-			it.Event.Raw = log
-			return true
-
-		default:
-			return false
-		}
-	}
-	// Iterator still in progress, wait for either a data or an error event
-	select {
-	case log := <-it.logs:
-		it.Event = new(PausableTokenPause)
-		if err := it.contract.UnpackLog(it.Event, it.event, log); err != nil {
-			it.fail = err
-			return false
-		}
-		it.Event.Raw = log
-		return true
-
-	case err := <-it.sub.Err():
-		it.done = true
-		it.fail = err
-		return it.Next()
-	}
-}
-
-// Error returns any retrieval or parsing error occurred during filtering.
-func (it *PausableTokenPauseIterator) Error() error {
-	return it.fail
-}
-
-// Close terminates the iteration process, releasing any pending underlying
-// resources.
-func (it *PausableTokenPauseIterator) Close() error {
-	it.sub.Unsubscribe()
-	return nil
-}
-
-// PausableTokenPause represents a Pause event raised by the PausableToken contract.
-type PausableTokenPause struct {
-	Raw types.Log // Blockchain specific contextual infos
-}
-
-// FilterPause is a free log retrieval operation binding the contract event 0x6985a02210a168e66602d3235cb6db0e70f92b3ba4d376a33c0f3d9434bff625.
-//
-// Solidity: event Pause()
-func (_PausableToken *PausableTokenFilterer) FilterPause(opts *bind.FilterOpts) (*PausableTokenPauseIterator, error) {
-
-	logs, sub, err := _PausableToken.contract.FilterLogs(opts, "Pause")
-	if err != nil {
-		return nil, err
-	}
-	return &PausableTokenPauseIterator{contract: _PausableToken.contract, event: "Pause", logs: logs, sub: sub}, nil
-}
-
-// WatchPause is a free log subscription operation binding the contract event 0x6985a02210a168e66602d3235cb6db0e70f92b3ba4d376a33c0f3d9434bff625.
-//
-// Solidity: event Pause()
-func (_PausableToken *PausableTokenFilterer) WatchPause(opts *bind.WatchOpts, sink chan<- *PausableTokenPause) (event.Subscription, error) {
-
-	logs, sub, err := _PausableToken.contract.WatchLogs(opts, "Pause")
-	if err != nil {
-		return nil, err
-	}
-	return event.NewSubscription(func(quit <-chan struct{}) error {
-		defer sub.Unsubscribe()
-		for {
-			select {
-			case log := <-logs:
-				// New log arrived, parse the event and forward to the user
-				event := new(PausableTokenPause)
-				if err := _PausableToken.contract.UnpackLog(event, "Pause", log); err != nil {
-					return err
-				}
-				event.Raw = log
-
-				select {
-				case sink <- event:
-				case err := <-sub.Err():
-					return err
-				case <-quit:
-					return nil
-				}
-			case err := <-sub.Err():
-				return err
-			case <-quit:
-				return nil
-			}
-		}
-	}), nil
-}
-
-// PausableTokenTransferIterator is returned from FilterTransfer and is used to iterate over the raw logs and unpacked data for Transfer events raised by the PausableToken contract.
-type PausableTokenTransferIterator struct {
-	Event *PausableTokenTransfer // Event containing the contract specifics and raw log
-
-	contract *bind.BoundContract // Generic contract to use for unpacking event data
-	event    string              // Event name to use for unpacking event data
-
-	logs chan types.Log        // Log channel receiving the found contract events
-	sub  ethereum.Subscription // Subscription for errors, completion and termination
-	done bool                  // Whether the subscription completed delivering logs
-	fail error                 // Occurred error to stop iteration
-}
-
-// Next advances the iterator to the subsequent event, returning whether there
-// are any more events found. In case of a retrieval or parsing error, false is
-// returned and Error() can be queried for the exact failure.
-func (it *PausableTokenTransferIterator) Next() bool {
-	// If the iterator failed, stop iterating
-	if it.fail != nil {
-		return false
-	}
-	// If the iterator completed, deliver directly whatever's available
-	if it.done {
-		select {
-		case log := <-it.logs:
-			it.Event = new(PausableTokenTransfer)
-			if err := it.contract.UnpackLog(it.Event, it.event, log); err != nil {
-				it.fail = err
-				return false
-			}
-			it.Event.Raw = log
-			return true
-
-		default:
-			return false
-		}
-	}
-	// Iterator still in progress, wait for either a data or an error event
-	select {
-	case log := <-it.logs:
-		it.Event = new(PausableTokenTransfer)
-		if err := it.contract.UnpackLog(it.Event, it.event, log); err != nil {
-			it.fail = err
-			return false
-		}
-		it.Event.Raw = log
-		return true
-
-	case err := <-it.sub.Err():
-		it.done = true
-		it.fail = err
-		return it.Next()
-	}
-}
-
-// Error returns any retrieval or parsing error occurred during filtering.
-func (it *PausableTokenTransferIterator) Error() error {
-	return it.fail
-}
-
-// Close terminates the iteration process, releasing any pending underlying
-// resources.
-func (it *PausableTokenTransferIterator) Close() error {
-	it.sub.Unsubscribe()
-	return nil
-}
-
-// PausableTokenTransfer represents a Transfer event raised by the PausableToken contract.
-type PausableTokenTransfer struct {
-	From  common.Address
-	To    common.Address
-	Value *big.Int
-	Raw   types.Log // Blockchain specific contextual infos
-}
-
-// FilterTransfer is a free log retrieval operation binding the contract event 0xddf252ad1be2c89b69c2b068fc378daa952ba7f163c4a11628f55a4df523b3ef.
-//
-// Solidity: event Transfer(from indexed address, to indexed address, value uint256)
-func (_PausableToken *PausableTokenFilterer) FilterTransfer(opts *bind.FilterOpts, from []common.Address, to []common.Address) (*PausableTokenTransferIterator, error) {
-
-	var fromRule []interface{}
-	for _, fromItem := range from {
-		fromRule = append(fromRule, fromItem)
-	}
-	var toRule []interface{}
-	for _, toItem := range to {
-		toRule = append(toRule, toItem)
-	}
-
-	logs, sub, err := _PausableToken.contract.FilterLogs(opts, "Transfer", fromRule, toRule)
-	if err != nil {
-		return nil, err
-	}
-	return &PausableTokenTransferIterator{contract: _PausableToken.contract, event: "Transfer", logs: logs, sub: sub}, nil
-}
-
-// WatchTransfer is a free log subscription operation binding the contract event 0xddf252ad1be2c89b69c2b068fc378daa952ba7f163c4a11628f55a4df523b3ef.
-//
-// Solidity: event Transfer(from indexed address, to indexed address, value uint256)
-func (_PausableToken *PausableTokenFilterer) WatchTransfer(opts *bind.WatchOpts, sink chan<- *PausableTokenTransfer, from []common.Address, to []common.Address) (event.Subscription, error) {
-
-	var fromRule []interface{}
-	for _, fromItem := range from {
-		fromRule = append(fromRule, fromItem)
-	}
-	var toRule []interface{}
-	for _, toItem := range to {
-		toRule = append(toRule, toItem)
-	}
-
-	logs, sub, err := _PausableToken.contract.WatchLogs(opts, "Transfer", fromRule, toRule)
-	if err != nil {
-		return nil, err
-	}
-	return event.NewSubscription(func(quit <-chan struct{}) error {
-		defer sub.Unsubscribe()
-		for {
-			select {
-			case log := <-logs:
-				// New log arrived, parse the event and forward to the user
-				event := new(PausableTokenTransfer)
-				if err := _PausableToken.contract.UnpackLog(event, "Transfer", log); err != nil {
-					return err
-				}
-				event.Raw = log
-
-				select {
-				case sink <- event:
-				case err := <-sub.Err():
-					return err
-				case <-quit:
-					return nil
-				}
-			case err := <-sub.Err():
-				return err
-			case <-quit:
-				return nil
-			}
-		}
-	}), nil
-}
-
-// PausableTokenUnpauseIterator is returned from FilterUnpause and is used to iterate over the raw logs and unpacked data for Unpause events raised by the PausableToken contract.
-type PausableTokenUnpauseIterator struct {
-	Event *PausableTokenUnpause // Event containing the contract specifics and raw log
-
-	contract *bind.BoundContract // Generic contract to use for unpacking event data
-	event    string              // Event name to use for unpacking event data
-
-	logs chan types.Log        // Log channel receiving the found contract events
-	sub  ethereum.Subscription // Subscription for errors, completion and termination
-	done bool                  // Whether the subscription completed delivering logs
-	fail error                 // Occurred error to stop iteration
-}
-
-// Next advances the iterator to the subsequent event, returning whether there
-// are any more events found. In case of a retrieval or parsing error, false is
-// returned and Error() can be queried for the exact failure.
-func (it *PausableTokenUnpauseIterator) Next() bool {
-	// If the iterator failed, stop iterating
-	if it.fail != nil {
-		return false
-	}
-	// If the iterator completed, deliver directly whatever's available
-	if it.done {
-		select {
-		case log := <-it.logs:
-			it.Event = new(PausableTokenUnpause)
-			if err := it.contract.UnpackLog(it.Event, it.event, log); err != nil {
-				it.fail = err
-				return false
-			}
-			it.Event.Raw = log
-			return true
-
-		default:
-			return false
-		}
-	}
-	// Iterator still in progress, wait for either a data or an error event
-	select {
-	case log := <-it.logs:
-		it.Event = new(PausableTokenUnpause)
-		if err := it.contract.UnpackLog(it.Event, it.event, log); err != nil {
-			it.fail = err
-			return false
-		}
-		it.Event.Raw = log
-		return true
-
-	case err := <-it.sub.Err():
-		it.done = true
-		it.fail = err
-		return it.Next()
-	}
-}
-
-// Error returns any retrieval or parsing error occurred during filtering.
-func (it *PausableTokenUnpauseIterator) Error() error {
-	return it.fail
-}
-
-// Close terminates the iteration process, releasing any pending underlying
-// resources.
-func (it *PausableTokenUnpauseIterator) Close() error {
-	it.sub.Unsubscribe()
-	return nil
-}
-
-// PausableTokenUnpause represents a Unpause event raised by the PausableToken contract.
-type PausableTokenUnpause struct {
-	Raw types.Log // Blockchain specific contextual infos
-}
-
-// FilterUnpause is a free log retrieval operation binding the contract event 0x7805862f689e2f13df9f062ff482ad3ad112aca9e0847911ed832e158c525b33.
-//
-// Solidity: event Unpause()
-func (_PausableToken *PausableTokenFilterer) FilterUnpause(opts *bind.FilterOpts) (*PausableTokenUnpauseIterator, error) {
-
-	logs, sub, err := _PausableToken.contract.FilterLogs(opts, "Unpause")
-	if err != nil {
-		return nil, err
-	}
-	return &PausableTokenUnpauseIterator{contract: _PausableToken.contract, event: "Unpause", logs: logs, sub: sub}, nil
-}
-
-// WatchUnpause is a free log subscription operation binding the contract event 0x7805862f689e2f13df9f062ff482ad3ad112aca9e0847911ed832e158c525b33.
-//
-// Solidity: event Unpause()
-func (_PausableToken *PausableTokenFilterer) WatchUnpause(opts *bind.WatchOpts, sink chan<- *PausableTokenUnpause) (event.Subscription, error) {
-
-	logs, sub, err := _PausableToken.contract.WatchLogs(opts, "Unpause")
-	if err != nil {
-		return nil, err
-	}
-	return event.NewSubscription(func(quit <-chan struct{}) error {
-		defer sub.Unsubscribe()
-		for {
-			select {
-			case log := <-logs:
-				// New log arrived, parse the event and forward to the user
-				event := new(PausableTokenUnpause)
-				if err := _PausableToken.contract.UnpackLog(event, "Unpause", log); err != nil {
-					return err
-				}
-				event.Raw = log
-
-				select {
-				case sink <- event:
-				case err := <-sub.Err():
-					return err
-				case <-quit:
-					return nil
-				}
-			case err := <-sub.Err():
-				return err
-			case <-quit:
-				return nil
-			}
-		}
-	}), nil
-}
-
-// RepublicTokenABI is the input ABI used to generate the binding from.
-const RepublicTokenABI = "[{\"constant\":true,\"inputs\":[],\"name\":\"name\",\"outputs\":[{\"name\":\"\",\"type\":\"string\"}],\"payable\":false,\"stateMutability\":\"view\",\"type\":\"function\"},{\"constant\":false,\"inputs\":[{\"name\":\"_spender\",\"type\":\"address\"},{\"name\":\"_value\",\"type\":\"uint256\"}],\"name\":\"approve\",\"outputs\":[{\"name\":\"\",\"type\":\"bool\"}],\"payable\":false,\"stateMutability\":\"nonpayable\",\"type\":\"function\"},{\"constant\":true,\"inputs\":[],\"name\":\"totalSupply\",\"outputs\":[{\"name\":\"\",\"type\":\"uint256\"}],\"payable\":false,\"stateMutability\":\"view\",\"type\":\"function\"},{\"constant\":false,\"inputs\":[{\"name\":\"_from\",\"type\":\"address\"},{\"name\":\"_to\",\"type\":\"address\"},{\"name\":\"_value\",\"type\":\"uint256\"}],\"name\":\"transferFrom\",\"outputs\":[{\"name\":\"\",\"type\":\"bool\"}],\"payable\":false,\"stateMutability\":\"nonpayable\",\"type\":\"function\"},{\"constant\":true,\"inputs\":[{\"name\":\"\",\"type\":\"address\"}],\"name\":\"balances\",\"outputs\":[{\"name\":\"\",\"type\":\"uint256\"}],\"payable\":false,\"stateMutability\":\"view\",\"type\":\"function\"},{\"constant\":true,\"inputs\":[],\"name\":\"INITIAL_SUPPLY\",\"outputs\":[{\"name\":\"\",\"type\":\"uint256\"}],\"payable\":false,\"stateMutability\":\"view\",\"type\":\"function\"},{\"constant\":true,\"inputs\":[],\"name\":\"decimals\",\"outputs\":[{\"name\":\"\",\"type\":\"uint8\"}],\"payable\":false,\"stateMutability\":\"view\",\"type\":\"function\"},{\"constant\":false,\"inputs\":[],\"name\":\"unpause\",\"outputs\":[],\"payable\":false,\"stateMutability\":\"nonpayable\",\"type\":\"function\"},{\"constant\":false,\"inputs\":[{\"name\":\"_value\",\"type\":\"uint256\"}],\"name\":\"burn\",\"outputs\":[],\"payable\":false,\"stateMutability\":\"nonpayable\",\"type\":\"function\"},{\"constant\":true,\"inputs\":[],\"name\":\"paused\",\"outputs\":[{\"name\":\"\",\"type\":\"bool\"}],\"payable\":false,\"stateMutability\":\"view\",\"type\":\"function\"},{\"constant\":false,\"inputs\":[{\"name\":\"_spender\",\"type\":\"address\"},{\"name\":\"_subtractedValue\",\"type\":\"uint256\"}],\"name\":\"decreaseApproval\",\"outputs\":[{\"name\":\"success\",\"type\":\"bool\"}],\"payable\":false,\"stateMutability\":\"nonpayable\",\"type\":\"function\"},{\"constant\":true,\"inputs\":[{\"name\":\"_owner\",\"type\":\"address\"}],\"name\":\"balanceOf\",\"outputs\":[{\"name\":\"balance\",\"type\":\"uint256\"}],\"payable\":false,\"stateMutability\":\"view\",\"type\":\"function\"},{\"constant\":false,\"inputs\":[],\"name\":\"pause\",\"outputs\":[],\"payable\":false,\"stateMutability\":\"nonpayable\",\"type\":\"function\"},{\"constant\":true,\"inputs\":[],\"name\":\"owner\",\"outputs\":[{\"name\":\"\",\"type\":\"address\"}],\"payable\":false,\"stateMutability\":\"view\",\"type\":\"function\"},{\"constant\":true,\"inputs\":[],\"name\":\"symbol\",\"outputs\":[{\"name\":\"\",\"type\":\"string\"}],\"payable\":false,\"stateMutability\":\"view\",\"type\":\"function\"},{\"constant\":false,\"inputs\":[{\"name\":\"_to\",\"type\":\"address\"},{\"name\":\"_value\",\"type\":\"uint256\"}],\"name\":\"transfer\",\"outputs\":[{\"name\":\"\",\"type\":\"bool\"}],\"payable\":false,\"stateMutability\":\"nonpayable\",\"type\":\"function\"},{\"constant\":false,\"inputs\":[{\"name\":\"beneficiary\",\"type\":\"address\"},{\"name\":\"amount\",\"type\":\"uint256\"}],\"name\":\"transferTokens\",\"outputs\":[{\"name\":\"\",\"type\":\"bool\"}],\"payable\":false,\"stateMutability\":\"nonpayable\",\"type\":\"function\"},{\"constant\":false,\"inputs\":[{\"name\":\"_spender\",\"type\":\"address\"},{\"name\":\"_addedValue\",\"type\":\"uint256\"}],\"name\":\"increaseApproval\",\"outputs\":[{\"name\":\"success\",\"type\":\"bool\"}],\"payable\":false,\"stateMutability\":\"nonpayable\",\"type\":\"function\"},{\"constant\":true,\"inputs\":[{\"name\":\"_owner\",\"type\":\"address\"},{\"name\":\"_spender\",\"type\":\"address\"}],\"name\":\"allowance\",\"outputs\":[{\"name\":\"\",\"type\":\"uint256\"}],\"payable\":false,\"stateMutability\":\"view\",\"type\":\"function\"},{\"constant\":false,\"inputs\":[{\"name\":\"newOwner\",\"type\":\"address\"}],\"name\":\"transferOwnership\",\"outputs\":[],\"payable\":false,\"stateMutability\":\"nonpayable\",\"type\":\"function\"},{\"inputs\":[],\"payable\":false,\"stateMutability\":\"nonpayable\",\"type\":\"constructor\"},{\"anonymous\":false,\"inputs\":[{\"indexed\":true,\"name\":\"burner\",\"type\":\"address\"},{\"indexed\":false,\"name\":\"value\",\"type\":\"uint256\"}],\"name\":\"Burn\",\"type\":\"event\"},{\"anonymous\":false,\"inputs\":[],\"name\":\"Pause\",\"type\":\"event\"},{\"anonymous\":false,\"inputs\":[],\"name\":\"Unpause\",\"type\":\"event\"},{\"anonymous\":false,\"inputs\":[{\"indexed\":true,\"name\":\"previousOwner\",\"type\":\"address\"},{\"indexed\":true,\"name\":\"newOwner\",\"type\":\"address\"}],\"name\":\"OwnershipTransferred\",\"type\":\"event\"},{\"anonymous\":false,\"inputs\":[{\"indexed\":true,\"name\":\"owner\",\"type\":\"address\"},{\"indexed\":true,\"name\":\"spender\",\"type\":\"address\"},{\"indexed\":false,\"name\":\"value\",\"type\":\"uint256\"}],\"name\":\"Approval\",\"type\":\"event\"},{\"anonymous\":false,\"inputs\":[{\"indexed\":true,\"name\":\"from\",\"type\":\"address\"},{\"indexed\":true,\"name\":\"to\",\"type\":\"address\"},{\"indexed\":false,\"name\":\"value\",\"type\":\"uint256\"}],\"name\":\"Transfer\",\"type\":\"event\"}]"
-
-// RepublicTokenBin is the compiled bytecode used for deploying new contracts.
-const RepublicTokenBin = `0x60806040526003805460a060020a60ff021916905534801561002057600080fd5b5060038054600160a060020a033316600160a060020a031990911681179091556b033b2e3c9fd0803ce800000060008181559182526001602052604090912055610e068061006f6000396000f3006080604052600436106101115763ffffffff7c010000000000000000000000000000000000000000000000000000000060003504166306fdde038114610116578063095ea7b3146101a057806318160ddd146101d857806323b872dd146101ff57806327e235e3146102295780632ff2e9dc1461024a578063313ce5671461025f5780633f4ba83a1461028a57806342966c68146102a15780635c975abb146102b957806366188463146102ce57806370a08231146102f25780638456cb59146103135780638da5cb5b1461032857806395d89b4114610359578063a9059cbb1461036e578063bec3fa1714610392578063d73dd623146103b6578063dd62ed3e146103da578063f2fde38b14610401575b600080fd5b34801561012257600080fd5b5061012b610422565b6040805160208082528351818301528351919283929083019185019080838360005b8381101561016557818101518382015260200161014d565b50505050905090810190601f1680156101925780820380516001836020036101000a031916815260200191505b509250505060405180910390f35b3480156101ac57600080fd5b506101c4600160a060020a0360043516602435610459565b604080519115158252519081900360200190f35b3480156101e457600080fd5b506101ed610484565b60408051918252519081900360200190f35b34801561020b57600080fd5b506101c4600160a060020a036004358116906024351660443561048a565b34801561023557600080fd5b506101ed600160a060020a03600435166104b7565b34801561025657600080fd5b506101ed6104c9565b34801561026b57600080fd5b506102746104d9565b6040805160ff9092168252519081900360200190f35b34801561029657600080fd5b5061029f6104de565b005b3480156102ad57600080fd5b5061029f60043561055a565b3480156102c557600080fd5b506101c4610625565b3480156102da57600080fd5b506101c4600160a060020a0360043516602435610635565b3480156102fe57600080fd5b506101ed600160a060020a0360043516610659565b34801561031f57600080fd5b5061029f610674565b34801561033457600080fd5b5061033d6106f5565b60408051600160a060020a039092168252519081900360200190f35b34801561036557600080fd5b5061012b610704565b34801561037a57600080fd5b506101c4600160a060020a036004351660243561073b565b34801561039e57600080fd5b506101c4600160a060020a036004351660243561075f565b3480156103c257600080fd5b506101c4600160a060020a036004351660243561084f565b3480156103e657600080fd5b506101ed600160a060020a0360043581169060243516610873565b34801561040d57600080fd5b5061029f600160a060020a036004351661089e565b60408051808201909152600e81527f52657075626c696320546f6b656e000000000000000000000000000000000000602082015281565b60035460009060a060020a900460ff161561047357600080fd5b61047d8383610937565b9392505050565b60005481565b60035460009060a060020a900460ff16156104a457600080fd5b6104af8484846109a1565b949350505050565b60016020526000908152604090205481565b6b033b2e3c9fd0803ce800000081565b601281565b60035433600160a060020a039081169116146104f957600080fd5b60035460a060020a900460ff16151561051157600080fd5b6003805474ff0000000000000000000000000000000000000000191690556040517f7805862f689e2f13df9f062ff482ad3ad112aca9e0847911ed832e158c525b3390600090a1565b600080821161056857600080fd5b600160a060020a03331660009081526001602052604090205482111561058d57600080fd5b5033600160a060020a0381166000908152600160205260409020546105b29083610b23565b600160a060020a038216600090815260016020526040812091909155546105df908363ffffffff610b2316565b600055604080518381529051600160a060020a038316917fcc16f5dbb4873280815c1ee09dbd06736cffcc184412cf7a71a0fdb75d397ca5919081900360200190a25050565b60035460a060020a900460ff1681565b60035460009060a060020a900460ff161561064f57600080fd5b61047d8383610b35565b600160a060020a031660009081526001602052604090205490565b60035433600160a060020a0390811691161461068f57600080fd5b60035460a060020a900460ff16156106a657600080fd5b6003805474ff0000000000000000000000000000000000000000191660a060020a1790556040517f6985a02210a168e66602d3235cb6db0e70f92b3ba4d376a33c0f3d9434bff62590600090a1565b600354600160a060020a031681565b60408051808201909152600381527f52454e0000000000000000000000000000000000000000000000000000000000602082015281565b60035460009060a060020a900460ff161561075557600080fd5b61047d8383610c2e565b60035460009033600160a060020a0390811691161461077d57600080fd5b6000821161078a57600080fd5b600354600160a060020a03166000908152600160205260409020546107b5908363ffffffff610b2316565b600354600160a060020a0390811660009081526001602052604080822093909355908516815220546107ed908363ffffffff610d2916565b600160a060020a03808516600081815260016020908152604091829020949094556003548151878152915192949316927fddf252ad1be2c89b69c2b068fc378daa952ba7f163c4a11628f55a4df523b3ef92918290030190a350600192915050565b60035460009060a060020a900460ff161561086957600080fd5b61047d8383610d38565b600160a060020a03918216600090815260026020908152604080832093909416825291909152205490565b60035433600160a060020a039081169116146108b957600080fd5b600160a060020a03811615156108ce57600080fd5b600354604051600160a060020a038084169216907f8be0079c531659141344cd1fd0a4f28419497f9722a3daafe3b4186f6b6457e090600090a36003805473ffffffffffffffffffffffffffffffffffffffff1916600160a060020a0392909216919091179055565b600160a060020a03338116600081815260026020908152604080832094871680845294825280832086905580518681529051929493927f8c5be1e5ebec7d5bd14f71427d1e84f3dd0314c0f7b2291e5b200ac8c7c3b925929181900390910190a350600192915050565b6000600160a060020a03831615156109b857600080fd5b600160a060020a0384166000908152600160205260409020548211156109dd57600080fd5b600160a060020a0380851660009081526002602090815260408083203390941683529290522054821115610a1057600080fd5b600160a060020a038416600090815260016020526040902054610a39908363ffffffff610b2316565b600160a060020a038086166000908152600160205260408082209390935590851681522054610a6e908363ffffffff610d2916565b600160a060020a03808516600090815260016020908152604080832094909455878316825260028152838220339093168252919091522054610ab6908363ffffffff610b2316565b600160a060020a038086166000818152600260209081526040808320338616845282529182902094909455805186815290519287169391927fddf252ad1be2c89b69c2b068fc378daa952ba7f163c4a11628f55a4df523b3ef929181900390910190a35060019392505050565b600082821115610b2f57fe5b50900390565b600160a060020a03338116600090815260026020908152604080832093861683529290529081205480831115610b9257600160a060020a033381166000908152600260209081526040808320938816835292905290812055610bc9565b610ba2818463ffffffff610b2316565b600160a060020a033381166000908152600260209081526040808320938916835292905220555b600160a060020a0333811660008181526002602090815260408083209489168084529482529182902054825190815291517f8c5be1e5ebec7d5bd14f71427d1e84f3dd0314c0f7b2291e5b200ac8c7c3b9259281900390910190a35060019392505050565b6000600160a060020a0383161515610c4557600080fd5b600160a060020a033316600090815260016020526040902054821115610c6a57600080fd5b600160a060020a033316600090815260016020526040902054610c93908363ffffffff610b2316565b600160a060020a033381166000908152600160205260408082209390935590851681522054610cc8908363ffffffff610d2916565b600160a060020a038085166000818152600160209081526040918290209490945580518681529051919333909316927fddf252ad1be2c89b69c2b068fc378daa952ba7f163c4a11628f55a4df523b3ef92918290030190a350600192915050565b60008282018381101561047d57fe5b600160a060020a033381166000908152600260209081526040808320938616835292905290812054610d70908363ffffffff610d2916565b600160a060020a0333811660008181526002602090815260408083209489168084529482529182902085905581519485529051929391927f8c5be1e5ebec7d5bd14f71427d1e84f3dd0314c0f7b2291e5b200ac8c7c3b9259281900390910190a3506001929150505600a165627a7a723058207be382bad3423af999fbabde39aab7edf25516170770b474c4aa2e9688a697710029`
-
-// DeployRepublicToken deploys a new Ethereum contract, binding an instance of RepublicToken to it.
-func DeployRepublicToken(auth *bind.TransactOpts, backend bind.ContractBackend) (common.Address, *types.Transaction, *RepublicToken, error) {
-	parsed, err := abi.JSON(strings.NewReader(RepublicTokenABI))
-	if err != nil {
-		return common.Address{}, nil, nil, err
-	}
-	address, tx, contract, err := bind.DeployContract(auth, parsed, common.FromHex(RepublicTokenBin), backend)
-	if err != nil {
-		return common.Address{}, nil, nil, err
-	}
-	return address, tx, &RepublicToken{RepublicTokenCaller: RepublicTokenCaller{contract: contract}, RepublicTokenTransactor: RepublicTokenTransactor{contract: contract}, RepublicTokenFilterer: RepublicTokenFilterer{contract: contract}}, nil
-}
-
-// RepublicToken is an auto generated Go binding around an Ethereum contract.
-type RepublicToken struct {
-	RepublicTokenCaller     // Read-only binding to the contract
-	RepublicTokenTransactor // Write-only binding to the contract
-	RepublicTokenFilterer   // Log filterer for contract events
-}
-
-// RepublicTokenCaller is an auto generated read-only Go binding around an Ethereum contract.
-type RepublicTokenCaller struct {
-	contract *bind.BoundContract // Generic contract wrapper for the low level calls
-}
-
-// RepublicTokenTransactor is an auto generated write-only Go binding around an Ethereum contract.
-type RepublicTokenTransactor struct {
-	contract *bind.BoundContract // Generic contract wrapper for the low level calls
-}
-
-// RepublicTokenFilterer is an auto generated log filtering Go binding around an Ethereum contract events.
-type RepublicTokenFilterer struct {
-	contract *bind.BoundContract // Generic contract wrapper for the low level calls
-}
-
-// RepublicTokenSession is an auto generated Go binding around an Ethereum contract,
-// with pre-set call and transact options.
-type RepublicTokenSession struct {
-	Contract     *RepublicToken    // Generic contract binding to set the session for
-	CallOpts     bind.CallOpts     // Call options to use throughout this session
-	TransactOpts bind.TransactOpts // Transaction auth options to use throughout this session
-}
-
-// RepublicTokenCallerSession is an auto generated read-only Go binding around an Ethereum contract,
-// with pre-set call options.
-type RepublicTokenCallerSession struct {
-	Contract *RepublicTokenCaller // Generic contract caller binding to set the session for
-	CallOpts bind.CallOpts        // Call options to use throughout this session
-}
-
-// RepublicTokenTransactorSession is an auto generated write-only Go binding around an Ethereum contract,
-// with pre-set transact options.
-type RepublicTokenTransactorSession struct {
-	Contract     *RepublicTokenTransactor // Generic contract transactor binding to set the session for
-	TransactOpts bind.TransactOpts        // Transaction auth options to use throughout this session
-}
-
-// RepublicTokenRaw is an auto generated low-level Go binding around an Ethereum contract.
-type RepublicTokenRaw struct {
-	Contract *RepublicToken // Generic contract binding to access the raw methods on
-}
-
-// RepublicTokenCallerRaw is an auto generated low-level read-only Go binding around an Ethereum contract.
-type RepublicTokenCallerRaw struct {
-	Contract *RepublicTokenCaller // Generic read-only contract binding to access the raw methods on
-}
-
-// RepublicTokenTransactorRaw is an auto generated low-level write-only Go binding around an Ethereum contract.
-type RepublicTokenTransactorRaw struct {
-	Contract *RepublicTokenTransactor // Generic write-only contract binding to access the raw methods on
-}
-
-// NewRepublicToken creates a new instance of RepublicToken, bound to a specific deployed contract.
-func NewRepublicToken(address common.Address, backend bind.ContractBackend) (*RepublicToken, error) {
-	contract, err := bindRepublicToken(address, backend, backend, backend)
-	if err != nil {
-		return nil, err
-	}
-	return &RepublicToken{RepublicTokenCaller: RepublicTokenCaller{contract: contract}, RepublicTokenTransactor: RepublicTokenTransactor{contract: contract}, RepublicTokenFilterer: RepublicTokenFilterer{contract: contract}}, nil
-}
-
-// NewRepublicTokenCaller creates a new read-only instance of RepublicToken, bound to a specific deployed contract.
-func NewRepublicTokenCaller(address common.Address, caller bind.ContractCaller) (*RepublicTokenCaller, error) {
-	contract, err := bindRepublicToken(address, caller, nil, nil)
-	if err != nil {
-		return nil, err
-	}
-	return &RepublicTokenCaller{contract: contract}, nil
-}
-
-// NewRepublicTokenTransactor creates a new write-only instance of RepublicToken, bound to a specific deployed contract.
-func NewRepublicTokenTransactor(address common.Address, transactor bind.ContractTransactor) (*RepublicTokenTransactor, error) {
-	contract, err := bindRepublicToken(address, nil, transactor, nil)
-	if err != nil {
-		return nil, err
-	}
-	return &RepublicTokenTransactor{contract: contract}, nil
-}
-
-// NewRepublicTokenFilterer creates a new log filterer instance of RepublicToken, bound to a specific deployed contract.
-func NewRepublicTokenFilterer(address common.Address, filterer bind.ContractFilterer) (*RepublicTokenFilterer, error) {
-	contract, err := bindRepublicToken(address, nil, nil, filterer)
-	if err != nil {
-		return nil, err
-	}
-	return &RepublicTokenFilterer{contract: contract}, nil
-}
-
-// bindRepublicToken binds a generic wrapper to an already deployed contract.
-func bindRepublicToken(address common.Address, caller bind.ContractCaller, transactor bind.ContractTransactor, filterer bind.ContractFilterer) (*bind.BoundContract, error) {
-	parsed, err := abi.JSON(strings.NewReader(RepublicTokenABI))
-	if err != nil {
-		return nil, err
-	}
-	return bind.NewBoundContract(address, parsed, caller, transactor, filterer), nil
-}
-
-// Call invokes the (constant) contract method with params as input values and
-// sets the output to result. The result type might be a single field for simple
-// returns, a slice of interfaces for anonymous returns and a struct for named
-// returns.
-func (_RepublicToken *RepublicTokenRaw) Call(opts *bind.CallOpts, result interface{}, method string, params ...interface{}) error {
-	return _RepublicToken.Contract.RepublicTokenCaller.contract.Call(opts, result, method, params...)
-}
-
-// Transfer initiates a plain transaction to move funds to the contract, calling
-// its default method if one is available.
-func (_RepublicToken *RepublicTokenRaw) Transfer(opts *bind.TransactOpts) (*types.Transaction, error) {
-	return _RepublicToken.Contract.RepublicTokenTransactor.contract.Transfer(opts)
-}
-
-// Transact invokes the (paid) contract method with params as input values.
-func (_RepublicToken *RepublicTokenRaw) Transact(opts *bind.TransactOpts, method string, params ...interface{}) (*types.Transaction, error) {
-	return _RepublicToken.Contract.RepublicTokenTransactor.contract.Transact(opts, method, params...)
-}
-
-// Call invokes the (constant) contract method with params as input values and
-// sets the output to result. The result type might be a single field for simple
-// returns, a slice of interfaces for anonymous returns and a struct for named
-// returns.
-func (_RepublicToken *RepublicTokenCallerRaw) Call(opts *bind.CallOpts, result interface{}, method string, params ...interface{}) error {
-	return _RepublicToken.Contract.contract.Call(opts, result, method, params...)
-}
-
-// Transfer initiates a plain transaction to move funds to the contract, calling
-// its default method if one is available.
-func (_RepublicToken *RepublicTokenTransactorRaw) Transfer(opts *bind.TransactOpts) (*types.Transaction, error) {
-	return _RepublicToken.Contract.contract.Transfer(opts)
-}
-
-// Transact invokes the (paid) contract method with params as input values.
-func (_RepublicToken *RepublicTokenTransactorRaw) Transact(opts *bind.TransactOpts, method string, params ...interface{}) (*types.Transaction, error) {
-	return _RepublicToken.Contract.contract.Transact(opts, method, params...)
-}
-
-// INITIALSUPPLY is a free data retrieval call binding the contract method 0x2ff2e9dc.
-//
-// Solidity: function INITIAL_SUPPLY() constant returns(uint256)
-func (_RepublicToken *RepublicTokenCaller) INITIALSUPPLY(opts *bind.CallOpts) (*big.Int, error) {
-	var (
-		ret0 = new(*big.Int)
-	)
-	out := ret0
-	err := _RepublicToken.contract.Call(opts, out, "INITIAL_SUPPLY")
-	return *ret0, err
-}
-
-// INITIALSUPPLY is a free data retrieval call binding the contract method 0x2ff2e9dc.
-//
-// Solidity: function INITIAL_SUPPLY() constant returns(uint256)
-func (_RepublicToken *RepublicTokenSession) INITIALSUPPLY() (*big.Int, error) {
-	return _RepublicToken.Contract.INITIALSUPPLY(&_RepublicToken.CallOpts)
-}
-
-// INITIALSUPPLY is a free data retrieval call binding the contract method 0x2ff2e9dc.
-//
-// Solidity: function INITIAL_SUPPLY() constant returns(uint256)
-func (_RepublicToken *RepublicTokenCallerSession) INITIALSUPPLY() (*big.Int, error) {
-	return _RepublicToken.Contract.INITIALSUPPLY(&_RepublicToken.CallOpts)
-}
-
-// Allowance is a free data retrieval call binding the contract method 0xdd62ed3e.
-//
-// Solidity: function allowance(_owner address, _spender address) constant returns(uint256)
-func (_RepublicToken *RepublicTokenCaller) Allowance(opts *bind.CallOpts, _owner common.Address, _spender common.Address) (*big.Int, error) {
-	var (
-		ret0 = new(*big.Int)
-	)
-	out := ret0
-	err := _RepublicToken.contract.Call(opts, out, "allowance", _owner, _spender)
-	return *ret0, err
-}
-
-// Allowance is a free data retrieval call binding the contract method 0xdd62ed3e.
-//
-// Solidity: function allowance(_owner address, _spender address) constant returns(uint256)
-func (_RepublicToken *RepublicTokenSession) Allowance(_owner common.Address, _spender common.Address) (*big.Int, error) {
-	return _RepublicToken.Contract.Allowance(&_RepublicToken.CallOpts, _owner, _spender)
-}
-
-// Allowance is a free data retrieval call binding the contract method 0xdd62ed3e.
-//
-// Solidity: function allowance(_owner address, _spender address) constant returns(uint256)
-func (_RepublicToken *RepublicTokenCallerSession) Allowance(_owner common.Address, _spender common.Address) (*big.Int, error) {
-	return _RepublicToken.Contract.Allowance(&_RepublicToken.CallOpts, _owner, _spender)
-}
-
-// BalanceOf is a free data retrieval call binding the contract method 0x70a08231.
-//
-// Solidity: function balanceOf(_owner address) constant returns(balance uint256)
-func (_RepublicToken *RepublicTokenCaller) BalanceOf(opts *bind.CallOpts, _owner common.Address) (*big.Int, error) {
-	var (
-		ret0 = new(*big.Int)
-	)
-	out := ret0
-	err := _RepublicToken.contract.Call(opts, out, "balanceOf", _owner)
-	return *ret0, err
-}
-
-// BalanceOf is a free data retrieval call binding the contract method 0x70a08231.
-//
-// Solidity: function balanceOf(_owner address) constant returns(balance uint256)
-func (_RepublicToken *RepublicTokenSession) BalanceOf(_owner common.Address) (*big.Int, error) {
-	return _RepublicToken.Contract.BalanceOf(&_RepublicToken.CallOpts, _owner)
-}
-
-// BalanceOf is a free data retrieval call binding the contract method 0x70a08231.
-//
-// Solidity: function balanceOf(_owner address) constant returns(balance uint256)
-func (_RepublicToken *RepublicTokenCallerSession) BalanceOf(_owner common.Address) (*big.Int, error) {
-	return _RepublicToken.Contract.BalanceOf(&_RepublicToken.CallOpts, _owner)
-}
-
-// Balances is a free data retrieval call binding the contract method 0x27e235e3.
-//
-// Solidity: function balances( address) constant returns(uint256)
-func (_RepublicToken *RepublicTokenCaller) Balances(opts *bind.CallOpts, arg0 common.Address) (*big.Int, error) {
-	var (
-		ret0 = new(*big.Int)
-	)
-	out := ret0
-	err := _RepublicToken.contract.Call(opts, out, "balances", arg0)
-	return *ret0, err
-}
-
-// Balances is a free data retrieval call binding the contract method 0x27e235e3.
-//
-// Solidity: function balances( address) constant returns(uint256)
-func (_RepublicToken *RepublicTokenSession) Balances(arg0 common.Address) (*big.Int, error) {
-	return _RepublicToken.Contract.Balances(&_RepublicToken.CallOpts, arg0)
-}
-
-// Balances is a free data retrieval call binding the contract method 0x27e235e3.
-//
-// Solidity: function balances( address) constant returns(uint256)
-func (_RepublicToken *RepublicTokenCallerSession) Balances(arg0 common.Address) (*big.Int, error) {
-	return _RepublicToken.Contract.Balances(&_RepublicToken.CallOpts, arg0)
-}
-
-// Decimals is a free data retrieval call binding the contract method 0x313ce567.
-//
-// Solidity: function decimals() constant returns(uint8)
-func (_RepublicToken *RepublicTokenCaller) Decimals(opts *bind.CallOpts) (uint8, error) {
-	var (
-		ret0 = new(uint8)
-	)
-	out := ret0
-	err := _RepublicToken.contract.Call(opts, out, "decimals")
-	return *ret0, err
-}
-
-// Decimals is a free data retrieval call binding the contract method 0x313ce567.
-//
-// Solidity: function decimals() constant returns(uint8)
-func (_RepublicToken *RepublicTokenSession) Decimals() (uint8, error) {
-	return _RepublicToken.Contract.Decimals(&_RepublicToken.CallOpts)
-}
-
-// Decimals is a free data retrieval call binding the contract method 0x313ce567.
-//
-// Solidity: function decimals() constant returns(uint8)
-func (_RepublicToken *RepublicTokenCallerSession) Decimals() (uint8, error) {
-	return _RepublicToken.Contract.Decimals(&_RepublicToken.CallOpts)
-}
-
-// Name is a free data retrieval call binding the contract method 0x06fdde03.
-//
-// Solidity: function name() constant returns(string)
-func (_RepublicToken *RepublicTokenCaller) Name(opts *bind.CallOpts) (string, error) {
-	var (
-		ret0 = new(string)
-	)
-	out := ret0
-	err := _RepublicToken.contract.Call(opts, out, "name")
-	return *ret0, err
-}
-
-// Name is a free data retrieval call binding the contract method 0x06fdde03.
-//
-// Solidity: function name() constant returns(string)
-func (_RepublicToken *RepublicTokenSession) Name() (string, error) {
-	return _RepublicToken.Contract.Name(&_RepublicToken.CallOpts)
-}
-
-// Name is a free data retrieval call binding the contract method 0x06fdde03.
-//
-// Solidity: function name() constant returns(string)
-func (_RepublicToken *RepublicTokenCallerSession) Name() (string, error) {
-	return _RepublicToken.Contract.Name(&_RepublicToken.CallOpts)
-}
-
-// Owner is a free data retrieval call binding the contract method 0x8da5cb5b.
-//
-// Solidity: function owner() constant returns(address)
-func (_RepublicToken *RepublicTokenCaller) Owner(opts *bind.CallOpts) (common.Address, error) {
-	var (
-		ret0 = new(common.Address)
-	)
-	out := ret0
-	err := _RepublicToken.contract.Call(opts, out, "owner")
-	return *ret0, err
-}
-
-// Owner is a free data retrieval call binding the contract method 0x8da5cb5b.
-//
-// Solidity: function owner() constant returns(address)
-func (_RepublicToken *RepublicTokenSession) Owner() (common.Address, error) {
-	return _RepublicToken.Contract.Owner(&_RepublicToken.CallOpts)
-}
-
-// Owner is a free data retrieval call binding the contract method 0x8da5cb5b.
-//
-// Solidity: function owner() constant returns(address)
-func (_RepublicToken *RepublicTokenCallerSession) Owner() (common.Address, error) {
-	return _RepublicToken.Contract.Owner(&_RepublicToken.CallOpts)
-}
-
-// Paused is a free data retrieval call binding the contract method 0x5c975abb.
-//
-// Solidity: function paused() constant returns(bool)
-func (_RepublicToken *RepublicTokenCaller) Paused(opts *bind.CallOpts) (bool, error) {
-	var (
-		ret0 = new(bool)
-	)
-	out := ret0
-	err := _RepublicToken.contract.Call(opts, out, "paused")
-	return *ret0, err
-}
-
-// Paused is a free data retrieval call binding the contract method 0x5c975abb.
-//
-// Solidity: function paused() constant returns(bool)
-func (_RepublicToken *RepublicTokenSession) Paused() (bool, error) {
-	return _RepublicToken.Contract.Paused(&_RepublicToken.CallOpts)
-}
-
-// Paused is a free data retrieval call binding the contract method 0x5c975abb.
-//
-// Solidity: function paused() constant returns(bool)
-func (_RepublicToken *RepublicTokenCallerSession) Paused() (bool, error) {
-	return _RepublicToken.Contract.Paused(&_RepublicToken.CallOpts)
-}
-
-// Symbol is a free data retrieval call binding the contract method 0x95d89b41.
-//
-// Solidity: function symbol() constant returns(string)
-func (_RepublicToken *RepublicTokenCaller) Symbol(opts *bind.CallOpts) (string, error) {
-	var (
-		ret0 = new(string)
-	)
-	out := ret0
-	err := _RepublicToken.contract.Call(opts, out, "symbol")
-	return *ret0, err
-}
-
-// Symbol is a free data retrieval call binding the contract method 0x95d89b41.
-//
-// Solidity: function symbol() constant returns(string)
-func (_RepublicToken *RepublicTokenSession) Symbol() (string, error) {
-	return _RepublicToken.Contract.Symbol(&_RepublicToken.CallOpts)
-}
-
-// Symbol is a free data retrieval call binding the contract method 0x95d89b41.
-//
-// Solidity: function symbol() constant returns(string)
-func (_RepublicToken *RepublicTokenCallerSession) Symbol() (string, error) {
-	return _RepublicToken.Contract.Symbol(&_RepublicToken.CallOpts)
-}
-
-// TotalSupply is a free data retrieval call binding the contract method 0x18160ddd.
-//
-// Solidity: function totalSupply() constant returns(uint256)
-func (_RepublicToken *RepublicTokenCaller) TotalSupply(opts *bind.CallOpts) (*big.Int, error) {
-	var (
-		ret0 = new(*big.Int)
-	)
-	out := ret0
-	err := _RepublicToken.contract.Call(opts, out, "totalSupply")
-	return *ret0, err
-}
-
-// TotalSupply is a free data retrieval call binding the contract method 0x18160ddd.
-//
-// Solidity: function totalSupply() constant returns(uint256)
-func (_RepublicToken *RepublicTokenSession) TotalSupply() (*big.Int, error) {
-	return _RepublicToken.Contract.TotalSupply(&_RepublicToken.CallOpts)
-}
-
-// TotalSupply is a free data retrieval call binding the contract method 0x18160ddd.
-//
-// Solidity: function totalSupply() constant returns(uint256)
-func (_RepublicToken *RepublicTokenCallerSession) TotalSupply() (*big.Int, error) {
-	return _RepublicToken.Contract.TotalSupply(&_RepublicToken.CallOpts)
-}
-
-// Approve is a paid mutator transaction binding the contract method 0x095ea7b3.
-//
-// Solidity: function approve(_spender address, _value uint256) returns(bool)
-func (_RepublicToken *RepublicTokenTransactor) Approve(opts *bind.TransactOpts, _spender common.Address, _value *big.Int) (*types.Transaction, error) {
-	return _RepublicToken.contract.Transact(opts, "approve", _spender, _value)
-}
-
-// Approve is a paid mutator transaction binding the contract method 0x095ea7b3.
-//
-// Solidity: function approve(_spender address, _value uint256) returns(bool)
-func (_RepublicToken *RepublicTokenSession) Approve(_spender common.Address, _value *big.Int) (*types.Transaction, error) {
-	return _RepublicToken.Contract.Approve(&_RepublicToken.TransactOpts, _spender, _value)
-}
-
-// Approve is a paid mutator transaction binding the contract method 0x095ea7b3.
-//
-// Solidity: function approve(_spender address, _value uint256) returns(bool)
-func (_RepublicToken *RepublicTokenTransactorSession) Approve(_spender common.Address, _value *big.Int) (*types.Transaction, error) {
-	return _RepublicToken.Contract.Approve(&_RepublicToken.TransactOpts, _spender, _value)
-}
-
-// Burn is a paid mutator transaction binding the contract method 0x42966c68.
-//
-// Solidity: function burn(_value uint256) returns()
-func (_RepublicToken *RepublicTokenTransactor) Burn(opts *bind.TransactOpts, _value *big.Int) (*types.Transaction, error) {
-	return _RepublicToken.contract.Transact(opts, "burn", _value)
-}
-
-// Burn is a paid mutator transaction binding the contract method 0x42966c68.
-//
-// Solidity: function burn(_value uint256) returns()
-func (_RepublicToken *RepublicTokenSession) Burn(_value *big.Int) (*types.Transaction, error) {
-	return _RepublicToken.Contract.Burn(&_RepublicToken.TransactOpts, _value)
-}
-
-// Burn is a paid mutator transaction binding the contract method 0x42966c68.
-//
-// Solidity: function burn(_value uint256) returns()
-func (_RepublicToken *RepublicTokenTransactorSession) Burn(_value *big.Int) (*types.Transaction, error) {
-	return _RepublicToken.Contract.Burn(&_RepublicToken.TransactOpts, _value)
-}
-
-// DecreaseApproval is a paid mutator transaction binding the contract method 0x66188463.
-//
-// Solidity: function decreaseApproval(_spender address, _subtractedValue uint256) returns(success bool)
-func (_RepublicToken *RepublicTokenTransactor) DecreaseApproval(opts *bind.TransactOpts, _spender common.Address, _subtractedValue *big.Int) (*types.Transaction, error) {
-	return _RepublicToken.contract.Transact(opts, "decreaseApproval", _spender, _subtractedValue)
-}
-
-// DecreaseApproval is a paid mutator transaction binding the contract method 0x66188463.
-//
-// Solidity: function decreaseApproval(_spender address, _subtractedValue uint256) returns(success bool)
-func (_RepublicToken *RepublicTokenSession) DecreaseApproval(_spender common.Address, _subtractedValue *big.Int) (*types.Transaction, error) {
-	return _RepublicToken.Contract.DecreaseApproval(&_RepublicToken.TransactOpts, _spender, _subtractedValue)
-}
-
-// DecreaseApproval is a paid mutator transaction binding the contract method 0x66188463.
-//
-// Solidity: function decreaseApproval(_spender address, _subtractedValue uint256) returns(success bool)
-func (_RepublicToken *RepublicTokenTransactorSession) DecreaseApproval(_spender common.Address, _subtractedValue *big.Int) (*types.Transaction, error) {
-	return _RepublicToken.Contract.DecreaseApproval(&_RepublicToken.TransactOpts, _spender, _subtractedValue)
-}
-
-// IncreaseApproval is a paid mutator transaction binding the contract method 0xd73dd623.
-//
-// Solidity: function increaseApproval(_spender address, _addedValue uint256) returns(success bool)
-func (_RepublicToken *RepublicTokenTransactor) IncreaseApproval(opts *bind.TransactOpts, _spender common.Address, _addedValue *big.Int) (*types.Transaction, error) {
-	return _RepublicToken.contract.Transact(opts, "increaseApproval", _spender, _addedValue)
-}
-
-// IncreaseApproval is a paid mutator transaction binding the contract method 0xd73dd623.
-//
-// Solidity: function increaseApproval(_spender address, _addedValue uint256) returns(success bool)
-func (_RepublicToken *RepublicTokenSession) IncreaseApproval(_spender common.Address, _addedValue *big.Int) (*types.Transaction, error) {
-	return _RepublicToken.Contract.IncreaseApproval(&_RepublicToken.TransactOpts, _spender, _addedValue)
-}
-
-// IncreaseApproval is a paid mutator transaction binding the contract method 0xd73dd623.
-//
-// Solidity: function increaseApproval(_spender address, _addedValue uint256) returns(success bool)
-func (_RepublicToken *RepublicTokenTransactorSession) IncreaseApproval(_spender common.Address, _addedValue *big.Int) (*types.Transaction, error) {
-	return _RepublicToken.Contract.IncreaseApproval(&_RepublicToken.TransactOpts, _spender, _addedValue)
-}
-
-// Pause is a paid mutator transaction binding the contract method 0x8456cb59.
-//
-// Solidity: function pause() returns()
-func (_RepublicToken *RepublicTokenTransactor) Pause(opts *bind.TransactOpts) (*types.Transaction, error) {
-	return _RepublicToken.contract.Transact(opts, "pause")
-}
-
-// Pause is a paid mutator transaction binding the contract method 0x8456cb59.
-//
-// Solidity: function pause() returns()
-func (_RepublicToken *RepublicTokenSession) Pause() (*types.Transaction, error) {
-	return _RepublicToken.Contract.Pause(&_RepublicToken.TransactOpts)
-}
-
-// Pause is a paid mutator transaction binding the contract method 0x8456cb59.
-//
-// Solidity: function pause() returns()
-func (_RepublicToken *RepublicTokenTransactorSession) Pause() (*types.Transaction, error) {
-	return _RepublicToken.Contract.Pause(&_RepublicToken.TransactOpts)
-}
-
-// Transfer is a paid mutator transaction binding the contract method 0xa9059cbb.
-//
-// Solidity: function transfer(_to address, _value uint256) returns(bool)
-func (_RepublicToken *RepublicTokenTransactor) Transfer(opts *bind.TransactOpts, _to common.Address, _value *big.Int) (*types.Transaction, error) {
-	return _RepublicToken.contract.Transact(opts, "transfer", _to, _value)
-}
-
-// Transfer is a paid mutator transaction binding the contract method 0xa9059cbb.
-//
-// Solidity: function transfer(_to address, _value uint256) returns(bool)
-func (_RepublicToken *RepublicTokenSession) Transfer(_to common.Address, _value *big.Int) (*types.Transaction, error) {
-	return _RepublicToken.Contract.Transfer(&_RepublicToken.TransactOpts, _to, _value)
-}
-
-// Transfer is a paid mutator transaction binding the contract method 0xa9059cbb.
-//
-// Solidity: function transfer(_to address, _value uint256) returns(bool)
-func (_RepublicToken *RepublicTokenTransactorSession) Transfer(_to common.Address, _value *big.Int) (*types.Transaction, error) {
-	return _RepublicToken.Contract.Transfer(&_RepublicToken.TransactOpts, _to, _value)
-}
-
-// TransferFrom is a paid mutator transaction binding the contract method 0x23b872dd.
-//
-// Solidity: function transferFrom(_from address, _to address, _value uint256) returns(bool)
-func (_RepublicToken *RepublicTokenTransactor) TransferFrom(opts *bind.TransactOpts, _from common.Address, _to common.Address, _value *big.Int) (*types.Transaction, error) {
-	return _RepublicToken.contract.Transact(opts, "transferFrom", _from, _to, _value)
-}
-
-// TransferFrom is a paid mutator transaction binding the contract method 0x23b872dd.
-//
-// Solidity: function transferFrom(_from address, _to address, _value uint256) returns(bool)
-func (_RepublicToken *RepublicTokenSession) TransferFrom(_from common.Address, _to common.Address, _value *big.Int) (*types.Transaction, error) {
-	return _RepublicToken.Contract.TransferFrom(&_RepublicToken.TransactOpts, _from, _to, _value)
-}
-
-// TransferFrom is a paid mutator transaction binding the contract method 0x23b872dd.
-//
-// Solidity: function transferFrom(_from address, _to address, _value uint256) returns(bool)
-func (_RepublicToken *RepublicTokenTransactorSession) TransferFrom(_from common.Address, _to common.Address, _value *big.Int) (*types.Transaction, error) {
-	return _RepublicToken.Contract.TransferFrom(&_RepublicToken.TransactOpts, _from, _to, _value)
-}
-
-// TransferOwnership is a paid mutator transaction binding the contract method 0xf2fde38b.
-//
-// Solidity: function transferOwnership(newOwner address) returns()
-func (_RepublicToken *RepublicTokenTransactor) TransferOwnership(opts *bind.TransactOpts, newOwner common.Address) (*types.Transaction, error) {
-	return _RepublicToken.contract.Transact(opts, "transferOwnership", newOwner)
-}
-
-// TransferOwnership is a paid mutator transaction binding the contract method 0xf2fde38b.
-//
-// Solidity: function transferOwnership(newOwner address) returns()
-func (_RepublicToken *RepublicTokenSession) TransferOwnership(newOwner common.Address) (*types.Transaction, error) {
-	return _RepublicToken.Contract.TransferOwnership(&_RepublicToken.TransactOpts, newOwner)
-}
-
-// TransferOwnership is a paid mutator transaction binding the contract method 0xf2fde38b.
-//
-// Solidity: function transferOwnership(newOwner address) returns()
-func (_RepublicToken *RepublicTokenTransactorSession) TransferOwnership(newOwner common.Address) (*types.Transaction, error) {
-	return _RepublicToken.Contract.TransferOwnership(&_RepublicToken.TransactOpts, newOwner)
-}
-
-// TransferTokens is a paid mutator transaction binding the contract method 0xbec3fa17.
-//
-// Solidity: function transferTokens(beneficiary address, amount uint256) returns(bool)
-func (_RepublicToken *RepublicTokenTransactor) TransferTokens(opts *bind.TransactOpts, beneficiary common.Address, amount *big.Int) (*types.Transaction, error) {
-	return _RepublicToken.contract.Transact(opts, "transferTokens", beneficiary, amount)
-}
-
-// TransferTokens is a paid mutator transaction binding the contract method 0xbec3fa17.
-//
-// Solidity: function transferTokens(beneficiary address, amount uint256) returns(bool)
-func (_RepublicToken *RepublicTokenSession) TransferTokens(beneficiary common.Address, amount *big.Int) (*types.Transaction, error) {
-	return _RepublicToken.Contract.TransferTokens(&_RepublicToken.TransactOpts, beneficiary, amount)
-}
-
-// TransferTokens is a paid mutator transaction binding the contract method 0xbec3fa17.
-//
-// Solidity: function transferTokens(beneficiary address, amount uint256) returns(bool)
-func (_RepublicToken *RepublicTokenTransactorSession) TransferTokens(beneficiary common.Address, amount *big.Int) (*types.Transaction, error) {
-	return _RepublicToken.Contract.TransferTokens(&_RepublicToken.TransactOpts, beneficiary, amount)
-}
-
-// Unpause is a paid mutator transaction binding the contract method 0x3f4ba83a.
-//
-// Solidity: function unpause() returns()
-func (_RepublicToken *RepublicTokenTransactor) Unpause(opts *bind.TransactOpts) (*types.Transaction, error) {
-	return _RepublicToken.contract.Transact(opts, "unpause")
-}
-
-// Unpause is a paid mutator transaction binding the contract method 0x3f4ba83a.
-//
-// Solidity: function unpause() returns()
-func (_RepublicToken *RepublicTokenSession) Unpause() (*types.Transaction, error) {
-	return _RepublicToken.Contract.Unpause(&_RepublicToken.TransactOpts)
-}
-
-// Unpause is a paid mutator transaction binding the contract method 0x3f4ba83a.
-//
-// Solidity: function unpause() returns()
-func (_RepublicToken *RepublicTokenTransactorSession) Unpause() (*types.Transaction, error) {
-	return _RepublicToken.Contract.Unpause(&_RepublicToken.TransactOpts)
-}
-
-// RepublicTokenApprovalIterator is returned from FilterApproval and is used to iterate over the raw logs and unpacked data for Approval events raised by the RepublicToken contract.
-type RepublicTokenApprovalIterator struct {
-	Event *RepublicTokenApproval // Event containing the contract specifics and raw log
-
-	contract *bind.BoundContract // Generic contract to use for unpacking event data
-	event    string              // Event name to use for unpacking event data
-
-	logs chan types.Log        // Log channel receiving the found contract events
-	sub  ethereum.Subscription // Subscription for errors, completion and termination
-	done bool                  // Whether the subscription completed delivering logs
-	fail error                 // Occurred error to stop iteration
-}
-
-// Next advances the iterator to the subsequent event, returning whether there
-// are any more events found. In case of a retrieval or parsing error, false is
-// returned and Error() can be queried for the exact failure.
-func (it *RepublicTokenApprovalIterator) Next() bool {
-	// If the iterator failed, stop iterating
-	if it.fail != nil {
-		return false
-	}
-	// If the iterator completed, deliver directly whatever's available
-	if it.done {
-		select {
-		case log := <-it.logs:
-			it.Event = new(RepublicTokenApproval)
-			if err := it.contract.UnpackLog(it.Event, it.event, log); err != nil {
-				it.fail = err
-				return false
-			}
-			it.Event.Raw = log
-			return true
-
-		default:
-			return false
-		}
-	}
-	// Iterator still in progress, wait for either a data or an error event
-	select {
-	case log := <-it.logs:
-		it.Event = new(RepublicTokenApproval)
-		if err := it.contract.UnpackLog(it.Event, it.event, log); err != nil {
-			it.fail = err
-			return false
-		}
-		it.Event.Raw = log
-		return true
-
-	case err := <-it.sub.Err():
-		it.done = true
-		it.fail = err
-		return it.Next()
-	}
-}
-
-// Error returns any retrieval or parsing error occurred during filtering.
-func (it *RepublicTokenApprovalIterator) Error() error {
-	return it.fail
-}
-
-// Close terminates the iteration process, releasing any pending underlying
-// resources.
-func (it *RepublicTokenApprovalIterator) Close() error {
-	it.sub.Unsubscribe()
-	return nil
-}
-
-// RepublicTokenApproval represents a Approval event raised by the RepublicToken contract.
-type RepublicTokenApproval struct {
-	Owner   common.Address
-	Spender common.Address
-	Value   *big.Int
-	Raw     types.Log // Blockchain specific contextual infos
-}
-
-// FilterApproval is a free log retrieval operation binding the contract event 0x8c5be1e5ebec7d5bd14f71427d1e84f3dd0314c0f7b2291e5b200ac8c7c3b925.
-//
-// Solidity: event Approval(owner indexed address, spender indexed address, value uint256)
-func (_RepublicToken *RepublicTokenFilterer) FilterApproval(opts *bind.FilterOpts, owner []common.Address, spender []common.Address) (*RepublicTokenApprovalIterator, error) {
-
-	var ownerRule []interface{}
-	for _, ownerItem := range owner {
-		ownerRule = append(ownerRule, ownerItem)
-	}
-	var spenderRule []interface{}
-	for _, spenderItem := range spender {
-		spenderRule = append(spenderRule, spenderItem)
-	}
-
-	logs, sub, err := _RepublicToken.contract.FilterLogs(opts, "Approval", ownerRule, spenderRule)
-	if err != nil {
-		return nil, err
-	}
-	return &RepublicTokenApprovalIterator{contract: _RepublicToken.contract, event: "Approval", logs: logs, sub: sub}, nil
-}
-
-// WatchApproval is a free log subscription operation binding the contract event 0x8c5be1e5ebec7d5bd14f71427d1e84f3dd0314c0f7b2291e5b200ac8c7c3b925.
-//
-// Solidity: event Approval(owner indexed address, spender indexed address, value uint256)
-func (_RepublicToken *RepublicTokenFilterer) WatchApproval(opts *bind.WatchOpts, sink chan<- *RepublicTokenApproval, owner []common.Address, spender []common.Address) (event.Subscription, error) {
-
-	var ownerRule []interface{}
-	for _, ownerItem := range owner {
-		ownerRule = append(ownerRule, ownerItem)
-	}
-	var spenderRule []interface{}
-	for _, spenderItem := range spender {
-		spenderRule = append(spenderRule, spenderItem)
-	}
-
-	logs, sub, err := _RepublicToken.contract.WatchLogs(opts, "Approval", ownerRule, spenderRule)
-	if err != nil {
-		return nil, err
-	}
-	return event.NewSubscription(func(quit <-chan struct{}) error {
-		defer sub.Unsubscribe()
-		for {
-			select {
-			case log := <-logs:
-				// New log arrived, parse the event and forward to the user
-				event := new(RepublicTokenApproval)
-				if err := _RepublicToken.contract.UnpackLog(event, "Approval", log); err != nil {
-					return err
-				}
-				event.Raw = log
-
-				select {
-				case sink <- event:
-				case err := <-sub.Err():
-					return err
-				case <-quit:
-					return nil
-				}
-			case err := <-sub.Err():
-				return err
-			case <-quit:
-				return nil
-			}
-		}
-	}), nil
-}
-
-// RepublicTokenBurnIterator is returned from FilterBurn and is used to iterate over the raw logs and unpacked data for Burn events raised by the RepublicToken contract.
-type RepublicTokenBurnIterator struct {
-	Event *RepublicTokenBurn // Event containing the contract specifics and raw log
-
-	contract *bind.BoundContract // Generic contract to use for unpacking event data
-	event    string              // Event name to use for unpacking event data
-
-	logs chan types.Log        // Log channel receiving the found contract events
-	sub  ethereum.Subscription // Subscription for errors, completion and termination
-	done bool                  // Whether the subscription completed delivering logs
-	fail error                 // Occurred error to stop iteration
-}
-
-// Next advances the iterator to the subsequent event, returning whether there
-// are any more events found. In case of a retrieval or parsing error, false is
-// returned and Error() can be queried for the exact failure.
-func (it *RepublicTokenBurnIterator) Next() bool {
-	// If the iterator failed, stop iterating
-	if it.fail != nil {
-		return false
-	}
-	// If the iterator completed, deliver directly whatever's available
-	if it.done {
-		select {
-		case log := <-it.logs:
-			it.Event = new(RepublicTokenBurn)
-			if err := it.contract.UnpackLog(it.Event, it.event, log); err != nil {
-				it.fail = err
-				return false
-			}
-			it.Event.Raw = log
-			return true
-
-		default:
-			return false
-		}
-	}
-	// Iterator still in progress, wait for either a data or an error event
-	select {
-	case log := <-it.logs:
-		it.Event = new(RepublicTokenBurn)
-		if err := it.contract.UnpackLog(it.Event, it.event, log); err != nil {
-			it.fail = err
-			return false
-		}
-		it.Event.Raw = log
-		return true
-
-	case err := <-it.sub.Err():
-		it.done = true
-		it.fail = err
-		return it.Next()
-	}
-}
-
-// Error returns any retrieval or parsing error occurred during filtering.
-func (it *RepublicTokenBurnIterator) Error() error {
-	return it.fail
-}
-
-// Close terminates the iteration process, releasing any pending underlying
-// resources.
-func (it *RepublicTokenBurnIterator) Close() error {
-	it.sub.Unsubscribe()
-	return nil
-}
-
-// RepublicTokenBurn represents a Burn event raised by the RepublicToken contract.
-type RepublicTokenBurn struct {
-	Burner common.Address
-	Value  *big.Int
-	Raw    types.Log // Blockchain specific contextual infos
-}
-
-// FilterBurn is a free log retrieval operation binding the contract event 0xcc16f5dbb4873280815c1ee09dbd06736cffcc184412cf7a71a0fdb75d397ca5.
-//
-// Solidity: event Burn(burner indexed address, value uint256)
-func (_RepublicToken *RepublicTokenFilterer) FilterBurn(opts *bind.FilterOpts, burner []common.Address) (*RepublicTokenBurnIterator, error) {
-
-	var burnerRule []interface{}
-	for _, burnerItem := range burner {
-		burnerRule = append(burnerRule, burnerItem)
-	}
-
-	logs, sub, err := _RepublicToken.contract.FilterLogs(opts, "Burn", burnerRule)
-	if err != nil {
-		return nil, err
-	}
-	return &RepublicTokenBurnIterator{contract: _RepublicToken.contract, event: "Burn", logs: logs, sub: sub}, nil
-}
-
-// WatchBurn is a free log subscription operation binding the contract event 0xcc16f5dbb4873280815c1ee09dbd06736cffcc184412cf7a71a0fdb75d397ca5.
-//
-// Solidity: event Burn(burner indexed address, value uint256)
-func (_RepublicToken *RepublicTokenFilterer) WatchBurn(opts *bind.WatchOpts, sink chan<- *RepublicTokenBurn, burner []common.Address) (event.Subscription, error) {
-
-	var burnerRule []interface{}
-	for _, burnerItem := range burner {
-		burnerRule = append(burnerRule, burnerItem)
-	}
-
-	logs, sub, err := _RepublicToken.contract.WatchLogs(opts, "Burn", burnerRule)
-	if err != nil {
-		return nil, err
-	}
-	return event.NewSubscription(func(quit <-chan struct{}) error {
-		defer sub.Unsubscribe()
-		for {
-			select {
-			case log := <-logs:
-				// New log arrived, parse the event and forward to the user
-				event := new(RepublicTokenBurn)
-				if err := _RepublicToken.contract.UnpackLog(event, "Burn", log); err != nil {
-					return err
-				}
-				event.Raw = log
-
-				select {
-				case sink <- event:
-				case err := <-sub.Err():
-					return err
-				case <-quit:
-					return nil
-				}
-			case err := <-sub.Err():
-				return err
-			case <-quit:
-				return nil
-			}
-		}
-	}), nil
-}
-
-// RepublicTokenOwnershipTransferredIterator is returned from FilterOwnershipTransferred and is used to iterate over the raw logs and unpacked data for OwnershipTransferred events raised by the RepublicToken contract.
-type RepublicTokenOwnershipTransferredIterator struct {
-	Event *RepublicTokenOwnershipTransferred // Event containing the contract specifics and raw log
-
-	contract *bind.BoundContract // Generic contract to use for unpacking event data
-	event    string              // Event name to use for unpacking event data
-
-	logs chan types.Log        // Log channel receiving the found contract events
-	sub  ethereum.Subscription // Subscription for errors, completion and termination
-	done bool                  // Whether the subscription completed delivering logs
-	fail error                 // Occurred error to stop iteration
-}
-
-// Next advances the iterator to the subsequent event, returning whether there
-// are any more events found. In case of a retrieval or parsing error, false is
-// returned and Error() can be queried for the exact failure.
-func (it *RepublicTokenOwnershipTransferredIterator) Next() bool {
-	// If the iterator failed, stop iterating
-	if it.fail != nil {
-		return false
-	}
-	// If the iterator completed, deliver directly whatever's available
-	if it.done {
-		select {
-		case log := <-it.logs:
-			it.Event = new(RepublicTokenOwnershipTransferred)
-			if err := it.contract.UnpackLog(it.Event, it.event, log); err != nil {
-				it.fail = err
-				return false
-			}
-			it.Event.Raw = log
-			return true
-
-		default:
-			return false
-		}
-	}
-	// Iterator still in progress, wait for either a data or an error event
-	select {
-	case log := <-it.logs:
-		it.Event = new(RepublicTokenOwnershipTransferred)
-		if err := it.contract.UnpackLog(it.Event, it.event, log); err != nil {
-			it.fail = err
-			return false
-		}
-		it.Event.Raw = log
-		return true
-
-	case err := <-it.sub.Err():
-		it.done = true
-		it.fail = err
-		return it.Next()
-	}
-}
-
-// Error returns any retrieval or parsing error occurred during filtering.
-func (it *RepublicTokenOwnershipTransferredIterator) Error() error {
-	return it.fail
-}
-
-// Close terminates the iteration process, releasing any pending underlying
-// resources.
-func (it *RepublicTokenOwnershipTransferredIterator) Close() error {
-	it.sub.Unsubscribe()
-	return nil
-}
-
-// RepublicTokenOwnershipTransferred represents a OwnershipTransferred event raised by the RepublicToken contract.
-type RepublicTokenOwnershipTransferred struct {
-	PreviousOwner common.Address
-	NewOwner      common.Address
-	Raw           types.Log // Blockchain specific contextual infos
-}
-
-// FilterOwnershipTransferred is a free log retrieval operation binding the contract event 0x8be0079c531659141344cd1fd0a4f28419497f9722a3daafe3b4186f6b6457e0.
-//
-// Solidity: event OwnershipTransferred(previousOwner indexed address, newOwner indexed address)
-func (_RepublicToken *RepublicTokenFilterer) FilterOwnershipTransferred(opts *bind.FilterOpts, previousOwner []common.Address, newOwner []common.Address) (*RepublicTokenOwnershipTransferredIterator, error) {
-
-	var previousOwnerRule []interface{}
-	for _, previousOwnerItem := range previousOwner {
-		previousOwnerRule = append(previousOwnerRule, previousOwnerItem)
-	}
-	var newOwnerRule []interface{}
-	for _, newOwnerItem := range newOwner {
-		newOwnerRule = append(newOwnerRule, newOwnerItem)
-	}
-
-	logs, sub, err := _RepublicToken.contract.FilterLogs(opts, "OwnershipTransferred", previousOwnerRule, newOwnerRule)
-	if err != nil {
-		return nil, err
-	}
-	return &RepublicTokenOwnershipTransferredIterator{contract: _RepublicToken.contract, event: "OwnershipTransferred", logs: logs, sub: sub}, nil
-}
-
-// WatchOwnershipTransferred is a free log subscription operation binding the contract event 0x8be0079c531659141344cd1fd0a4f28419497f9722a3daafe3b4186f6b6457e0.
-//
-// Solidity: event OwnershipTransferred(previousOwner indexed address, newOwner indexed address)
-func (_RepublicToken *RepublicTokenFilterer) WatchOwnershipTransferred(opts *bind.WatchOpts, sink chan<- *RepublicTokenOwnershipTransferred, previousOwner []common.Address, newOwner []common.Address) (event.Subscription, error) {
-
-	var previousOwnerRule []interface{}
-	for _, previousOwnerItem := range previousOwner {
-		previousOwnerRule = append(previousOwnerRule, previousOwnerItem)
-	}
-	var newOwnerRule []interface{}
-	for _, newOwnerItem := range newOwner {
-		newOwnerRule = append(newOwnerRule, newOwnerItem)
-	}
-
-	logs, sub, err := _RepublicToken.contract.WatchLogs(opts, "OwnershipTransferred", previousOwnerRule, newOwnerRule)
-	if err != nil {
-		return nil, err
-	}
-	return event.NewSubscription(func(quit <-chan struct{}) error {
-		defer sub.Unsubscribe()
-		for {
-			select {
-			case log := <-logs:
-				// New log arrived, parse the event and forward to the user
-				event := new(RepublicTokenOwnershipTransferred)
-				if err := _RepublicToken.contract.UnpackLog(event, "OwnershipTransferred", log); err != nil {
-					return err
-				}
-				event.Raw = log
-
-				select {
-				case sink <- event:
-				case err := <-sub.Err():
-					return err
-				case <-quit:
-					return nil
-				}
-			case err := <-sub.Err():
-				return err
-			case <-quit:
-				return nil
-			}
-		}
-	}), nil
-}
-
-// RepublicTokenPauseIterator is returned from FilterPause and is used to iterate over the raw logs and unpacked data for Pause events raised by the RepublicToken contract.
-type RepublicTokenPauseIterator struct {
-	Event *RepublicTokenPause // Event containing the contract specifics and raw log
-
-	contract *bind.BoundContract // Generic contract to use for unpacking event data
-	event    string              // Event name to use for unpacking event data
-
-	logs chan types.Log        // Log channel receiving the found contract events
-	sub  ethereum.Subscription // Subscription for errors, completion and termination
-	done bool                  // Whether the subscription completed delivering logs
-	fail error                 // Occurred error to stop iteration
-}
-
-// Next advances the iterator to the subsequent event, returning whether there
-// are any more events found. In case of a retrieval or parsing error, false is
-// returned and Error() can be queried for the exact failure.
-func (it *RepublicTokenPauseIterator) Next() bool {
-	// If the iterator failed, stop iterating
-	if it.fail != nil {
-		return false
-	}
-	// If the iterator completed, deliver directly whatever's available
-	if it.done {
-		select {
-		case log := <-it.logs:
-			it.Event = new(RepublicTokenPause)
-			if err := it.contract.UnpackLog(it.Event, it.event, log); err != nil {
-				it.fail = err
-				return false
-			}
-			it.Event.Raw = log
-			return true
-
-		default:
-			return false
-		}
-	}
-	// Iterator still in progress, wait for either a data or an error event
-	select {
-	case log := <-it.logs:
-		it.Event = new(RepublicTokenPause)
-		if err := it.contract.UnpackLog(it.Event, it.event, log); err != nil {
-			it.fail = err
-			return false
-		}
-		it.Event.Raw = log
-		return true
-
-	case err := <-it.sub.Err():
-		it.done = true
-		it.fail = err
-		return it.Next()
-	}
-}
-
-// Error returns any retrieval or parsing error occurred during filtering.
-func (it *RepublicTokenPauseIterator) Error() error {
-	return it.fail
-}
-
-// Close terminates the iteration process, releasing any pending underlying
-// resources.
-func (it *RepublicTokenPauseIterator) Close() error {
-	it.sub.Unsubscribe()
-	return nil
-}
-
-// RepublicTokenPause represents a Pause event raised by the RepublicToken contract.
-type RepublicTokenPause struct {
-	Raw types.Log // Blockchain specific contextual infos
-}
-
-// FilterPause is a free log retrieval operation binding the contract event 0x6985a02210a168e66602d3235cb6db0e70f92b3ba4d376a33c0f3d9434bff625.
-//
-// Solidity: event Pause()
-func (_RepublicToken *RepublicTokenFilterer) FilterPause(opts *bind.FilterOpts) (*RepublicTokenPauseIterator, error) {
-
-	logs, sub, err := _RepublicToken.contract.FilterLogs(opts, "Pause")
-	if err != nil {
-		return nil, err
-	}
-	return &RepublicTokenPauseIterator{contract: _RepublicToken.contract, event: "Pause", logs: logs, sub: sub}, nil
-}
-
-// WatchPause is a free log subscription operation binding the contract event 0x6985a02210a168e66602d3235cb6db0e70f92b3ba4d376a33c0f3d9434bff625.
-//
-// Solidity: event Pause()
-func (_RepublicToken *RepublicTokenFilterer) WatchPause(opts *bind.WatchOpts, sink chan<- *RepublicTokenPause) (event.Subscription, error) {
-
-	logs, sub, err := _RepublicToken.contract.WatchLogs(opts, "Pause")
-	if err != nil {
-		return nil, err
-	}
-	return event.NewSubscription(func(quit <-chan struct{}) error {
-		defer sub.Unsubscribe()
-		for {
-			select {
-			case log := <-logs:
-				// New log arrived, parse the event and forward to the user
-				event := new(RepublicTokenPause)
-				if err := _RepublicToken.contract.UnpackLog(event, "Pause", log); err != nil {
-					return err
-				}
-				event.Raw = log
-
-				select {
-				case sink <- event:
-				case err := <-sub.Err():
-					return err
-				case <-quit:
-					return nil
-				}
-			case err := <-sub.Err():
-				return err
-			case <-quit:
-				return nil
-			}
-		}
-	}), nil
-}
-
-// RepublicTokenTransferIterator is returned from FilterTransfer and is used to iterate over the raw logs and unpacked data for Transfer events raised by the RepublicToken contract.
-type RepublicTokenTransferIterator struct {
-	Event *RepublicTokenTransfer // Event containing the contract specifics and raw log
-
-	contract *bind.BoundContract // Generic contract to use for unpacking event data
-	event    string              // Event name to use for unpacking event data
-
-	logs chan types.Log        // Log channel receiving the found contract events
-	sub  ethereum.Subscription // Subscription for errors, completion and termination
-	done bool                  // Whether the subscription completed delivering logs
-	fail error                 // Occurred error to stop iteration
-}
-
-// Next advances the iterator to the subsequent event, returning whether there
-// are any more events found. In case of a retrieval or parsing error, false is
-// returned and Error() can be queried for the exact failure.
-func (it *RepublicTokenTransferIterator) Next() bool {
-	// If the iterator failed, stop iterating
-	if it.fail != nil {
-		return false
-	}
-	// If the iterator completed, deliver directly whatever's available
-	if it.done {
-		select {
-		case log := <-it.logs:
-			it.Event = new(RepublicTokenTransfer)
-			if err := it.contract.UnpackLog(it.Event, it.event, log); err != nil {
-				it.fail = err
-				return false
-			}
-			it.Event.Raw = log
-			return true
-
-		default:
-			return false
-		}
-	}
-	// Iterator still in progress, wait for either a data or an error event
-	select {
-	case log := <-it.logs:
-		it.Event = new(RepublicTokenTransfer)
-		if err := it.contract.UnpackLog(it.Event, it.event, log); err != nil {
-			it.fail = err
-			return false
-		}
-		it.Event.Raw = log
-		return true
-
-	case err := <-it.sub.Err():
-		it.done = true
-		it.fail = err
-		return it.Next()
-	}
-}
-
-// Error returns any retrieval or parsing error occurred during filtering.
-func (it *RepublicTokenTransferIterator) Error() error {
-	return it.fail
-}
-
-// Close terminates the iteration process, releasing any pending underlying
-// resources.
-func (it *RepublicTokenTransferIterator) Close() error {
-	it.sub.Unsubscribe()
-	return nil
-}
-
-// RepublicTokenTransfer represents a Transfer event raised by the RepublicToken contract.
-type RepublicTokenTransfer struct {
-	From  common.Address
-	To    common.Address
-	Value *big.Int
-	Raw   types.Log // Blockchain specific contextual infos
-}
-
-// FilterTransfer is a free log retrieval operation binding the contract event 0xddf252ad1be2c89b69c2b068fc378daa952ba7f163c4a11628f55a4df523b3ef.
-//
-// Solidity: event Transfer(from indexed address, to indexed address, value uint256)
-func (_RepublicToken *RepublicTokenFilterer) FilterTransfer(opts *bind.FilterOpts, from []common.Address, to []common.Address) (*RepublicTokenTransferIterator, error) {
-
-	var fromRule []interface{}
-	for _, fromItem := range from {
-		fromRule = append(fromRule, fromItem)
-	}
-	var toRule []interface{}
-	for _, toItem := range to {
-		toRule = append(toRule, toItem)
-	}
-
-	logs, sub, err := _RepublicToken.contract.FilterLogs(opts, "Transfer", fromRule, toRule)
-	if err != nil {
-		return nil, err
-	}
-	return &RepublicTokenTransferIterator{contract: _RepublicToken.contract, event: "Transfer", logs: logs, sub: sub}, nil
-}
-
-// WatchTransfer is a free log subscription operation binding the contract event 0xddf252ad1be2c89b69c2b068fc378daa952ba7f163c4a11628f55a4df523b3ef.
-//
-// Solidity: event Transfer(from indexed address, to indexed address, value uint256)
-func (_RepublicToken *RepublicTokenFilterer) WatchTransfer(opts *bind.WatchOpts, sink chan<- *RepublicTokenTransfer, from []common.Address, to []common.Address) (event.Subscription, error) {
-
-	var fromRule []interface{}
-	for _, fromItem := range from {
-		fromRule = append(fromRule, fromItem)
-	}
-	var toRule []interface{}
-	for _, toItem := range to {
-		toRule = append(toRule, toItem)
-	}
-
-	logs, sub, err := _RepublicToken.contract.WatchLogs(opts, "Transfer", fromRule, toRule)
-	if err != nil {
-		return nil, err
-	}
-	return event.NewSubscription(func(quit <-chan struct{}) error {
-		defer sub.Unsubscribe()
-		for {
-			select {
-			case log := <-logs:
-				// New log arrived, parse the event and forward to the user
-				event := new(RepublicTokenTransfer)
-				if err := _RepublicToken.contract.UnpackLog(event, "Transfer", log); err != nil {
-					return err
-				}
-				event.Raw = log
-
-				select {
-				case sink <- event:
-				case err := <-sub.Err():
-					return err
-				case <-quit:
-					return nil
-				}
-			case err := <-sub.Err():
-				return err
-			case <-quit:
-				return nil
-			}
-		}
-	}), nil
-}
-
-// RepublicTokenUnpauseIterator is returned from FilterUnpause and is used to iterate over the raw logs and unpacked data for Unpause events raised by the RepublicToken contract.
-type RepublicTokenUnpauseIterator struct {
-	Event *RepublicTokenUnpause // Event containing the contract specifics and raw log
-
-	contract *bind.BoundContract // Generic contract to use for unpacking event data
-	event    string              // Event name to use for unpacking event data
-
-	logs chan types.Log        // Log channel receiving the found contract events
-	sub  ethereum.Subscription // Subscription for errors, completion and termination
-	done bool                  // Whether the subscription completed delivering logs
-	fail error                 // Occurred error to stop iteration
-}
-
-// Next advances the iterator to the subsequent event, returning whether there
-// are any more events found. In case of a retrieval or parsing error, false is
-// returned and Error() can be queried for the exact failure.
-func (it *RepublicTokenUnpauseIterator) Next() bool {
-	// If the iterator failed, stop iterating
-	if it.fail != nil {
-		return false
-	}
-	// If the iterator completed, deliver directly whatever's available
-	if it.done {
-		select {
-		case log := <-it.logs:
-			it.Event = new(RepublicTokenUnpause)
-			if err := it.contract.UnpackLog(it.Event, it.event, log); err != nil {
-				it.fail = err
-				return false
-			}
-			it.Event.Raw = log
-			return true
-
-		default:
-			return false
-		}
-	}
-	// Iterator still in progress, wait for either a data or an error event
-	select {
-	case log := <-it.logs:
-		it.Event = new(RepublicTokenUnpause)
-		if err := it.contract.UnpackLog(it.Event, it.event, log); err != nil {
-			it.fail = err
-			return false
-		}
-		it.Event.Raw = log
-		return true
-
-	case err := <-it.sub.Err():
-		it.done = true
-		it.fail = err
-		return it.Next()
-	}
-}
-
-// Error returns any retrieval or parsing error occurred during filtering.
-func (it *RepublicTokenUnpauseIterator) Error() error {
-	return it.fail
-}
-
-// Close terminates the iteration process, releasing any pending underlying
-// resources.
-func (it *RepublicTokenUnpauseIterator) Close() error {
-	it.sub.Unsubscribe()
-	return nil
-}
-
-// RepublicTokenUnpause represents a Unpause event raised by the RepublicToken contract.
-type RepublicTokenUnpause struct {
-	Raw types.Log // Blockchain specific contextual infos
-}
-
-// FilterUnpause is a free log retrieval operation binding the contract event 0x7805862f689e2f13df9f062ff482ad3ad112aca9e0847911ed832e158c525b33.
-//
-// Solidity: event Unpause()
-func (_RepublicToken *RepublicTokenFilterer) FilterUnpause(opts *bind.FilterOpts) (*RepublicTokenUnpauseIterator, error) {
-
-	logs, sub, err := _RepublicToken.contract.FilterLogs(opts, "Unpause")
-	if err != nil {
-		return nil, err
-	}
-	return &RepublicTokenUnpauseIterator{contract: _RepublicToken.contract, event: "Unpause", logs: logs, sub: sub}, nil
-}
-
-// WatchUnpause is a free log subscription operation binding the contract event 0x7805862f689e2f13df9f062ff482ad3ad112aca9e0847911ed832e158c525b33.
-//
-// Solidity: event Unpause()
-func (_RepublicToken *RepublicTokenFilterer) WatchUnpause(opts *bind.WatchOpts, sink chan<- *RepublicTokenUnpause) (event.Subscription, error) {
-
-	logs, sub, err := _RepublicToken.contract.WatchLogs(opts, "Unpause")
-	if err != nil {
-		return nil, err
-	}
-	return event.NewSubscription(func(quit <-chan struct{}) error {
-		defer sub.Unsubscribe()
-		for {
-			select {
-			case log := <-logs:
-				// New log arrived, parse the event and forward to the user
-				event := new(RepublicTokenUnpause)
-				if err := _RepublicToken.contract.UnpackLog(event, "Unpause", log); err != nil {
-					return err
-				}
-				event.Raw = log
-
-				select {
-				case sink <- event:
-				case err := <-sub.Err():
-					return err
-				case <-quit:
-					return nil
-				}
-			case err := <-sub.Err():
-				return err
-			case <-quit:
-				return nil
-			}
-		}
-	}), nil
-}
-
-// SafeMathABI is the input ABI used to generate the binding from.
-const SafeMathABI = "[]"
-
-// SafeMathBin is the compiled bytecode used for deploying new contracts.
-const SafeMathBin = `0x604c602c600b82828239805160001a60731460008114601c57601e565bfe5b5030600052607381538281f30073000000000000000000000000000000000000000030146080604052600080fd00a165627a7a72305820be60809e8c5147ca4cbdf73074a90b6cb6d6e0dfa2f0460fe8c2971c12ab9ec70029`
-
-// DeploySafeMath deploys a new Ethereum contract, binding an instance of SafeMath to it.
-func DeploySafeMath(auth *bind.TransactOpts, backend bind.ContractBackend) (common.Address, *types.Transaction, *SafeMath, error) {
-	parsed, err := abi.JSON(strings.NewReader(SafeMathABI))
-	if err != nil {
-		return common.Address{}, nil, nil, err
-	}
-	address, tx, contract, err := bind.DeployContract(auth, parsed, common.FromHex(SafeMathBin), backend)
-	if err != nil {
-		return common.Address{}, nil, nil, err
-	}
-	return address, tx, &SafeMath{SafeMathCaller: SafeMathCaller{contract: contract}, SafeMathTransactor: SafeMathTransactor{contract: contract}, SafeMathFilterer: SafeMathFilterer{contract: contract}}, nil
-}
-
-// SafeMath is an auto generated Go binding around an Ethereum contract.
-type SafeMath struct {
-	SafeMathCaller     // Read-only binding to the contract
-	SafeMathTransactor // Write-only binding to the contract
-	SafeMathFilterer   // Log filterer for contract events
-}
-
-// SafeMathCaller is an auto generated read-only Go binding around an Ethereum contract.
-type SafeMathCaller struct {
-	contract *bind.BoundContract // Generic contract wrapper for the low level calls
-}
-
-// SafeMathTransactor is an auto generated write-only Go binding around an Ethereum contract.
-type SafeMathTransactor struct {
-	contract *bind.BoundContract // Generic contract wrapper for the low level calls
-}
-
-// SafeMathFilterer is an auto generated log filtering Go binding around an Ethereum contract events.
-type SafeMathFilterer struct {
-	contract *bind.BoundContract // Generic contract wrapper for the low level calls
-}
-
-// SafeMathSession is an auto generated Go binding around an Ethereum contract,
-// with pre-set call and transact options.
-type SafeMathSession struct {
-	Contract     *SafeMath         // Generic contract binding to set the session for
-	CallOpts     bind.CallOpts     // Call options to use throughout this session
-	TransactOpts bind.TransactOpts // Transaction auth options to use throughout this session
-}
-
-// SafeMathCallerSession is an auto generated read-only Go binding around an Ethereum contract,
-// with pre-set call options.
-type SafeMathCallerSession struct {
-	Contract *SafeMathCaller // Generic contract caller binding to set the session for
-	CallOpts bind.CallOpts   // Call options to use throughout this session
-}
-
-// SafeMathTransactorSession is an auto generated write-only Go binding around an Ethereum contract,
-// with pre-set transact options.
-type SafeMathTransactorSession struct {
-	Contract     *SafeMathTransactor // Generic contract transactor binding to set the session for
-	TransactOpts bind.TransactOpts   // Transaction auth options to use throughout this session
-}
-
-// SafeMathRaw is an auto generated low-level Go binding around an Ethereum contract.
-type SafeMathRaw struct {
-	Contract *SafeMath // Generic contract binding to access the raw methods on
-}
-
-// SafeMathCallerRaw is an auto generated low-level read-only Go binding around an Ethereum contract.
-type SafeMathCallerRaw struct {
-	Contract *SafeMathCaller // Generic read-only contract binding to access the raw methods on
-}
-
-// SafeMathTransactorRaw is an auto generated low-level write-only Go binding around an Ethereum contract.
-type SafeMathTransactorRaw struct {
-	Contract *SafeMathTransactor // Generic write-only contract binding to access the raw methods on
-}
-
-// NewSafeMath creates a new instance of SafeMath, bound to a specific deployed contract.
-func NewSafeMath(address common.Address, backend bind.ContractBackend) (*SafeMath, error) {
-	contract, err := bindSafeMath(address, backend, backend, backend)
-	if err != nil {
-		return nil, err
-	}
-	return &SafeMath{SafeMathCaller: SafeMathCaller{contract: contract}, SafeMathTransactor: SafeMathTransactor{contract: contract}, SafeMathFilterer: SafeMathFilterer{contract: contract}}, nil
-}
-
-// NewSafeMathCaller creates a new read-only instance of SafeMath, bound to a specific deployed contract.
-func NewSafeMathCaller(address common.Address, caller bind.ContractCaller) (*SafeMathCaller, error) {
-	contract, err := bindSafeMath(address, caller, nil, nil)
-	if err != nil {
-		return nil, err
-	}
-	return &SafeMathCaller{contract: contract}, nil
-}
-
-// NewSafeMathTransactor creates a new write-only instance of SafeMath, bound to a specific deployed contract.
-func NewSafeMathTransactor(address common.Address, transactor bind.ContractTransactor) (*SafeMathTransactor, error) {
-	contract, err := bindSafeMath(address, nil, transactor, nil)
-	if err != nil {
-		return nil, err
-	}
-	return &SafeMathTransactor{contract: contract}, nil
-}
-
-// NewSafeMathFilterer creates a new log filterer instance of SafeMath, bound to a specific deployed contract.
-func NewSafeMathFilterer(address common.Address, filterer bind.ContractFilterer) (*SafeMathFilterer, error) {
-	contract, err := bindSafeMath(address, nil, nil, filterer)
-	if err != nil {
-		return nil, err
-	}
-	return &SafeMathFilterer{contract: contract}, nil
-}
-
-// bindSafeMath binds a generic wrapper to an already deployed contract.
-func bindSafeMath(address common.Address, caller bind.ContractCaller, transactor bind.ContractTransactor, filterer bind.ContractFilterer) (*bind.BoundContract, error) {
-	parsed, err := abi.JSON(strings.NewReader(SafeMathABI))
-	if err != nil {
-		return nil, err
-	}
-	return bind.NewBoundContract(address, parsed, caller, transactor, filterer), nil
-}
-
-// Call invokes the (constant) contract method with params as input values and
-// sets the output to result. The result type might be a single field for simple
-// returns, a slice of interfaces for anonymous returns and a struct for named
-// returns.
-func (_SafeMath *SafeMathRaw) Call(opts *bind.CallOpts, result interface{}, method string, params ...interface{}) error {
-	return _SafeMath.Contract.SafeMathCaller.contract.Call(opts, result, method, params...)
-}
-
-// Transfer initiates a plain transaction to move funds to the contract, calling
-// its default method if one is available.
-func (_SafeMath *SafeMathRaw) Transfer(opts *bind.TransactOpts) (*types.Transaction, error) {
-	return _SafeMath.Contract.SafeMathTransactor.contract.Transfer(opts)
-}
-
-// Transact invokes the (paid) contract method with params as input values.
-func (_SafeMath *SafeMathRaw) Transact(opts *bind.TransactOpts, method string, params ...interface{}) (*types.Transaction, error) {
-	return _SafeMath.Contract.SafeMathTransactor.contract.Transact(opts, method, params...)
-}
-
-// Call invokes the (constant) contract method with params as input values and
-// sets the output to result. The result type might be a single field for simple
-// returns, a slice of interfaces for anonymous returns and a struct for named
-// returns.
-func (_SafeMath *SafeMathCallerRaw) Call(opts *bind.CallOpts, result interface{}, method string, params ...interface{}) error {
-	return _SafeMath.Contract.contract.Call(opts, result, method, params...)
-}
-
-// Transfer initiates a plain transaction to move funds to the contract, calling
-// its default method if one is available.
-func (_SafeMath *SafeMathTransactorRaw) Transfer(opts *bind.TransactOpts) (*types.Transaction, error) {
-	return _SafeMath.Contract.contract.Transfer(opts)
-}
-
-// Transact invokes the (paid) contract method with params as input values.
-func (_SafeMath *SafeMathTransactorRaw) Transact(opts *bind.TransactOpts, method string, params ...interface{}) (*types.Transaction, error) {
-	return _SafeMath.Contract.contract.Transact(opts, method, params...)
-}
-
-// StandardTokenABI is the input ABI used to generate the binding from.
-const StandardTokenABI = "[{\"constant\":false,\"inputs\":[{\"name\":\"_spender\",\"type\":\"address\"},{\"name\":\"_value\",\"type\":\"uint256\"}],\"name\":\"approve\",\"outputs\":[{\"name\":\"\",\"type\":\"bool\"}],\"payable\":false,\"stateMutability\":\"nonpayable\",\"type\":\"function\"},{\"constant\":true,\"inputs\":[],\"name\":\"totalSupply\",\"outputs\":[{\"name\":\"\",\"type\":\"uint256\"}],\"payable\":false,\"stateMutability\":\"view\",\"type\":\"function\"},{\"constant\":false,\"inputs\":[{\"name\":\"_from\",\"type\":\"address\"},{\"name\":\"_to\",\"type\":\"address\"},{\"name\":\"_value\",\"type\":\"uint256\"}],\"name\":\"transferFrom\",\"outputs\":[{\"name\":\"\",\"type\":\"bool\"}],\"payable\":false,\"stateMutability\":\"nonpayable\",\"type\":\"function\"},{\"constant\":true,\"inputs\":[{\"name\":\"\",\"type\":\"address\"}],\"name\":\"balances\",\"outputs\":[{\"name\":\"\",\"type\":\"uint256\"}],\"payable\":false,\"stateMutability\":\"view\",\"type\":\"function\"},{\"constant\":false,\"inputs\":[{\"name\":\"_spender\",\"type\":\"address\"},{\"name\":\"_subtractedValue\",\"type\":\"uint256\"}],\"name\":\"decreaseApproval\",\"outputs\":[{\"name\":\"\",\"type\":\"bool\"}],\"payable\":false,\"stateMutability\":\"nonpayable\",\"type\":\"function\"},{\"constant\":true,\"inputs\":[{\"name\":\"_owner\",\"type\":\"address\"}],\"name\":\"balanceOf\",\"outputs\":[{\"name\":\"balance\",\"type\":\"uint256\"}],\"payable\":false,\"stateMutability\":\"view\",\"type\":\"function\"},{\"constant\":false,\"inputs\":[{\"name\":\"_to\",\"type\":\"address\"},{\"name\":\"_value\",\"type\":\"uint256\"}],\"name\":\"transfer\",\"outputs\":[{\"name\":\"\",\"type\":\"bool\"}],\"payable\":false,\"stateMutability\":\"nonpayable\",\"type\":\"function\"},{\"constant\":false,\"inputs\":[{\"name\":\"_spender\",\"type\":\"address\"},{\"name\":\"_addedValue\",\"type\":\"uint256\"}],\"name\":\"increaseApproval\",\"outputs\":[{\"name\":\"\",\"type\":\"bool\"}],\"payable\":false,\"stateMutability\":\"nonpayable\",\"type\":\"function\"},{\"constant\":true,\"inputs\":[{\"name\":\"_owner\",\"type\":\"address\"},{\"name\":\"_spender\",\"type\":\"address\"}],\"name\":\"allowance\",\"outputs\":[{\"name\":\"\",\"type\":\"uint256\"}],\"payable\":false,\"stateMutability\":\"view\",\"type\":\"function\"},{\"anonymous\":false,\"inputs\":[{\"indexed\":true,\"name\":\"owner\",\"type\":\"address\"},{\"indexed\":true,\"name\":\"spender\",\"type\":\"address\"},{\"indexed\":false,\"name\":\"value\",\"type\":\"uint256\"}],\"name\":\"Approval\",\"type\":\"event\"},{\"anonymous\":false,\"inputs\":[{\"indexed\":true,\"name\":\"from\",\"type\":\"address\"},{\"indexed\":true,\"name\":\"to\",\"type\":\"address\"},{\"indexed\":false,\"name\":\"value\",\"type\":\"uint256\"}],\"name\":\"Transfer\",\"type\":\"event\"}]"
-
-// StandardTokenBin is the compiled bytecode used for deploying new contracts.
-const StandardTokenBin = `0x608060405234801561001057600080fd5b5061072f806100206000396000f3006080604052600436106100985763ffffffff7c0100000000000000000000000000000000000000000000000000000000600035041663095ea7b3811461009d57806318160ddd146100d557806323b872dd146100fc57806327e235e314610126578063661884631461014757806370a082311461016b578063a9059cbb1461018c578063d73dd623146101b0578063dd62ed3e146101d4575b600080fd5b3480156100a957600080fd5b506100c1600160a060020a03600435166024356101fb565b604080519115158252519081900360200190f35b3480156100e157600080fd5b506100ea610265565b60408051918252519081900360200190f35b34801561010857600080fd5b506100c1600160a060020a036004358116906024351660443561026b565b34801561013257600080fd5b506100ea600160a060020a03600435166103ed565b34801561015357600080fd5b506100c1600160a060020a03600435166024356103ff565b34801561017757600080fd5b506100ea600160a060020a03600435166104f8565b34801561019857600080fd5b506100c1600160a060020a0360043516602435610513565b3480156101bc57600080fd5b506100c1600160a060020a036004351660243561060e565b3480156101e057600080fd5b506100ea600160a060020a03600435811690602435166106b0565b600160a060020a03338116600081815260026020908152604080832094871680845294825280832086905580518681529051929493927f8c5be1e5ebec7d5bd14f71427d1e84f3dd0314c0f7b2291e5b200ac8c7c3b925929181900390910190a350600192915050565b60005481565b6000600160a060020a038316151561028257600080fd5b600160a060020a0384166000908152600160205260409020548211156102a757600080fd5b600160a060020a03808516600090815260026020908152604080832033909416835292905220548211156102da57600080fd5b600160a060020a038416600090815260016020526040902054610303908363ffffffff6106db16565b600160a060020a038086166000908152600160205260408082209390935590851681522054610338908363ffffffff6106ed16565b600160a060020a03808516600090815260016020908152604080832094909455878316825260028152838220339093168252919091522054610380908363ffffffff6106db16565b600160a060020a038086166000818152600260209081526040808320338616845282529182902094909455805186815290519287169391927fddf252ad1be2c89b69c2b068fc378daa952ba7f163c4a11628f55a4df523b3ef929181900390910190a35060019392505050565b60016020526000908152604090205481565b600160a060020a0333811660009081526002602090815260408083209386168352929052908120548083111561045c57600160a060020a033381166000908152600260209081526040808320938816835292905290812055610493565b61046c818463ffffffff6106db16565b600160a060020a033381166000908152600260209081526040808320938916835292905220555b600160a060020a0333811660008181526002602090815260408083209489168084529482529182902054825190815291517f8c5be1e5ebec7d5bd14f71427d1e84f3dd0314c0f7b2291e5b200ac8c7c3b9259281900390910190a35060019392505050565b600160a060020a031660009081526001602052604090205490565b6000600160a060020a038316151561052a57600080fd5b600160a060020a03331660009081526001602052604090205482111561054f57600080fd5b600160a060020a033316600090815260016020526040902054610578908363ffffffff6106db16565b600160a060020a0333811660009081526001602052604080822093909355908516815220546105ad908363ffffffff6106ed16565b600160a060020a038085166000818152600160209081526040918290209490945580518681529051919333909316927fddf252ad1be2c89b69c2b068fc378daa952ba7f163c4a11628f55a4df523b3ef92918290030190a350600192915050565b600160a060020a033381166000908152600260209081526040808320938616835292905290812054610646908363ffffffff6106ed16565b600160a060020a0333811660008181526002602090815260408083209489168084529482529182902085905581519485529051929391927f8c5be1e5ebec7d5bd14f71427d1e84f3dd0314c0f7b2291e5b200ac8c7c3b9259281900390910190a350600192915050565b600160a060020a03918216600090815260026020908152604080832093909416825291909152205490565b6000828211156106e757fe5b50900390565b6000828201838110156106fc57fe5b93925050505600a165627a7a723058201ec4b798958d984e55f309f13bec558e89c1dcca151d521954b1dd5be6beeeea0029`
-
-// DeployStandardToken deploys a new Ethereum contract, binding an instance of StandardToken to it.
-func DeployStandardToken(auth *bind.TransactOpts, backend bind.ContractBackend) (common.Address, *types.Transaction, *StandardToken, error) {
-	parsed, err := abi.JSON(strings.NewReader(StandardTokenABI))
-	if err != nil {
-		return common.Address{}, nil, nil, err
-	}
-	address, tx, contract, err := bind.DeployContract(auth, parsed, common.FromHex(StandardTokenBin), backend)
-	if err != nil {
-		return common.Address{}, nil, nil, err
-	}
-	return address, tx, &StandardToken{StandardTokenCaller: StandardTokenCaller{contract: contract}, StandardTokenTransactor: StandardTokenTransactor{contract: contract}, StandardTokenFilterer: StandardTokenFilterer{contract: contract}}, nil
-}
-
-// StandardToken is an auto generated Go binding around an Ethereum contract.
-type StandardToken struct {
-	StandardTokenCaller     // Read-only binding to the contract
-	StandardTokenTransactor // Write-only binding to the contract
-	StandardTokenFilterer   // Log filterer for contract events
-}
-
-// StandardTokenCaller is an auto generated read-only Go binding around an Ethereum contract.
-type StandardTokenCaller struct {
-	contract *bind.BoundContract // Generic contract wrapper for the low level calls
-}
-
-// StandardTokenTransactor is an auto generated write-only Go binding around an Ethereum contract.
-type StandardTokenTransactor struct {
-	contract *bind.BoundContract // Generic contract wrapper for the low level calls
-}
-
-// StandardTokenFilterer is an auto generated log filtering Go binding around an Ethereum contract events.
-type StandardTokenFilterer struct {
-	contract *bind.BoundContract // Generic contract wrapper for the low level calls
-}
-
-// StandardTokenSession is an auto generated Go binding around an Ethereum contract,
-// with pre-set call and transact options.
-type StandardTokenSession struct {
-	Contract     *StandardToken    // Generic contract binding to set the session for
-	CallOpts     bind.CallOpts     // Call options to use throughout this session
-	TransactOpts bind.TransactOpts // Transaction auth options to use throughout this session
-}
-
-// StandardTokenCallerSession is an auto generated read-only Go binding around an Ethereum contract,
-// with pre-set call options.
-type StandardTokenCallerSession struct {
-	Contract *StandardTokenCaller // Generic contract caller binding to set the session for
-	CallOpts bind.CallOpts        // Call options to use throughout this session
-}
-
-// StandardTokenTransactorSession is an auto generated write-only Go binding around an Ethereum contract,
-// with pre-set transact options.
-type StandardTokenTransactorSession struct {
-	Contract     *StandardTokenTransactor // Generic contract transactor binding to set the session for
-	TransactOpts bind.TransactOpts        // Transaction auth options to use throughout this session
-}
-
-// StandardTokenRaw is an auto generated low-level Go binding around an Ethereum contract.
-type StandardTokenRaw struct {
-	Contract *StandardToken // Generic contract binding to access the raw methods on
-}
-
-// StandardTokenCallerRaw is an auto generated low-level read-only Go binding around an Ethereum contract.
-type StandardTokenCallerRaw struct {
-	Contract *StandardTokenCaller // Generic read-only contract binding to access the raw methods on
-}
-
-// StandardTokenTransactorRaw is an auto generated low-level write-only Go binding around an Ethereum contract.
-type StandardTokenTransactorRaw struct {
-	Contract *StandardTokenTransactor // Generic write-only contract binding to access the raw methods on
-}
-
-// NewStandardToken creates a new instance of StandardToken, bound to a specific deployed contract.
-func NewStandardToken(address common.Address, backend bind.ContractBackend) (*StandardToken, error) {
-	contract, err := bindStandardToken(address, backend, backend, backend)
-	if err != nil {
-		return nil, err
-	}
-	return &StandardToken{StandardTokenCaller: StandardTokenCaller{contract: contract}, StandardTokenTransactor: StandardTokenTransactor{contract: contract}, StandardTokenFilterer: StandardTokenFilterer{contract: contract}}, nil
-}
-
-// NewStandardTokenCaller creates a new read-only instance of StandardToken, bound to a specific deployed contract.
-func NewStandardTokenCaller(address common.Address, caller bind.ContractCaller) (*StandardTokenCaller, error) {
-	contract, err := bindStandardToken(address, caller, nil, nil)
-	if err != nil {
-		return nil, err
-	}
-	return &StandardTokenCaller{contract: contract}, nil
-}
-
-// NewStandardTokenTransactor creates a new write-only instance of StandardToken, bound to a specific deployed contract.
-func NewStandardTokenTransactor(address common.Address, transactor bind.ContractTransactor) (*StandardTokenTransactor, error) {
-	contract, err := bindStandardToken(address, nil, transactor, nil)
-	if err != nil {
-		return nil, err
-	}
-	return &StandardTokenTransactor{contract: contract}, nil
-}
-
-// NewStandardTokenFilterer creates a new log filterer instance of StandardToken, bound to a specific deployed contract.
-func NewStandardTokenFilterer(address common.Address, filterer bind.ContractFilterer) (*StandardTokenFilterer, error) {
-	contract, err := bindStandardToken(address, nil, nil, filterer)
-	if err != nil {
-		return nil, err
-	}
-	return &StandardTokenFilterer{contract: contract}, nil
-}
-
-// bindStandardToken binds a generic wrapper to an already deployed contract.
-func bindStandardToken(address common.Address, caller bind.ContractCaller, transactor bind.ContractTransactor, filterer bind.ContractFilterer) (*bind.BoundContract, error) {
-	parsed, err := abi.JSON(strings.NewReader(StandardTokenABI))
-	if err != nil {
-		return nil, err
-	}
-	return bind.NewBoundContract(address, parsed, caller, transactor, filterer), nil
-}
-
-// Call invokes the (constant) contract method with params as input values and
-// sets the output to result. The result type might be a single field for simple
-// returns, a slice of interfaces for anonymous returns and a struct for named
-// returns.
-func (_StandardToken *StandardTokenRaw) Call(opts *bind.CallOpts, result interface{}, method string, params ...interface{}) error {
-	return _StandardToken.Contract.StandardTokenCaller.contract.Call(opts, result, method, params...)
-}
-
-// Transfer initiates a plain transaction to move funds to the contract, calling
-// its default method if one is available.
-func (_StandardToken *StandardTokenRaw) Transfer(opts *bind.TransactOpts) (*types.Transaction, error) {
-	return _StandardToken.Contract.StandardTokenTransactor.contract.Transfer(opts)
-}
-
-// Transact invokes the (paid) contract method with params as input values.
-func (_StandardToken *StandardTokenRaw) Transact(opts *bind.TransactOpts, method string, params ...interface{}) (*types.Transaction, error) {
-	return _StandardToken.Contract.StandardTokenTransactor.contract.Transact(opts, method, params...)
-}
-
-// Call invokes the (constant) contract method with params as input values and
-// sets the output to result. The result type might be a single field for simple
-// returns, a slice of interfaces for anonymous returns and a struct for named
-// returns.
-func (_StandardToken *StandardTokenCallerRaw) Call(opts *bind.CallOpts, result interface{}, method string, params ...interface{}) error {
-	return _StandardToken.Contract.contract.Call(opts, result, method, params...)
-}
-
-// Transfer initiates a plain transaction to move funds to the contract, calling
-// its default method if one is available.
-func (_StandardToken *StandardTokenTransactorRaw) Transfer(opts *bind.TransactOpts) (*types.Transaction, error) {
-	return _StandardToken.Contract.contract.Transfer(opts)
-}
-
-// Transact invokes the (paid) contract method with params as input values.
-func (_StandardToken *StandardTokenTransactorRaw) Transact(opts *bind.TransactOpts, method string, params ...interface{}) (*types.Transaction, error) {
-	return _StandardToken.Contract.contract.Transact(opts, method, params...)
-}
-
-// Allowance is a free data retrieval call binding the contract method 0xdd62ed3e.
-//
-// Solidity: function allowance(_owner address, _spender address) constant returns(uint256)
-func (_StandardToken *StandardTokenCaller) Allowance(opts *bind.CallOpts, _owner common.Address, _spender common.Address) (*big.Int, error) {
-	var (
-		ret0 = new(*big.Int)
-	)
-	out := ret0
-	err := _StandardToken.contract.Call(opts, out, "allowance", _owner, _spender)
-	return *ret0, err
-}
-
-// Allowance is a free data retrieval call binding the contract method 0xdd62ed3e.
-//
-// Solidity: function allowance(_owner address, _spender address) constant returns(uint256)
-func (_StandardToken *StandardTokenSession) Allowance(_owner common.Address, _spender common.Address) (*big.Int, error) {
-	return _StandardToken.Contract.Allowance(&_StandardToken.CallOpts, _owner, _spender)
-}
-
-// Allowance is a free data retrieval call binding the contract method 0xdd62ed3e.
-//
-// Solidity: function allowance(_owner address, _spender address) constant returns(uint256)
-func (_StandardToken *StandardTokenCallerSession) Allowance(_owner common.Address, _spender common.Address) (*big.Int, error) {
-	return _StandardToken.Contract.Allowance(&_StandardToken.CallOpts, _owner, _spender)
-}
-
-// BalanceOf is a free data retrieval call binding the contract method 0x70a08231.
-//
-// Solidity: function balanceOf(_owner address) constant returns(balance uint256)
-func (_StandardToken *StandardTokenCaller) BalanceOf(opts *bind.CallOpts, _owner common.Address) (*big.Int, error) {
-	var (
-		ret0 = new(*big.Int)
-	)
-	out := ret0
-	err := _StandardToken.contract.Call(opts, out, "balanceOf", _owner)
-	return *ret0, err
-}
-
-// BalanceOf is a free data retrieval call binding the contract method 0x70a08231.
-//
-// Solidity: function balanceOf(_owner address) constant returns(balance uint256)
-func (_StandardToken *StandardTokenSession) BalanceOf(_owner common.Address) (*big.Int, error) {
-	return _StandardToken.Contract.BalanceOf(&_StandardToken.CallOpts, _owner)
-}
-
-// BalanceOf is a free data retrieval call binding the contract method 0x70a08231.
-//
-// Solidity: function balanceOf(_owner address) constant returns(balance uint256)
-func (_StandardToken *StandardTokenCallerSession) BalanceOf(_owner common.Address) (*big.Int, error) {
-	return _StandardToken.Contract.BalanceOf(&_StandardToken.CallOpts, _owner)
-}
-
-// Balances is a free data retrieval call binding the contract method 0x27e235e3.
-//
-// Solidity: function balances( address) constant returns(uint256)
-func (_StandardToken *StandardTokenCaller) Balances(opts *bind.CallOpts, arg0 common.Address) (*big.Int, error) {
-	var (
-		ret0 = new(*big.Int)
-	)
-	out := ret0
-	err := _StandardToken.contract.Call(opts, out, "balances", arg0)
-	return *ret0, err
-}
-
-// Balances is a free data retrieval call binding the contract method 0x27e235e3.
-//
-// Solidity: function balances( address) constant returns(uint256)
-func (_StandardToken *StandardTokenSession) Balances(arg0 common.Address) (*big.Int, error) {
-	return _StandardToken.Contract.Balances(&_StandardToken.CallOpts, arg0)
-}
-
-// Balances is a free data retrieval call binding the contract method 0x27e235e3.
-//
-// Solidity: function balances( address) constant returns(uint256)
-func (_StandardToken *StandardTokenCallerSession) Balances(arg0 common.Address) (*big.Int, error) {
-	return _StandardToken.Contract.Balances(&_StandardToken.CallOpts, arg0)
-}
-
-// TotalSupply is a free data retrieval call binding the contract method 0x18160ddd.
-//
-// Solidity: function totalSupply() constant returns(uint256)
-func (_StandardToken *StandardTokenCaller) TotalSupply(opts *bind.CallOpts) (*big.Int, error) {
-	var (
-		ret0 = new(*big.Int)
-	)
-	out := ret0
-	err := _StandardToken.contract.Call(opts, out, "totalSupply")
-	return *ret0, err
-}
-
-// TotalSupply is a free data retrieval call binding the contract method 0x18160ddd.
-//
-// Solidity: function totalSupply() constant returns(uint256)
-func (_StandardToken *StandardTokenSession) TotalSupply() (*big.Int, error) {
-	return _StandardToken.Contract.TotalSupply(&_StandardToken.CallOpts)
-}
-
-// TotalSupply is a free data retrieval call binding the contract method 0x18160ddd.
-//
-// Solidity: function totalSupply() constant returns(uint256)
-func (_StandardToken *StandardTokenCallerSession) TotalSupply() (*big.Int, error) {
-	return _StandardToken.Contract.TotalSupply(&_StandardToken.CallOpts)
-}
-
-// Approve is a paid mutator transaction binding the contract method 0x095ea7b3.
-//
-// Solidity: function approve(_spender address, _value uint256) returns(bool)
-func (_StandardToken *StandardTokenTransactor) Approve(opts *bind.TransactOpts, _spender common.Address, _value *big.Int) (*types.Transaction, error) {
-	return _StandardToken.contract.Transact(opts, "approve", _spender, _value)
-}
-
-// Approve is a paid mutator transaction binding the contract method 0x095ea7b3.
-//
-// Solidity: function approve(_spender address, _value uint256) returns(bool)
-func (_StandardToken *StandardTokenSession) Approve(_spender common.Address, _value *big.Int) (*types.Transaction, error) {
-	return _StandardToken.Contract.Approve(&_StandardToken.TransactOpts, _spender, _value)
-}
-
-// Approve is a paid mutator transaction binding the contract method 0x095ea7b3.
-//
-// Solidity: function approve(_spender address, _value uint256) returns(bool)
-func (_StandardToken *StandardTokenTransactorSession) Approve(_spender common.Address, _value *big.Int) (*types.Transaction, error) {
-	return _StandardToken.Contract.Approve(&_StandardToken.TransactOpts, _spender, _value)
-}
-
-// DecreaseApproval is a paid mutator transaction binding the contract method 0x66188463.
-//
-// Solidity: function decreaseApproval(_spender address, _subtractedValue uint256) returns(bool)
-func (_StandardToken *StandardTokenTransactor) DecreaseApproval(opts *bind.TransactOpts, _spender common.Address, _subtractedValue *big.Int) (*types.Transaction, error) {
-	return _StandardToken.contract.Transact(opts, "decreaseApproval", _spender, _subtractedValue)
-}
-
-// DecreaseApproval is a paid mutator transaction binding the contract method 0x66188463.
-//
-// Solidity: function decreaseApproval(_spender address, _subtractedValue uint256) returns(bool)
-func (_StandardToken *StandardTokenSession) DecreaseApproval(_spender common.Address, _subtractedValue *big.Int) (*types.Transaction, error) {
-	return _StandardToken.Contract.DecreaseApproval(&_StandardToken.TransactOpts, _spender, _subtractedValue)
-}
-
-// DecreaseApproval is a paid mutator transaction binding the contract method 0x66188463.
-//
-// Solidity: function decreaseApproval(_spender address, _subtractedValue uint256) returns(bool)
-func (_StandardToken *StandardTokenTransactorSession) DecreaseApproval(_spender common.Address, _subtractedValue *big.Int) (*types.Transaction, error) {
-	return _StandardToken.Contract.DecreaseApproval(&_StandardToken.TransactOpts, _spender, _subtractedValue)
-}
-
-// IncreaseApproval is a paid mutator transaction binding the contract method 0xd73dd623.
-//
-// Solidity: function increaseApproval(_spender address, _addedValue uint256) returns(bool)
-func (_StandardToken *StandardTokenTransactor) IncreaseApproval(opts *bind.TransactOpts, _spender common.Address, _addedValue *big.Int) (*types.Transaction, error) {
-	return _StandardToken.contract.Transact(opts, "increaseApproval", _spender, _addedValue)
-}
-
-// IncreaseApproval is a paid mutator transaction binding the contract method 0xd73dd623.
-//
-// Solidity: function increaseApproval(_spender address, _addedValue uint256) returns(bool)
-func (_StandardToken *StandardTokenSession) IncreaseApproval(_spender common.Address, _addedValue *big.Int) (*types.Transaction, error) {
-	return _StandardToken.Contract.IncreaseApproval(&_StandardToken.TransactOpts, _spender, _addedValue)
-}
-
-// IncreaseApproval is a paid mutator transaction binding the contract method 0xd73dd623.
-//
-// Solidity: function increaseApproval(_spender address, _addedValue uint256) returns(bool)
-func (_StandardToken *StandardTokenTransactorSession) IncreaseApproval(_spender common.Address, _addedValue *big.Int) (*types.Transaction, error) {
-	return _StandardToken.Contract.IncreaseApproval(&_StandardToken.TransactOpts, _spender, _addedValue)
-}
-
-// Transfer is a paid mutator transaction binding the contract method 0xa9059cbb.
-//
-// Solidity: function transfer(_to address, _value uint256) returns(bool)
-func (_StandardToken *StandardTokenTransactor) Transfer(opts *bind.TransactOpts, _to common.Address, _value *big.Int) (*types.Transaction, error) {
-	return _StandardToken.contract.Transact(opts, "transfer", _to, _value)
-}
-
-// Transfer is a paid mutator transaction binding the contract method 0xa9059cbb.
-//
-// Solidity: function transfer(_to address, _value uint256) returns(bool)
-func (_StandardToken *StandardTokenSession) Transfer(_to common.Address, _value *big.Int) (*types.Transaction, error) {
-	return _StandardToken.Contract.Transfer(&_StandardToken.TransactOpts, _to, _value)
-}
-
-// Transfer is a paid mutator transaction binding the contract method 0xa9059cbb.
-//
-// Solidity: function transfer(_to address, _value uint256) returns(bool)
-func (_StandardToken *StandardTokenTransactorSession) Transfer(_to common.Address, _value *big.Int) (*types.Transaction, error) {
-	return _StandardToken.Contract.Transfer(&_StandardToken.TransactOpts, _to, _value)
-}
-
-// TransferFrom is a paid mutator transaction binding the contract method 0x23b872dd.
-//
-// Solidity: function transferFrom(_from address, _to address, _value uint256) returns(bool)
-func (_StandardToken *StandardTokenTransactor) TransferFrom(opts *bind.TransactOpts, _from common.Address, _to common.Address, _value *big.Int) (*types.Transaction, error) {
-	return _StandardToken.contract.Transact(opts, "transferFrom", _from, _to, _value)
-}
-
-// TransferFrom is a paid mutator transaction binding the contract method 0x23b872dd.
-//
-// Solidity: function transferFrom(_from address, _to address, _value uint256) returns(bool)
-func (_StandardToken *StandardTokenSession) TransferFrom(_from common.Address, _to common.Address, _value *big.Int) (*types.Transaction, error) {
-	return _StandardToken.Contract.TransferFrom(&_StandardToken.TransactOpts, _from, _to, _value)
-}
-
-// TransferFrom is a paid mutator transaction binding the contract method 0x23b872dd.
-//
-// Solidity: function transferFrom(_from address, _to address, _value uint256) returns(bool)
-func (_StandardToken *StandardTokenTransactorSession) TransferFrom(_from common.Address, _to common.Address, _value *big.Int) (*types.Transaction, error) {
-	return _StandardToken.Contract.TransferFrom(&_StandardToken.TransactOpts, _from, _to, _value)
-}
-
-// StandardTokenApprovalIterator is returned from FilterApproval and is used to iterate over the raw logs and unpacked data for Approval events raised by the StandardToken contract.
-type StandardTokenApprovalIterator struct {
-	Event *StandardTokenApproval // Event containing the contract specifics and raw log
-
-	contract *bind.BoundContract // Generic contract to use for unpacking event data
-	event    string              // Event name to use for unpacking event data
-
-	logs chan types.Log        // Log channel receiving the found contract events
-	sub  ethereum.Subscription // Subscription for errors, completion and termination
-	done bool                  // Whether the subscription completed delivering logs
-	fail error                 // Occurred error to stop iteration
-}
-
-// Next advances the iterator to the subsequent event, returning whether there
-// are any more events found. In case of a retrieval or parsing error, false is
-// returned and Error() can be queried for the exact failure.
-func (it *StandardTokenApprovalIterator) Next() bool {
-	// If the iterator failed, stop iterating
-	if it.fail != nil {
-		return false
-	}
-	// If the iterator completed, deliver directly whatever's available
-	if it.done {
-		select {
-		case log := <-it.logs:
-			it.Event = new(StandardTokenApproval)
-			if err := it.contract.UnpackLog(it.Event, it.event, log); err != nil {
-				it.fail = err
-				return false
-			}
-			it.Event.Raw = log
-			return true
-
-		default:
-			return false
-		}
-	}
-	// Iterator still in progress, wait for either a data or an error event
-	select {
-	case log := <-it.logs:
-		it.Event = new(StandardTokenApproval)
-		if err := it.contract.UnpackLog(it.Event, it.event, log); err != nil {
-			it.fail = err
-			return false
-		}
-		it.Event.Raw = log
-		return true
-
-	case err := <-it.sub.Err():
-		it.done = true
-		it.fail = err
-		return it.Next()
-	}
-}
-
-// Error returns any retrieval or parsing error occurred during filtering.
-func (it *StandardTokenApprovalIterator) Error() error {
-	return it.fail
-}
-
-// Close terminates the iteration process, releasing any pending underlying
-// resources.
-func (it *StandardTokenApprovalIterator) Close() error {
-	it.sub.Unsubscribe()
-	return nil
-}
-
-// StandardTokenApproval represents a Approval event raised by the StandardToken contract.
-type StandardTokenApproval struct {
-	Owner   common.Address
-	Spender common.Address
-	Value   *big.Int
-	Raw     types.Log // Blockchain specific contextual infos
-}
-
-// FilterApproval is a free log retrieval operation binding the contract event 0x8c5be1e5ebec7d5bd14f71427d1e84f3dd0314c0f7b2291e5b200ac8c7c3b925.
-//
-// Solidity: event Approval(owner indexed address, spender indexed address, value uint256)
-func (_StandardToken *StandardTokenFilterer) FilterApproval(opts *bind.FilterOpts, owner []common.Address, spender []common.Address) (*StandardTokenApprovalIterator, error) {
-
-	var ownerRule []interface{}
-	for _, ownerItem := range owner {
-		ownerRule = append(ownerRule, ownerItem)
-	}
-	var spenderRule []interface{}
-	for _, spenderItem := range spender {
-		spenderRule = append(spenderRule, spenderItem)
-	}
-
-	logs, sub, err := _StandardToken.contract.FilterLogs(opts, "Approval", ownerRule, spenderRule)
-	if err != nil {
-		return nil, err
-	}
-	return &StandardTokenApprovalIterator{contract: _StandardToken.contract, event: "Approval", logs: logs, sub: sub}, nil
-}
-
-// WatchApproval is a free log subscription operation binding the contract event 0x8c5be1e5ebec7d5bd14f71427d1e84f3dd0314c0f7b2291e5b200ac8c7c3b925.
-//
-// Solidity: event Approval(owner indexed address, spender indexed address, value uint256)
-func (_StandardToken *StandardTokenFilterer) WatchApproval(opts *bind.WatchOpts, sink chan<- *StandardTokenApproval, owner []common.Address, spender []common.Address) (event.Subscription, error) {
-
-	var ownerRule []interface{}
-	for _, ownerItem := range owner {
-		ownerRule = append(ownerRule, ownerItem)
-	}
-	var spenderRule []interface{}
-	for _, spenderItem := range spender {
-		spenderRule = append(spenderRule, spenderItem)
-	}
-
-	logs, sub, err := _StandardToken.contract.WatchLogs(opts, "Approval", ownerRule, spenderRule)
-	if err != nil {
-		return nil, err
-	}
-	return event.NewSubscription(func(quit <-chan struct{}) error {
-		defer sub.Unsubscribe()
-		for {
-			select {
-			case log := <-logs:
-				// New log arrived, parse the event and forward to the user
-				event := new(StandardTokenApproval)
-				if err := _StandardToken.contract.UnpackLog(event, "Approval", log); err != nil {
-					return err
-				}
-				event.Raw = log
-
-				select {
-				case sink <- event:
-				case err := <-sub.Err():
-					return err
-				case <-quit:
-					return nil
-				}
-			case err := <-sub.Err():
-				return err
-			case <-quit:
-				return nil
-			}
-		}
-	}), nil
-}
-
-// StandardTokenTransferIterator is returned from FilterTransfer and is used to iterate over the raw logs and unpacked data for Transfer events raised by the StandardToken contract.
-type StandardTokenTransferIterator struct {
-	Event *StandardTokenTransfer // Event containing the contract specifics and raw log
-
-	contract *bind.BoundContract // Generic contract to use for unpacking event data
-	event    string              // Event name to use for unpacking event data
-
-	logs chan types.Log        // Log channel receiving the found contract events
-	sub  ethereum.Subscription // Subscription for errors, completion and termination
-	done bool                  // Whether the subscription completed delivering logs
-	fail error                 // Occurred error to stop iteration
-}
-
-// Next advances the iterator to the subsequent event, returning whether there
-// are any more events found. In case of a retrieval or parsing error, false is
-// returned and Error() can be queried for the exact failure.
-func (it *StandardTokenTransferIterator) Next() bool {
-	// If the iterator failed, stop iterating
-	if it.fail != nil {
-		return false
-	}
-	// If the iterator completed, deliver directly whatever's available
-	if it.done {
-		select {
-		case log := <-it.logs:
-			it.Event = new(StandardTokenTransfer)
-			if err := it.contract.UnpackLog(it.Event, it.event, log); err != nil {
-				it.fail = err
-				return false
-			}
-			it.Event.Raw = log
-			return true
-
-		default:
-			return false
-		}
-	}
-	// Iterator still in progress, wait for either a data or an error event
-	select {
-	case log := <-it.logs:
-		it.Event = new(StandardTokenTransfer)
-		if err := it.contract.UnpackLog(it.Event, it.event, log); err != nil {
-			it.fail = err
-			return false
-		}
-		it.Event.Raw = log
-		return true
-
-	case err := <-it.sub.Err():
-		it.done = true
-		it.fail = err
-		return it.Next()
-	}
-}
-
-// Error returns any retrieval or parsing error occurred during filtering.
-func (it *StandardTokenTransferIterator) Error() error {
-	return it.fail
-}
-
-// Close terminates the iteration process, releasing any pending underlying
-// resources.
-func (it *StandardTokenTransferIterator) Close() error {
-	it.sub.Unsubscribe()
-	return nil
-}
-
-// StandardTokenTransfer represents a Transfer event raised by the StandardToken contract.
-type StandardTokenTransfer struct {
-	From  common.Address
-	To    common.Address
-	Value *big.Int
-	Raw   types.Log // Blockchain specific contextual infos
-}
-
-// FilterTransfer is a free log retrieval operation binding the contract event 0xddf252ad1be2c89b69c2b068fc378daa952ba7f163c4a11628f55a4df523b3ef.
->>>>>>> 214a8083
-//
 package bindings
 
 //
