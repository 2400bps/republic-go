package identity

import (
	"encoding/json"
	"errors"
	"fmt"

	"github.com/multiformats/go-multiaddr"
	"github.com/multiformats/go-multihash"
)

// Codes for extracting specific protocol values from a MultiAddress.
const (
	IP4Code      = 0x0004
	IP6Code      = 0x0029
	TCPCode      = 0x0006
	RepublicCode = 0x0065
)

// Add the Republic Protocol when the package is initialized.
func init() {
	republic := multiaddr.Protocol{
		Code:       RepublicCode,
		Size:       multiaddr.LengthPrefixedVarSize,
		Name:       "republic",
		Path:       false,
		Transcoder: multiaddr.NewTranscoderFromFunctions(republicStB, republicBtS),
	}
	multiaddr.AddProtocol(republic)
}

// MultiAddress is an alias.
type MultiAddress struct {
	address          Address
	baseMultiAddress multiaddr.Multiaddr
}

// MultiAddresses is an alias.
type MultiAddresses []MultiAddress

// NewMultiAddressFromString parses and validates an input string. It returns a
// MultiAddress, or an error.
func NewMultiAddressFromString(s string) (MultiAddress, error) {
	multiAddress, err := multiaddr.NewMultiaddr(s)
	if err != nil {
		return MultiAddress{}, err
	}
	address, err := multiAddress.ValueForProtocol(RepublicCode)
	if err != nil {
		return MultiAddress{}, err
	}
	addressAsMultiAddress, err := multiaddr.NewMultiaddr("/republic/" + address)
	if err != nil {
		return MultiAddress{}, err
	}
	baseMultiAddress := multiAddress.Decapsulate(addressAsMultiAddress)
	return MultiAddress{Address(address), baseMultiAddress}, err
}

// NewMultiAddressFromBytes parses and validates an input byte slice. It
// returns a MultiAddress, or an error.
func NewMultiAddressFromBytes(b []byte) (MultiAddress, error) {
	multiAddress, err := multiaddr.NewMultiaddrBytes(b)

	address, err := multiAddress.ValueForProtocol(RepublicCode)
	if err != nil {
		return MultiAddress{}, err
	}
	addressAsMultiAddress, err := multiaddr.NewMultiaddr("/republic/" + address)
	if err != nil {
		return MultiAddress{}, err
	}
	baseMultiAddress := multiAddress.Decapsulate(addressAsMultiAddress)

	return MultiAddress{Address(address), baseMultiAddress}, err
}

// Address returns the Republic address of a MultiAddress, or an error.
func (multiAddress MultiAddress) Address() Address {
	return multiAddress.address
}

// MarshalJSON implements the json.Marshaler interface.
<<<<<<< HEAD
func (multiAddr *MultiAddress) MarshalJSON() ([]byte, error) {
	return json.Marshal(multiAddr.String())
}

// UnmarshalJSON implements the json.Unmarshaler interface.
func (multiAddr *MultiAddress) UnmarshalJSON(data []byte) error {
	str := ""
	if err := json.Unmarshal(data, &str); err != nil {
		return err
	}
	addr, err := NewMultiAddressFromString(str)
	if err != nil {
		return err
	}
	multiAddr.Multiaddr = addr.Multiaddr
	return nil
=======
func (multiAddress MultiAddress) MarshalJSON() ([]byte, error) {
	return json.Marshal(multiAddress.baseMultiAddress.String() + "/republic/" + multiAddress.address.String())
}

// UnmarshalJSON implements the json.Unmarshaler interface.
func (multiAddress *MultiAddress) UnmarshalJSON(data []byte) error {
	newMultiAddress, err := NewMultiAddressFromBytes(data)
	multiAddress.baseMultiAddress = newMultiAddress.baseMultiAddress
	multiAddress.address = newMultiAddress.address
	return err
>>>>>>> 8800de46
}

// ProtocolWithName returns the Protocol description with the given name.
func ProtocolWithName(s string) multiaddr.Protocol {
	return multiaddr.ProtocolWithName(s)
}

// ProtocolWithCode returns the Protocol description with the given code.
func ProtocolWithCode(c int) multiaddr.Protocol {
	return multiaddr.ProtocolWithCode(c)
}

// republicStB converts a republic address from a string to bytes.
func republicStB(s string) ([]byte, error) {
	// The address is a varint prefixed multihash string representation.
	m, err := multihash.FromB58String(s)
	if err != nil {
		return nil, fmt.Errorf("failed to parse republic addr: %s %s", s, err)
	}
	size := multiaddr.CodeToVarint(len(m))
	b := append(size, m...)
	return b, nil
}

// republicBtS converts a Republic address, encoded as bytes, to a string.
func republicBtS(b []byte) (string, error) {
	size, n, err := multiaddr.ReadVarintCode(b)
	if err != nil {
		return "", err
	}
	b = b[n:]
	if len(b) != size {
		return "", errors.New("inconsistent lengths")
	}
	m, err := multihash.Cast(b)
	if err != nil {
		return "", err
	}
	// This uses the default Bitcoin alphabet for Base58 encoding.
	return m.B58String(), nil
}<|MERGE_RESOLUTION|>--- conflicted
+++ resolved
@@ -80,36 +80,29 @@
 	return multiAddress.address
 }
 
-// MarshalJSON implements the json.Marshaler interface.
-<<<<<<< HEAD
-func (multiAddr *MultiAddress) MarshalJSON() ([]byte, error) {
-	return json.Marshal(multiAddr.String())
+// String returns the MultiAddress as a plain string.
+func (multiAddress MultiAddress) String() string {
+	return fmt.Sprintf("%s/republic/%s", multiAddress.baseMultiAddress, multiAddress.address)
 }
 
-// UnmarshalJSON implements the json.Unmarshaler interface.
-func (multiAddr *MultiAddress) UnmarshalJSON(data []byte) error {
-	str := ""
-	if err := json.Unmarshal(data, &str); err != nil {
-		return err
-	}
-	addr, err := NewMultiAddressFromString(str)
-	if err != nil {
-		return err
-	}
-	multiAddr.Multiaddr = addr.Multiaddr
-	return nil
-=======
-func (multiAddress MultiAddress) MarshalJSON() ([]byte, error) {
-	return json.Marshal(multiAddress.baseMultiAddress.String() + "/republic/" + multiAddress.address.String())
+// MarshalJSON implements the json.Marshaler interface.
+func (multiAddress *MultiAddress) MarshalJSON() ([]byte, error) {
+	return json.Marshal(multiAddress.String())
 }
 
 // UnmarshalJSON implements the json.Unmarshaler interface.
 func (multiAddress *MultiAddress) UnmarshalJSON(data []byte) error {
-	newMultiAddress, err := NewMultiAddressFromBytes(data)
+	multiAddressAsString := ""
+	if err := json.Unmarshal(data, &multiAddressAsString); err != nil {
+		return err
+	}
+	newMultiAddress, err := NewMultiAddressFromString(multiAddressAsString)
+	if err != nil {
+		return err
+	}
 	multiAddress.baseMultiAddress = newMultiAddress.baseMultiAddress
 	multiAddress.address = newMultiAddress.address
-	return err
->>>>>>> 8800de46
+	return nil
 }
 
 // ProtocolWithName returns the Protocol description with the given name.
