package x_test

import (
	"bytes"

	"github.com/ethereum/go-ethereum/crypto"
	. "github.com/onsi/ginkgo"
<<<<<<< HEAD
)

var _ = Describe("X", func() {
})
=======
	. "github.com/onsi/gomega"
	"github.com/republicprotocol/go-identity"
	"github.com/republicprotocol/go-x"
)

var _ = Describe("X", func() {

	Context("when assigning X hashes", func() {
		It("should generate the correct X hashes", func() {
			epoch, err := generateEpoch()
			Ω(err).ShouldNot(HaveOccurred())
			miners, err := generateMiners()
			Ω(err).ShouldNot(HaveOccurred())
			x.AssignXHash(miners, epoch)
			for _, miner := range miners {
				Ω(bytes.Equal(miner.X, crypto.Keccak256(epoch[:], miner.Commitment[:]))).Should(Equal(true))
			}
		})

		It("should pass the require X hashes check", func() {
			epoch, err := generateEpoch()
			Ω(err).ShouldNot(HaveOccurred())
			miners, err := generateMiners()
			Ω(err).ShouldNot(HaveOccurred())
			x.AssignXHash(miners, epoch)
			Ω(x.RequireXHashes(miners)).Should(Equal(true))
		})
	})

	Context("when calculating the number of classes", func() {
		It("should always be odd", func() {
			for n := 7; n < 1000; n++ {
				c := x.NumberOfClasses(n)
				Ω(c <= n).Should(Equal(true))
			}
		})
	})

	Context("when assigning classes", func() {
		It("should generate the correct classes", func() {
			numberOfMiners := 1000
			numberOfMNetworks := x.NumberOfMNetworks(numberOfMiners)
			epoch, err := generateEpoch()
			Ω(err).ShouldNot(HaveOccurred())
			miners, err := generateMiners()
			Ω(err).ShouldNot(HaveOccurred())
			x.AssignXHash(miners, epoch)
			x.AssignClass(miners, numberOfMNetworks)
		})
	})

	Context("when assigning M networks", func() {
		It("should generate the correct M networks", func() {
			numberOfMiners := 1000
			numberOfMNetworks := x.NumberOfMNetworks(numberOfMiners)
			epoch, err := generateEpoch()
			Ω(err).ShouldNot(HaveOccurred())
			miners, err := generateMiners()
			Ω(err).ShouldNot(HaveOccurred())
			x.AssignXHash(miners, epoch)
			x.AssignMNetwork(miners, numberOfMNetworks)
		})
	})
})

func generateEpoch() (x.Hash, error) {
	id, _, err := identity.NewID()
	if err != nil {
		return nil, err
	}
	return crypto.Keccak256([]byte(id.String())), nil
}

func generateMiners() ([]x.Miner, error) {
	miners := make([]x.Miner, 100)
	for i := 0; i < len(miners); i++ {
		id, _, err := identity.NewID()
		if err != nil {
			return nil, err
		}
		miners[i] = x.NewMiner(id, crypto.Keccak256([]byte(id.String())))
	}
	return miners, nil
}
>>>>>>> d200f3ec
<|MERGE_RESOLUTION|>--- conflicted
+++ resolved
@@ -5,12 +5,7 @@
 
 	"github.com/ethereum/go-ethereum/crypto"
 	. "github.com/onsi/ginkgo"
-<<<<<<< HEAD
-)
 
-var _ = Describe("X", func() {
-})
-=======
 	. "github.com/onsi/gomega"
 	"github.com/republicprotocol/go-identity"
 	"github.com/republicprotocol/go-x"
@@ -94,5 +89,4 @@
 		miners[i] = x.NewMiner(id, crypto.Keccak256([]byte(id.String())))
 	}
 	return miners, nil
-}
->>>>>>> d200f3ec
+}