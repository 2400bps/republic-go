--- conflicted
+++ resolved
@@ -8,18 +8,13 @@
 
 // Constant strings for tagging logs.
 const (
-<<<<<<< HEAD
-	TagNetwork   = "network"
-	TagCompute   = "compute"
-	TagConsensus = "consensus"
-=======
-	TagNetwork  = "net"
-	TagCompute  = "cmp"
-	TagRegister = "reg"
-	TagUsage    = "usg"
-	TagGeneral  = "gen"
-	TagEthereum = "eth"
->>>>>>> 508a71c6
+	TagNetwork   = "net"
+	TagCompute   = "cmp"
+	TagRegister  = "reg"
+	TagUsage     = "usg"
+	TagGeneral   = "gen"
+	TagEthereum  = "eth"
+	TagConsensus = "con"
 )
 
 type Logger struct {
