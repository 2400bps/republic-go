--- conflicted
+++ resolved
@@ -245,9 +245,7 @@
 	return event.Message
 }
 
-<<<<<<< HEAD
-// UsageEvent logs CPU, Memory and Network usage
-=======
+// An EpochEvent logs that an epoch transition has been observed
 type EpochEvent struct {
 	Hash []byte `json:"hash"`
 }
@@ -256,7 +254,7 @@
 	return base58.Encode(event.Hash)
 }
 
->>>>>>> 097c0afb
+// UsageEvent logs CPU, Memory and Network usage
 type UsageEvent struct {
 	CPU     float64 `json:"cpu"`
 	Memory  float64 `json:"memory"`
