--- conflicted
+++ resolved
@@ -31,11 +31,7 @@
 		log.Fatalf("Failed to create authorized transactor: %v", err)
 	}
 
-<<<<<<< HEAD
-	client, err := connection.FromURI("https://ropsten.infura.io/", "ropsten")
-=======
 	client, err := connection.FromURI("https://ropsten.infura.io/", connection.ChainRopsten)
->>>>>>> 24dcfdab
 	if err != nil {
 		log.Fatal(err)
 	}
