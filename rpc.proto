--- conflicted
+++ resolved
@@ -87,12 +87,9 @@
 //  // Get all relevant results that have been computed in the current epoch.
 //  rpc GetFinals (MultiAddress) returns (stream Final);
 
-<<<<<<< HEAD
   rpc Logs (LogRequest) returns (stream LogEvent);
-=======
   rpc BroadcastDeltaFragment (BroadcastDeltaFragmentRequest) returns (DeltaFragment);
 
->>>>>>> 91bc7d4b
 }
 
 // An OrderFragment is a message contains the details of an order fragment.
