package status_test

import (
	"fmt"
	"log"

	. "github.com/onsi/ginkgo"
	. "github.com/onsi/gomega"
	. "github.com/republicprotocol/republic-go/status"

	"github.com/republicprotocol/republic-go/crypto"
	"github.com/republicprotocol/republic-go/identity"
	"github.com/republicprotocol/republic-go/testutils"
)

var _ = Describe("Status", func() {
	testStr := "someRandomString"

	Context("when writing and reading to the provider", func() {
		var prov Provider
		var confAddr identity.Address
		var swarmer testutils.Swarmer

		BeforeEach(func() {
			var err error
			confAddr, err = testutils.RandomAddress()
			Expect(err).ShouldNot(HaveOccurred())
<<<<<<< HEAD
			swarmer = testutils.NewMockSwarmer(identity.MultiAddress{})
=======
			swarmer = testutils.NewMockSwarmer()
>>>>>>> 17f17532
			prov = NewProvider(&swarmer)
		})

		It("should store network information correctly", func() {
			err := prov.WriteNetwork(testStr)
			Expect(err).ShouldNot(HaveOccurred())
			network, err := prov.Network()
			Expect(err).ShouldNot(HaveOccurred())
			Expect(network).Should(Equal(testStr))
		})

		It("should store ethereum address correctly", func() {
			err := prov.WriteEthereumAddress(testStr)
			Expect(err).ShouldNot(HaveOccurred())
			ethAddr, err := prov.EthereumAddress()
			Expect(err).ShouldNot(HaveOccurred())
			Expect(ethAddr).Should(Equal(testStr))
		})

		It("should store multi-address correctly", func() {
			ipAddr := "123.123.123.123"
			maString := fmt.Sprintf("/ip4/%s/tcp/18514/republic/%s", ipAddr, confAddr)
			multiAddr, err := identity.NewMultiAddressFromString(maString)
			Expect(err).ShouldNot(HaveOccurred())
			err = prov.WriteMultiAddress(multiAddr)
			Expect(err).ShouldNot(HaveOccurred())
			readMultiAddr, err := prov.MultiAddress()
			Expect(err).ShouldNot(HaveOccurred())
			Expect(multiAddr).Should(Equal(readMultiAddr))
		})

		It("should store the public key correctly", func() {
			rsa, err := crypto.RandomRsaKey()
			Expect(err).ShouldNot(HaveOccurred())
			pk, err := crypto.BytesFromRsaPublicKey(&rsa.PublicKey)
			if err != nil {
				log.Fatalf("could not determine public key: %v", err)
			}
			err = prov.WritePublicKey(pk)
			Expect(err).ShouldNot(HaveOccurred())
			readPublicKey, err := prov.PublicKey()
			Expect(err).ShouldNot(HaveOccurred())
			Expect(pk).Should(Equal(readPublicKey))
		})

		It("should return the correct number of peers", func() {
			// shoud have zero by default
			peers, err := prov.Peers()
			Expect(err).ShouldNot(HaveOccurred())
			Expect(peers).Should(Equal(0))

			// should return 1 after adding a peer
			multiAddr, err := testutils.RandomMultiAddress()
			swarmer.PutMultiAddress(multiAddr)
			Expect(err).ShouldNot(HaveOccurred())
			peers, err = prov.Peers()
			Expect(peers).Should(Equal(1))

			// should return 2 after adding another peer
			multiAddr, err = testutils.RandomMultiAddress()
			swarmer.PutMultiAddress(multiAddr)
			Expect(err).ShouldNot(HaveOccurred())
			peers, err = prov.Peers()
			Expect(peers).Should(Equal(2))

			// should return 1 after removing a peer
			swarmer.RemoveMultiAddress(multiAddr)
			Expect(err).ShouldNot(HaveOccurred())
			peers, err = prov.Peers()
			Expect(peers).Should(Equal(1))
		})
	})

})<|MERGE_RESOLUTION|>--- conflicted
+++ resolved
@@ -25,11 +25,7 @@
 			var err error
 			confAddr, err = testutils.RandomAddress()
 			Expect(err).ShouldNot(HaveOccurred())
-<<<<<<< HEAD
-			swarmer = testutils.NewMockSwarmer(identity.MultiAddress{})
-=======
 			swarmer = testutils.NewMockSwarmer()
->>>>>>> 17f17532
 			prov = NewProvider(&swarmer)
 		})
 
