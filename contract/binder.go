--- conflicted
+++ resolved
@@ -271,12 +271,10 @@
 
 // Settle the order pair that has been confirmed by the Orderbook.
 func (binder *Binder) Settle(buy order.Order, sell order.Order) error {
-<<<<<<< HEAD
 	if binder.conn.Config.SentryDSN != "" {
 		binder.checkBalance()
 	}
-
-=======
+  
 	start := time.Now()
 	var err error
 
@@ -295,7 +293,6 @@
 
 // SettleOrders attempts to settle the order pair that has been confirmed by the Orderbook.
 func (binder *Binder) SettleOrders(buy order.Order, sell order.Order) error {
->>>>>>> 8bbf369f
 	var buyErr, sellErr, matchErr error
 
 	// Get order submission status
@@ -469,6 +466,8 @@
 	if err != nil {
 		return err
 	}
+  
+  
 
 	_, err = binder.conn.PatchedWaitMined(context.Background(), tx)
 	return err
