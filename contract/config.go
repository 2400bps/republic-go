--- conflicted
+++ resolved
@@ -19,15 +19,14 @@
 // Config defines the different settings for connecting to Ethereum on
 // different Republic Protocol networks.
 type Config struct {
-<<<<<<< HEAD
-	Network                 Network `json:"network"`
-	URI                     string  `json:"uri"`
-	RepublicTokenAddress    string  `json:"republicTokenAddress"`
-	DarknodeRegistryAddress string  `json:"darknodeRegistryAddress"`
-	OrderbookAddress        string  `json:"orderbookAddress"`
-	RewardVaultAddress      string  `json:"rewardVaultAddress"`
-	RenExBalancesAddress    string  `json:"renExBalancesAddress"`
-	RenExSettlementAddress  string  `json:"renExSettlementAddress"`
+	Network                    Network `json:"network"`
+	URI                        string  `json:"uri"`
+	RepublicTokenAddress       string  `json:"republicTokenAddress"`
+	DarknodeRegistryAddress    string  `json:"darknodeRegistryAddress"`
+	DarknodeRewardVaultAddress string  `json:"darknodeRewardVaultAddress"`
+	DarknodeSlasherAddress     string  `json:"darkodeSlasherAddress"`
+	OrderbookAddress           string  `json:"orderbookAddress"`
+	SettlementRegistryAddress  string  `json:"settlementRegistryAddress"`
 }
 
 // IsNil returns true if Config or any of its fields are nil.
@@ -36,14 +35,4 @@
 		return true
 	}
 	return false
-=======
-	Network                    Network `json:"network"`
-	URI                        string  `json:"uri"`
-	RepublicTokenAddress       string  `json:"republicTokenAddress"`
-	DarknodeRegistryAddress    string  `json:"darknodeRegistryAddress"`
-	DarknodeRewardVaultAddress string  `json:"darknodeRewardVaultAddress"`
-	DarknodeSlasherAddress     string  `json:"darkodeSlasherAddress"`
-	OrderbookAddress           string  `json:"orderbookAddress"`
-	SettlementRegistryAddress  string  `json:"settlementRegistryAddress"`
->>>>>>> 91b2c3f8
 }