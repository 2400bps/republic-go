package atom

<<<<<<< HEAD
import (
	"math/big"
)
=======
import "math/big"
>>>>>>> 002b2884

type Ledger int64

const (
	LedgerBitcoin  Ledger = 1
	LedgerEthereum Ledger = 2

	LedgerBitcoinTestnet  Ledger = -1
	LedgerEthereumRopsten Ledger = -2
)

type LedgerData []byte

type Atom struct {
	Ledger
	LedgerData
	Signature []byte
}

type AtomContract interface {
	Initiate(hash, to, from []byte, value *big.Int, expiry int64) (err error)
	Read() (hash, to, from []byte, value *big.Int, expiry int64, err error)
	ReadSecret() (secret []byte, err error)
	Redeem(secret []byte) error
	Refund() error
	GetData() []byte
}<|MERGE_RESOLUTION|>--- conflicted
+++ resolved
@@ -1,12 +1,9 @@
 package atom
 
-<<<<<<< HEAD
 import (
 	"math/big"
 )
-=======
-import "math/big"
->>>>>>> 002b2884
+
 
 type Ledger int64
 
