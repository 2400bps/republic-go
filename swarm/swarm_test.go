package swarm_test

import (
	"context"
	"errors"
	"math/rand"
	"strings"
	"sync"

	. "github.com/onsi/ginkgo"
	. "github.com/onsi/gomega"
	. "github.com/republicprotocol/republic-go/swarm"

	"github.com/republicprotocol/republic-go/dht"
	"github.com/republicprotocol/republic-go/dispatch"
	"github.com/republicprotocol/republic-go/identity"
	"github.com/republicprotocol/republic-go/testutils"
)

var _ = Describe("Swarm", func() {

	Context("when bootstrapping", func() {

		It("should be able to query any peer after bootstrapping", func() {
			numberOfClients := 50
			numberOfBootstrapClients := 5

			// Creating clients
			dhts := make([]dht.DHT, numberOfClients)
			clients := make([]Client, numberOfClients)
			multiAddrs := make(identity.MultiAddresses, numberOfClients)
			bootstrapMultiaddrs := make(identity.MultiAddresses, numberOfBootstrapClients)

			// Creating a common server hub for all clients to use
			serverHub := &mockServerHub{
				connsMu: new(sync.Mutex),
				conns:   map[identity.Address]Server{},
				active:  map[identity.Address]bool{},
			}

			for i := 0; i < numberOfClients; i++ {
				client, err := newMockClientToServer(serverHub)
				Expect(err).ShouldNot(HaveOccurred())
				clients[i] = &client
				multiAddrs[i] = clients[i].MultiAddress()

				// Store bootstrap multiAddresses
				if i < numberOfBootstrapClients {
					bootstrapMultiaddrs[i] = multiAddrs[i]
				}

<<<<<<< HEAD
				// Setting DHT bucket length to half of the total number of clients
				dhts[i] = dht.NewDHT(multiAddrs[i].Address(), numberOfClients/2)
				server := NewServer(clients[i], &dhts[i])
=======
				dhts[i] = dht.NewDHT(multiAddrs[i].Address(), numberOfClients)
				server := NewServer(testutils.NewCrypter(), clients[i], &dhts[i])
>>>>>>> c587a55a
				serverHub.Register(multiAddrs[i].Address(), server)
			}

			ctx, cancelCtx := context.WithCancel(context.Background())
			defer cancelCtx()

			// Bootstrapping created clients
			dispatch.CoForAll(numberOfClients, func(i int) {
				defer GinkgoRecover()

				// Creating swarmer for the client
				swarmer := NewSwarmer(clients[i], &dhts[i])
				err := swarmer.Bootstrap(ctx, bootstrapMultiaddrs)
				if err != nil && strings.Contains(err.Error(), dht.ErrFullBucket.Error()) {
					// Deregister clients randomly to make space in the DHT
					for j := 0; j < numberOfClients/10; j++ {
						isDeregistered := serverHub.Deregister(multiAddrs[rand.Intn(numberOfClients)].Address())
						if !isDeregistered {
							j--
						}
					}
				}
			})

			// Query for clients
			for i := 0; i < numberOfClients; i++ {
				for j := 0; j < numberOfClients; j++ {
					if i == j {
						continue
					}
					multiAddr, err := NewSwarmer(clients[i], &dhts[i]).Query(ctx, multiAddrs[j].Address(), -1)
					if err != nil && serverHub.IsRegistered(multiAddrs[j].Address()) {
						Expect(err).ShouldNot(HaveOccurred())
					}
					Expect(multiAddr).To(Equal(multiAddrs[j]))
				}
			}
		})
	})
})

// mockServerHub will store all Servers that Clients use to Query and Ping
type mockServerHub struct {
	connsMu *sync.Mutex
	conns   map[identity.Address]Server
	active  map[identity.Address]bool
}

func (serverHub *mockServerHub) Register(serverAddr identity.Address, server Server) {
	serverHub.connsMu.Lock()
	defer serverHub.connsMu.Unlock()

	serverHub.conns[serverAddr] = server
	serverHub.active[serverAddr] = true
}

func (serverHub *mockServerHub) Deregister(serverAddr identity.Address) bool {
	serverHub.connsMu.Lock()
	defer serverHub.connsMu.Unlock()

	isActive, _ := serverHub.active[serverAddr]
	if isActive {
		serverHub.active[serverAddr] = false
	}
	return isActive
}

func (serverHub *mockServerHub) IsRegistered(serverAddr identity.Address) bool {
	serverHub.connsMu.Lock()
	defer serverHub.connsMu.Unlock()

	isActive, _ := serverHub.active[serverAddr]
	
	return isActive
}

type mockClientToServer struct {
	multiAddr identity.MultiAddress
	serverHub *mockServerHub
}

func newMockClientToServer(mockServerHub *mockServerHub) (mockClientToServer, error) {
	multiAddr, err := testutils.RandomMultiAddress()
	if err != nil {
		return mockClientToServer{}, err
	}

	return mockClientToServer{
		multiAddr: multiAddr,
		serverHub: mockServerHub,
	}, nil
}

func (client *mockClientToServer) Ping(ctx context.Context, to identity.MultiAddress) (identity.MultiAddress, error) {
	var clientAddr Server
	isActive := false

	client.serverHub.connsMu.Lock()
	if isActive, _ = client.serverHub.active[to.Address()]; isActive {
		clientAddr = client.serverHub.conns[to.Address()]
	}
	client.serverHub.connsMu.Unlock()

	if isActive {
		return clientAddr.Ping(ctx, client.multiAddr)
	}
	return identity.MultiAddress{}, errors.New("address not active")
}

func (client *mockClientToServer) Query(ctx context.Context, to identity.MultiAddress, query identity.Address, querySig [65]byte) (identity.MultiAddresses, error) {
	return client.serverHub.conns[to.Address()].Query(ctx, query, querySig)
}

func (client *mockClientToServer) MultiAddress() identity.MultiAddress {
	return client.multiAddr
}

type mockClient struct {
	multiAddr   identity.MultiAddress
	storedAddrs identity.MultiAddresses
}

func newMockClient(multiAddrs identity.MultiAddresses) (Client, error) {
	multiAddr, err := testutils.RandomMultiAddress()
	if err != nil {
		return nil, err
	}

	return &mockClient{
		multiAddr:   multiAddr,
		storedAddrs: multiAddrs,
	}, nil
}

func (client *mockClient) Ping(ctx context.Context, to identity.MultiAddress) (identity.MultiAddress, error) {
	return to, nil
}

func (client *mockClient) Query(ctx context.Context, to identity.MultiAddress, query identity.Address, querySig [65]byte) (identity.MultiAddresses, error) {
	return client.storedAddrs, nil
}

func (client *mockClient) MultiAddress() identity.MultiAddress {
	return client.multiAddr
}<|MERGE_RESOLUTION|>--- conflicted
+++ resolved
@@ -49,14 +49,8 @@
 					bootstrapMultiaddrs[i] = multiAddrs[i]
 				}
 
-<<<<<<< HEAD
-				// Setting DHT bucket length to half of the total number of clients
-				dhts[i] = dht.NewDHT(multiAddrs[i].Address(), numberOfClients/2)
-				server := NewServer(clients[i], &dhts[i])
-=======
 				dhts[i] = dht.NewDHT(multiAddrs[i].Address(), numberOfClients)
 				server := NewServer(testutils.NewCrypter(), clients[i], &dhts[i])
->>>>>>> c587a55a
 				serverHub.Register(multiAddrs[i].Address(), server)
 			}
 
@@ -129,7 +123,7 @@
 	defer serverHub.connsMu.Unlock()
 
 	isActive, _ := serverHub.active[serverAddr]
-	
+
 	return isActive
 }
 
