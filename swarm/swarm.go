--- conflicted
+++ resolved
@@ -346,11 +346,7 @@
 	// Compare the nonce and see if we need to store the from multiAddress.
 	oldMulti, err := server.multiAddrStore.MultiAddress(from.Address())
 	if err == ErrMultiAddressNotFound || oldMulti.Nonce < from.Nonce {
-<<<<<<< HEAD
 		return server.multiAddrStore.InsertMultiAddress(from)
-=======
-		return server.multiAddrStore.PutMultiAddress(from)
->>>>>>> aa83eb57
 	}
 	return err
 }
