package swarm

import (
	"context"
<<<<<<< HEAD
	"log"
	"math/rand"

	"github.com/republicprotocol/republic-go/crypto"
=======
	"errors"
	"log"
	"math/rand"
	"sync"

	"github.com/republicprotocol/republic-go/crypto"
	"github.com/republicprotocol/republic-go/dispatch"
>>>>>>> 17f17532
	"github.com/republicprotocol/republic-go/identity"
)

<<<<<<< HEAD
=======
// ErrNonceTooLow is returned if the nonce of the multiAddress is lower than the
// one present in the local store.
var ErrNonceTooLow = errors.New("nonce too low")

>>>>>>> 17f17532
// A Client exposes methods for invoking RPCs on a remote server.
type Client interface {

	// Ping a remote server to propagate a multi-address throughout the
	// network.
	Ping(ctx context.Context, to, multi identity.MultiAddress) error

	// Pong a remote server with own multi-address in response to a Ping.
	Pong(ctx context.Context, to identity.MultiAddress) error

	// Query a node for the identity.MultiAddress of an identity.Address.
	// Returns a list of random identity.MultiAddresses from the node that
	// was queried.
	Query(ctx context.Context, to identity.MultiAddress, query identity.Address) (identity.MultiAddresses, error)

	// MultiAddress used when invoking the Pong RPC.
	MultiAddress() identity.MultiAddress
}

type Swarmer interface {

	// Ping will increment nonce of the multi-address by 1 and send this information
	// to α randomly selected nodes. Ping must be called initially to connect
	// to the network. For this to work, there must be at least one multiAddress
	// of a node in the network available in the storer.
	Ping(ctx context.Context) error
<<<<<<< HEAD

	// Pong is used to inform a target node after it's multiaddress is received.
	Pong(ctx context.Context, to identity.MultiAddress) error

	// BroadcastMultiAddress to a maximum of α randomly selected nodes.
	BroadcastMultiAddress(ctx context.Context, multiAddr identity.MultiAddress) error

	// Query a node for the identity.MultiAddress of an identity.Address.
	// Returns a list of random identity.MultiAddresses from the node that
	// was queried.
	Query(ctx context.Context, query identity.Address) (identity.MultiAddress, error)

=======

	// Pong is used to inform a target node after it's multiaddress is received.
	Pong(ctx context.Context, to identity.MultiAddress) error

	// BroadcastMultiAddress to a maximum of α randomly selected nodes.
	BroadcastMultiAddress(ctx context.Context, multiAddr identity.MultiAddress) error

	// Query a node for the identity.MultiAddress of an identity.Address.
	// Returns a list of random identity.MultiAddresses from the node that
	// was queried.
	Query(ctx context.Context, query identity.Address) (identity.MultiAddress, error)

>>>>>>> 17f17532
	// MultiAddress used when pinging and ponging.
	MultiAddress() identity.MultiAddress

	// Peers will return the latest version of all known multi-addresses. These
	// multi-addresses are not guaranteed to be connected.
	Peers() (identity.MultiAddresses, error)
}

type swarmer struct {
	client Client
	key    *crypto.EcdsaKey
	storer MultiAddressStorer
	α      int
}

// NewSwarmer will return an object that implements the Swarmer interface.
func NewSwarmer(client Client, storer MultiAddressStorer, α int, key *crypto.EcdsaKey) Swarmer {
	return &swarmer{
		client: client,
		key:    key,
		storer: storer,
		α:      α,
	}
}

// Ping will update the multi-address and nonce in the storer and send
// the swarmer's multi-address to α randomly selected nodes.
func (swarmer *swarmer) Ping(ctx context.Context) error {
	multi, err := swarmer.storer.MultiAddress(swarmer.MultiAddress().Address())
	if err != nil {
		return err
	}
	multi.Nonce++
	signature, err := swarmer.key.Sign(multi.Hash())
	if err != nil {
		return err
	}
	multi.Signature = signature
<<<<<<< HEAD
	if _, err := swarmer.storer.PutMultiAddress(multi); err != nil {
		return err
	}

	return swarmer.pingNodes(ctx, swarmer.MultiAddress())
=======
	if err := swarmer.storer.PutMultiAddress(multi); err != nil {
		return err
	}

	return swarmer.pingNodes(ctx, multi)
>>>>>>> 17f17532
}

func (swarmer *swarmer) Pong(ctx context.Context, to identity.MultiAddress) error {
	return swarmer.client.Pong(ctx, to)
}

// BroadcastMultiAddress implements the Swarmer interface.
func (swarmer *swarmer) BroadcastMultiAddress(ctx context.Context, multiAddr identity.MultiAddress) error {
	return swarmer.pingNodes(ctx, multiAddr)
}

// Query implements the Swarmer interface.
func (swarmer *swarmer) Query(ctx context.Context, query identity.Address) (identity.MultiAddress, error) {
	return swarmer.query(ctx, query)
}

// MultiAddress implements the Swarmer interface.
func (swarmer *swarmer) MultiAddress() identity.MultiAddress {
	return swarmer.client.MultiAddress()
}

func (swarmer *swarmer) Peers() (identity.MultiAddresses, error) {
	multiAddressesIterator, err := swarmer.storer.MultiAddresses()
	if err != nil {
		return nil, err
	}
	defer multiAddressesIterator.Release()

<<<<<<< HEAD
	multiAddrs, err := multiAddressesIterator.Collect()
	if err != nil {
		return nil, err
=======
	return multiAddressesIterator.Collect()
}

func (swarmer *swarmer) query(ctx context.Context, query identity.Address) (identity.MultiAddress, error) {
	// Is the multi-address same as the swarmer's multiAddress?
	if swarmer.MultiAddress().Address() == query {
		return swarmer.MultiAddress(), nil
	}
	// Is the multi-address present in the storer?
	multiAddr, err := swarmer.storer.MultiAddress(query)
	if err == nil {
		return multiAddr, nil
	}
	if err != ErrMultiAddressNotFound {
		return identity.MultiAddress{}, err
	}

	// If multi-address is not present in the store, query for a maximum of α random nodes.
	randomMultiAddrs, err := randomMultiAddrs(swarmer.storer, swarmer.MultiAddress().Address(), swarmer.α)
	if err != nil {
		return identity.MultiAddress{}, err
	}

	// Create two maps to records the addrs we have seen and queried
	seenMu := new(sync.Mutex)
	seenAddrs := map[identity.Address]struct{}{
		swarmer.MultiAddress().Address(): {},
	}

	// Query α multiAddresses until the node is reached or there are no
	// more newer multi-addresses can be queried.
	for {
		if len(randomMultiAddrs) == 0 {
			break
		}
		if _, ok := seenAddrs[query]; ok {
			target, err := swarmer.storer.MultiAddress(query)
			if err != nil {
				logger.Error("cannot get multiAddress from the storer")
				return identity.MultiAddress{}, err
			}
			return target, nil
		}

		// Pick at most α multiAddresses
		length := swarmer.α
		if len(randomMultiAddrs) < swarmer.α {
			length = len(randomMultiAddrs)
		}
		peersThisRound := randomMultiAddrs[:length]
		randomMultiAddrs = randomMultiAddrs[length:]

		// Query the α multiAddresses simultaneously
		dispatch.CoForAll(peersThisRound, func(i int) {
			multiAddr := peersThisRound[i]
			seenMu.Lock()
			_, ok := seenAddrs[multiAddr.Address()]
			seenAddrs[multiAddr.Address()] = struct{}{}
			seenMu.Unlock()
			if ok {
				return
			}
			multiAddrs, err := swarmer.client.Query(ctx, multiAddr, query)
			if err != nil {
				log.Printf("cannot query %v: %v", multiAddr.Address(), err)
				return
			}

			dispatch.CoForAll(multiAddrs, func(j int) {

				// Verify the multi address
				multi := multiAddrs[j]
				verifier := crypto.NewEcdsaVerifier(multi.Address().String())
				if err := verifier.Verify(multi.Hash(), multi.Signature); err != nil {
					return
				}

				// Mark the new multi as seen and add to the query backlog.
				seenMu.Lock()
				if _, ok := seenAddrs[multi.Address()]; ok {
					seenMu.Unlock()
					return
				}
				seenAddrs[multi.Address()] = struct{}{}
				randomMultiAddrs = append(randomMultiAddrs, multi)
				seenMu.Unlock()

				// Put the new multi in our storer if it has a higher nonce
				oldMulti, err := swarmer.storer.MultiAddress(multi.Address())
				if err != nil && err != ErrMultiAddressNotFound {
					log.Printf("cannot get nonce of %v : %v", multi.Address(), err)
					return
				}
				if err == ErrMultiAddressNotFound || oldMulti.Nonce < multi.Nonce {
					err = swarmer.storer.PutMultiAddress(multi)
					if err != nil {
						log.Printf("cannot store %v: %v", multi.Address(), err)
						return
					}
				}
			})
		})
>>>>>>> 17f17532
	}
	return multiAddrs, nil
}

<<<<<<< HEAD
func (swarmer *swarmer) query(ctx context.Context, query identity.Address) (identity.MultiAddress, error) {
	// Is the multi-address same as the swarmer's multiAddress?
	if swarmer.MultiAddress().Address() == query {
		return swarmer.MultiAddress(), nil
	}
	// Is the multi-address present in the storer?
	multiAddr, err := swarmer.storer.MultiAddress(query)
	if err == nil {
		return multiAddr, nil
	}
	if err != ErrMultiAddressNotFound {
		return identity.MultiAddress{}, err
	}

	// If multi-address is not present in the store, query for a maximum of α random nodes.
	randomMultiAddrs, err := RandomMultiAddrs(swarmer.storer, swarmer.MultiAddress().Address(), swarmer.α)
	if err != nil {
		return identity.MultiAddress{}, err
	}

	seenAddrs := map[identity.Address]struct{}{
		swarmer.MultiAddress().Address(): {},
	}

	// Query α multi-addresses until the node is reached or there are no
	// more newer multi-addresses can be queried.
	// todo : currently it's doing it sequetially, not concurrently
	for len(randomMultiAddrs) > 0 {
		multiAddr := randomMultiAddrs[0]
		randomMultiAddrs = randomMultiAddrs[1:]
		if _, ok := seenAddrs[multiAddr.Address()]; ok {
			continue
		}
		seenAddrs[multiAddr.Address()] = struct{}{}

		// Query for more random multi-addresses addresses.
		multiAddrs, err := swarmer.client.Query(ctx, multiAddr, query)
		if err != nil {
			log.Printf("cannot query %v: %v", multiAddr.Address(), err)
=======
	return identity.MultiAddress{}, ErrMultiAddressNotFound
}

// pingNodes will ping α random nodes in the storer using the client to gossip about the multi-address and nonce seen.
func (swarmer *swarmer) pingNodes(ctx context.Context, multiAddr identity.MultiAddress) error {
	multiAddrs, err := swarmer.Peers()
	if err != nil {
		return err
	}

	if len(multiAddrs) <= swarmer.α {
		for _, multi := range multiAddrs {
			if multi.Address() == multiAddr.Address() {
				continue
			}

			if err := swarmer.client.Ping(ctx, multi, multiAddr); err != nil {
				log.Printf("cannot ping node with address %v: %v", multi, err)
				continue
			}
		}
		return nil
	}

	seenAddrs := map[int]struct{}{}
	for len(seenAddrs) < swarmer.α {
		i := rand.Intn(len(multiAddrs))
		if _, ok := seenAddrs[i]; ok {
>>>>>>> 17f17532
			continue
		}
		seenAddrs[i] = struct{}{}

<<<<<<< HEAD
		for _, multi := range multiAddrs {
			// Verify the multi address
			verifier := crypto.NewEcdsaVerifier(multi.Address().String())
			if err := verifier.Verify(multi.Hash(), multi.Signature); err != nil {
				continue
			}
			if _, ok := seenAddrs[multi.Address()]; ok {
				continue
			}
			if multi.Address() == query {
				return multi, nil
			}

			// Put the new multi in our storer if it has a higher nonce
			oldMulti, err := swarmer.storer.MultiAddress(multi.Address())
			if err != nil && err != ErrMultiAddressNotFound {
				log.Printf("cannot get nonce of %v : %v", multi.Address(), err)
				continue
			}
			if err == ErrMultiAddressNotFound || oldMulti.Nonce < multi.Nonce {
				_, err = swarmer.storer.PutMultiAddress(multi)
				if err != nil {
					log.Printf("cannot store %v: %v", multi.Address(), err)
					continue
				}
			}

			// todo : do we need append the multi address in this case ?
			randomMultiAddrs = append(randomMultiAddrs, multi)
		}
	}

	return identity.MultiAddress{}, ErrMultiAddressNotFound
}

// pingNodes will ping α random nodes in the storer using the client to gossip about the multi-address and nonce seen.
func (swarmer *swarmer) pingNodes(ctx context.Context, multiAddr identity.MultiAddress) error {
	multiAddrs, err := swarmer.Peers()
	if err != nil {
		return err
	}

	if len(multiAddrs) <= swarmer.α {
		for _, multi := range multiAddrs {
			if multi.Address() == multiAddr.Address() {
				continue
			}

			if err := swarmer.client.Ping(ctx, multi, multiAddr); err != nil {
				log.Printf("cannot ping node with address %v: %v", multi, err)
				continue
			}
		}
		return nil
	}

	seenAddrs := map[int]struct{}{}
	for len(seenAddrs) < swarmer.α {
		i := rand.Intn(len(multiAddrs))
		if _, ok := seenAddrs[i]; ok {
			continue
		}
		seenAddrs[i] = struct{}{}

		if multiAddrs[i].Address() == multiAddr.Address() {
			continue
		}

		if err := swarmer.client.Ping(ctx, multiAddrs[i], multiAddr); err != nil {
			log.Printf("cannot ping node with address %v: %v", multiAddrs[i], err)
		}
=======
		if multiAddrs[i].Address() == multiAddr.Address() {
			continue
		}

		if err := swarmer.client.Ping(ctx, multiAddrs[i], multiAddr); err != nil {
			log.Printf("cannot ping node with address %v: %v", multiAddrs[i], err)
		}
	}

	return nil
}

type Server interface {

	// Ping will register the multi-address and nonce into a storer and
	// broadcast this information to the network.
	Ping(ctx context.Context, from identity.MultiAddress) error

	// Pong will handle responses from unseen nodes and register their
	// multi-addresses in the storer.
	Pong(ctx context.Context, from identity.MultiAddress) error

	// Query will return the multi-address of the query, if available in
	// the storer. Otherwise, it will return α random multi-addresses from
	// the storer.
	Query(ctx context.Context, query identity.Address) (identity.MultiAddresses, error)
}

type server struct {
	swarmer        Swarmer
	multiAddrStore MultiAddressStorer
	α              int
}

func NewServer(swarmer Swarmer, multiAddrStore MultiAddressStorer, α int) Server {
	return &server{
		swarmer:        swarmer,
		multiAddrStore: multiAddrStore,
		α:              α,
	}
}

func (server *server) Ping(ctx context.Context, multiAddr identity.MultiAddress) error {
	// Verifies the signature
	verifier := crypto.NewEcdsaVerifier(multiAddr.Address().String())
	if err := verifier.Verify(multiAddr.Hash(), multiAddr.Signature); err != nil {
		return err
	}

	// Pong back
	if err := server.swarmer.Pong(ctx, multiAddr); err != nil {
		return err
	}
	// Compare the nonce and see if we need to gossip the ping.
	oldMulti, err := server.multiAddrStore.MultiAddress(multiAddr.Address())
	if err == ErrMultiAddressNotFound || oldMulti.Nonce < multiAddr.Nonce {
		err := server.multiAddrStore.PutMultiAddress(multiAddr)
		if err != nil {
			return err
		}
		return server.swarmer.BroadcastMultiAddress(ctx, multiAddr)
	}
	if err != nil && err != ErrMultiAddressNotFound {
		return err
	}

	return nil
}

// Pong will store unseen multi-addresses in the storer.
func (server *server) Pong(ctx context.Context, from identity.MultiAddress) error {
	// Verifies the signature
	verifier := crypto.NewEcdsaVerifier(from.Address().String())
	if err := verifier.Verify(from.Hash(), from.Signature); err != nil {
		return err
	}

	// Compare the nonce and see if we need to gossip the ping.
	oldMulti, err := server.multiAddrStore.MultiAddress(from.Address())
	if err == ErrMultiAddressNotFound || oldMulti.Nonce < from.Nonce {
		err := server.multiAddrStore.PutMultiAddress(from)
		if err != nil {
			return err
		}
		return server.swarmer.BroadcastMultiAddress(ctx, from)
	}
	if err != nil && err != ErrMultiAddressNotFound {
		return err
>>>>>>> 17f17532
	}

	return nil
}

<<<<<<< HEAD
func (swarmer *swarmer) verify(multi identity.MultiAddress) error {
	verifier := crypto.NewEcdsaVerifier(multi.Address().String())
	return verifier.Verify(multi.Hash(), multi.Signature)
}

type Server interface {

	// Ping will register the multi-address and nonce into a storer and
	// broadcast this information to the network.
	Ping(ctx context.Context, from identity.MultiAddress) error

	// Pong will handle responses from unseen nodes and register their
	// multi-addresses in the storer.
	Pong(ctx context.Context, from identity.MultiAddress) error

	// Query will return the multi-address of the query, if available in
	// the storer. Otherwise, it will return α random multi-addresses from
	// the storer.
	Query(ctx context.Context, query identity.Address) (identity.MultiAddresses, error)
}

type server struct {
	swarmer        Swarmer
	multiAddrStore MultiAddressStorer
	α              int
}

func NewServer(swarmer Swarmer, multiAddrStore MultiAddressStorer, α int) Server {
	return &server{
		swarmer:        swarmer,
		multiAddrStore: multiAddrStore,
		α:              α,
	}
}

func (server *server) Ping(ctx context.Context, multiAddr identity.MultiAddress) error {
	// Verifies the signature
	verifier := crypto.NewEcdsaVerifier(multiAddr.Address().String())
	if err := verifier.Verify(multiAddr.Hash(), multiAddr.Signature); err != nil {
		return err
	}

	changed, err := server.multiAddrStore.PutMultiAddress(multiAddr)
	if err != nil {
		return err
	}
	if err := server.swarmer.Pong(ctx, multiAddr); err != nil {
		return err
	}
	if !changed {
		return nil
	}

	// If the multi-address is new or has modifications, gossip the new
	// information to α random nodes in the network.
	return server.swarmer.BroadcastMultiAddress(ctx, multiAddr)
}

// Pong will store unseen multi-addresses in the storer.
func (server *server) Pong(ctx context.Context, from identity.MultiAddress) error {
	_, err := server.multiAddrStore.PutMultiAddress(from)
	return err
}

func (server *server) Query(ctx context.Context, query identity.Address) (identity.MultiAddresses, error) {
	multiAddr, err := server.multiAddrStore.MultiAddress(query)
	if err == nil {
		return []identity.MultiAddress{multiAddr}, nil
=======
func (server *server) Query(ctx context.Context, query identity.Address) (identity.MultiAddresses, error) {
	multiAddr, err := server.multiAddrStore.MultiAddress(query)
	if err == nil {
		return []identity.MultiAddress{multiAddr}, nil
	}
	return randomMultiAddrs(server.multiAddrStore, server.swarmer.MultiAddress().Address(), server.α)
}

// randomMultiAddrs returns maximum α random multi-addresses from the storer.
func randomMultiAddrs(storer MultiAddressStorer, self identity.Address, α int) (identity.MultiAddresses, error) {
	// Get all known multi-addresses from the storer.
	multiAddrsIter, err := storer.MultiAddresses()
	if err != nil {
		log.Printf("error getting multiaddresses: %v", err)
		return identity.MultiAddresses{}, err
	}
	defer multiAddrsIter.Release()

	multiAddrs, err := multiAddrsIter.Collect()
	if err != nil {
		log.Printf("error collecting multiaddresses: %v", err)
		return identity.MultiAddresses{}, err
	}

	if len(multiAddrs) <= α {
		return multiAddrs, nil
>>>>>>> 17f17532
	}
	return RandomMultiAddrs(server.multiAddrStore, server.swarmer.MultiAddress().Address(), server.α)
}

<<<<<<< HEAD
// RandomMultiAddrs returns maximum α random multi-addresses from the storer.
func RandomMultiAddrs(storer MultiAddressStorer, self identity.Address, α int) (identity.MultiAddresses, error) {
	// Get all known multi-addresses from the storer.
	multiAddrsIter, err := storer.MultiAddresses()
	if err != nil {
		log.Printf("error getting multiaddresses: %v", err)
		return identity.MultiAddresses{}, err
	}
	defer multiAddrsIter.Release()

	multiAddrs, err := multiAddrsIter.Collect()
	if err != nil {
		log.Printf("error collecting multiaddresses: %v", err)
		return identity.MultiAddresses{}, err
	}

	if len(multiAddrs) <= α {
		return multiAddrs, nil
	}

	// Randomly select α multi-addresses.
	results := identity.MultiAddresses{}
	for len(results) < α {
		i := rand.Intn(len(multiAddrs))
		multiAddr := multiAddrs[i]

		multiAddrs[i] = multiAddrs[len(multiAddrs)-1]
		multiAddrs = multiAddrs[:len(multiAddrs)-1]

		// Do not return own multi-address
		if multiAddr.Address() == self {
			continue
		}
		results = append(results, multiAddr)
	}

=======
	// Randomly select α multi-addresses.
	results := identity.MultiAddresses{}
	for len(results) < α {
		i := rand.Intn(len(multiAddrs))
		multiAddr := multiAddrs[i]

		multiAddrs[i] = multiAddrs[len(multiAddrs)-1]
		multiAddrs = multiAddrs[:len(multiAddrs)-1]

		// Do not return own multi-address
		if multiAddr.Address() == self {
			continue
		}
		results = append(results, multiAddr)
	}

>>>>>>> 17f17532
	return results, nil
}<|MERGE_RESOLUTION|>--- conflicted
+++ resolved
@@ -2,12 +2,6 @@
 
 import (
 	"context"
-<<<<<<< HEAD
-	"log"
-	"math/rand"
-
-	"github.com/republicprotocol/republic-go/crypto"
-=======
 	"errors"
 	"log"
 	"math/rand"
@@ -15,17 +9,14 @@
 
 	"github.com/republicprotocol/republic-go/crypto"
 	"github.com/republicprotocol/republic-go/dispatch"
->>>>>>> 17f17532
 	"github.com/republicprotocol/republic-go/identity"
+	"github.com/republicprotocol/republic-go/logger"
 )
 
-<<<<<<< HEAD
-=======
 // ErrNonceTooLow is returned if the nonce of the multiAddress is lower than the
 // one present in the local store.
 var ErrNonceTooLow = errors.New("nonce too low")
 
->>>>>>> 17f17532
 // A Client exposes methods for invoking RPCs on a remote server.
 type Client interface {
 
@@ -52,7 +43,6 @@
 	// to the network. For this to work, there must be at least one multiAddress
 	// of a node in the network available in the storer.
 	Ping(ctx context.Context) error
-<<<<<<< HEAD
 
 	// Pong is used to inform a target node after it's multiaddress is received.
 	Pong(ctx context.Context, to identity.MultiAddress) error
@@ -65,20 +55,6 @@
 	// was queried.
 	Query(ctx context.Context, query identity.Address) (identity.MultiAddress, error)
 
-=======
-
-	// Pong is used to inform a target node after it's multiaddress is received.
-	Pong(ctx context.Context, to identity.MultiAddress) error
-
-	// BroadcastMultiAddress to a maximum of α randomly selected nodes.
-	BroadcastMultiAddress(ctx context.Context, multiAddr identity.MultiAddress) error
-
-	// Query a node for the identity.MultiAddress of an identity.Address.
-	// Returns a list of random identity.MultiAddresses from the node that
-	// was queried.
-	Query(ctx context.Context, query identity.Address) (identity.MultiAddress, error)
-
->>>>>>> 17f17532
 	// MultiAddress used when pinging and ponging.
 	MultiAddress() identity.MultiAddress
 
@@ -117,19 +93,11 @@
 		return err
 	}
 	multi.Signature = signature
-<<<<<<< HEAD
-	if _, err := swarmer.storer.PutMultiAddress(multi); err != nil {
-		return err
-	}
-
-	return swarmer.pingNodes(ctx, swarmer.MultiAddress())
-=======
 	if err := swarmer.storer.PutMultiAddress(multi); err != nil {
 		return err
 	}
 
 	return swarmer.pingNodes(ctx, multi)
->>>>>>> 17f17532
 }
 
 func (swarmer *swarmer) Pong(ctx context.Context, to identity.MultiAddress) error {
@@ -158,11 +126,6 @@
 	}
 	defer multiAddressesIterator.Release()
 
-<<<<<<< HEAD
-	multiAddrs, err := multiAddressesIterator.Collect()
-	if err != nil {
-		return nil, err
-=======
 	return multiAddressesIterator.Collect()
 }
 
@@ -265,52 +228,8 @@
 				}
 			})
 		})
->>>>>>> 17f17532
-	}
-	return multiAddrs, nil
-}
-
-<<<<<<< HEAD
-func (swarmer *swarmer) query(ctx context.Context, query identity.Address) (identity.MultiAddress, error) {
-	// Is the multi-address same as the swarmer's multiAddress?
-	if swarmer.MultiAddress().Address() == query {
-		return swarmer.MultiAddress(), nil
-	}
-	// Is the multi-address present in the storer?
-	multiAddr, err := swarmer.storer.MultiAddress(query)
-	if err == nil {
-		return multiAddr, nil
-	}
-	if err != ErrMultiAddressNotFound {
-		return identity.MultiAddress{}, err
-	}
-
-	// If multi-address is not present in the store, query for a maximum of α random nodes.
-	randomMultiAddrs, err := RandomMultiAddrs(swarmer.storer, swarmer.MultiAddress().Address(), swarmer.α)
-	if err != nil {
-		return identity.MultiAddress{}, err
-	}
-
-	seenAddrs := map[identity.Address]struct{}{
-		swarmer.MultiAddress().Address(): {},
-	}
-
-	// Query α multi-addresses until the node is reached or there are no
-	// more newer multi-addresses can be queried.
-	// todo : currently it's doing it sequetially, not concurrently
-	for len(randomMultiAddrs) > 0 {
-		multiAddr := randomMultiAddrs[0]
-		randomMultiAddrs = randomMultiAddrs[1:]
-		if _, ok := seenAddrs[multiAddr.Address()]; ok {
-			continue
-		}
-		seenAddrs[multiAddr.Address()] = struct{}{}
-
-		// Query for more random multi-addresses addresses.
-		multiAddrs, err := swarmer.client.Query(ctx, multiAddr, query)
-		if err != nil {
-			log.Printf("cannot query %v: %v", multiAddr.Address(), err)
-=======
+	}
+
 	return identity.MultiAddress{}, ErrMultiAddressNotFound
 }
 
@@ -339,84 +258,10 @@
 	for len(seenAddrs) < swarmer.α {
 		i := rand.Intn(len(multiAddrs))
 		if _, ok := seenAddrs[i]; ok {
->>>>>>> 17f17532
 			continue
 		}
 		seenAddrs[i] = struct{}{}
 
-<<<<<<< HEAD
-		for _, multi := range multiAddrs {
-			// Verify the multi address
-			verifier := crypto.NewEcdsaVerifier(multi.Address().String())
-			if err := verifier.Verify(multi.Hash(), multi.Signature); err != nil {
-				continue
-			}
-			if _, ok := seenAddrs[multi.Address()]; ok {
-				continue
-			}
-			if multi.Address() == query {
-				return multi, nil
-			}
-
-			// Put the new multi in our storer if it has a higher nonce
-			oldMulti, err := swarmer.storer.MultiAddress(multi.Address())
-			if err != nil && err != ErrMultiAddressNotFound {
-				log.Printf("cannot get nonce of %v : %v", multi.Address(), err)
-				continue
-			}
-			if err == ErrMultiAddressNotFound || oldMulti.Nonce < multi.Nonce {
-				_, err = swarmer.storer.PutMultiAddress(multi)
-				if err != nil {
-					log.Printf("cannot store %v: %v", multi.Address(), err)
-					continue
-				}
-			}
-
-			// todo : do we need append the multi address in this case ?
-			randomMultiAddrs = append(randomMultiAddrs, multi)
-		}
-	}
-
-	return identity.MultiAddress{}, ErrMultiAddressNotFound
-}
-
-// pingNodes will ping α random nodes in the storer using the client to gossip about the multi-address and nonce seen.
-func (swarmer *swarmer) pingNodes(ctx context.Context, multiAddr identity.MultiAddress) error {
-	multiAddrs, err := swarmer.Peers()
-	if err != nil {
-		return err
-	}
-
-	if len(multiAddrs) <= swarmer.α {
-		for _, multi := range multiAddrs {
-			if multi.Address() == multiAddr.Address() {
-				continue
-			}
-
-			if err := swarmer.client.Ping(ctx, multi, multiAddr); err != nil {
-				log.Printf("cannot ping node with address %v: %v", multi, err)
-				continue
-			}
-		}
-		return nil
-	}
-
-	seenAddrs := map[int]struct{}{}
-	for len(seenAddrs) < swarmer.α {
-		i := rand.Intn(len(multiAddrs))
-		if _, ok := seenAddrs[i]; ok {
-			continue
-		}
-		seenAddrs[i] = struct{}{}
-
-		if multiAddrs[i].Address() == multiAddr.Address() {
-			continue
-		}
-
-		if err := swarmer.client.Ping(ctx, multiAddrs[i], multiAddr); err != nil {
-			log.Printf("cannot ping node with address %v: %v", multiAddrs[i], err)
-		}
-=======
 		if multiAddrs[i].Address() == multiAddr.Address() {
 			continue
 		}
@@ -505,116 +350,21 @@
 	}
 	if err != nil && err != ErrMultiAddressNotFound {
 		return err
->>>>>>> 17f17532
 	}
 
 	return nil
-}
-
-<<<<<<< HEAD
-func (swarmer *swarmer) verify(multi identity.MultiAddress) error {
-	verifier := crypto.NewEcdsaVerifier(multi.Address().String())
-	return verifier.Verify(multi.Hash(), multi.Signature)
-}
-
-type Server interface {
-
-	// Ping will register the multi-address and nonce into a storer and
-	// broadcast this information to the network.
-	Ping(ctx context.Context, from identity.MultiAddress) error
-
-	// Pong will handle responses from unseen nodes and register their
-	// multi-addresses in the storer.
-	Pong(ctx context.Context, from identity.MultiAddress) error
-
-	// Query will return the multi-address of the query, if available in
-	// the storer. Otherwise, it will return α random multi-addresses from
-	// the storer.
-	Query(ctx context.Context, query identity.Address) (identity.MultiAddresses, error)
-}
-
-type server struct {
-	swarmer        Swarmer
-	multiAddrStore MultiAddressStorer
-	α              int
-}
-
-func NewServer(swarmer Swarmer, multiAddrStore MultiAddressStorer, α int) Server {
-	return &server{
-		swarmer:        swarmer,
-		multiAddrStore: multiAddrStore,
-		α:              α,
-	}
-}
-
-func (server *server) Ping(ctx context.Context, multiAddr identity.MultiAddress) error {
-	// Verifies the signature
-	verifier := crypto.NewEcdsaVerifier(multiAddr.Address().String())
-	if err := verifier.Verify(multiAddr.Hash(), multiAddr.Signature); err != nil {
-		return err
-	}
-
-	changed, err := server.multiAddrStore.PutMultiAddress(multiAddr)
-	if err != nil {
-		return err
-	}
-	if err := server.swarmer.Pong(ctx, multiAddr); err != nil {
-		return err
-	}
-	if !changed {
-		return nil
-	}
-
-	// If the multi-address is new or has modifications, gossip the new
-	// information to α random nodes in the network.
-	return server.swarmer.BroadcastMultiAddress(ctx, multiAddr)
-}
-
-// Pong will store unseen multi-addresses in the storer.
-func (server *server) Pong(ctx context.Context, from identity.MultiAddress) error {
-	_, err := server.multiAddrStore.PutMultiAddress(from)
-	return err
 }
 
 func (server *server) Query(ctx context.Context, query identity.Address) (identity.MultiAddresses, error) {
 	multiAddr, err := server.multiAddrStore.MultiAddress(query)
 	if err == nil {
 		return []identity.MultiAddress{multiAddr}, nil
-=======
-func (server *server) Query(ctx context.Context, query identity.Address) (identity.MultiAddresses, error) {
-	multiAddr, err := server.multiAddrStore.MultiAddress(query)
-	if err == nil {
-		return []identity.MultiAddress{multiAddr}, nil
 	}
 	return randomMultiAddrs(server.multiAddrStore, server.swarmer.MultiAddress().Address(), server.α)
 }
 
 // randomMultiAddrs returns maximum α random multi-addresses from the storer.
 func randomMultiAddrs(storer MultiAddressStorer, self identity.Address, α int) (identity.MultiAddresses, error) {
-	// Get all known multi-addresses from the storer.
-	multiAddrsIter, err := storer.MultiAddresses()
-	if err != nil {
-		log.Printf("error getting multiaddresses: %v", err)
-		return identity.MultiAddresses{}, err
-	}
-	defer multiAddrsIter.Release()
-
-	multiAddrs, err := multiAddrsIter.Collect()
-	if err != nil {
-		log.Printf("error collecting multiaddresses: %v", err)
-		return identity.MultiAddresses{}, err
-	}
-
-	if len(multiAddrs) <= α {
-		return multiAddrs, nil
->>>>>>> 17f17532
-	}
-	return RandomMultiAddrs(server.multiAddrStore, server.swarmer.MultiAddress().Address(), server.α)
-}
-
-<<<<<<< HEAD
-// RandomMultiAddrs returns maximum α random multi-addresses from the storer.
-func RandomMultiAddrs(storer MultiAddressStorer, self identity.Address, α int) (identity.MultiAddresses, error) {
 	// Get all known multi-addresses from the storer.
 	multiAddrsIter, err := storer.MultiAddresses()
 	if err != nil {
@@ -649,23 +399,5 @@
 		results = append(results, multiAddr)
 	}
 
-=======
-	// Randomly select α multi-addresses.
-	results := identity.MultiAddresses{}
-	for len(results) < α {
-		i := rand.Intn(len(multiAddrs))
-		multiAddr := multiAddrs[i]
-
-		multiAddrs[i] = multiAddrs[len(multiAddrs)-1]
-		multiAddrs = multiAddrs[:len(multiAddrs)-1]
-
-		// Do not return own multi-address
-		if multiAddr.Address() == self {
-			continue
-		}
-		results = append(results, multiAddr)
-	}
-
->>>>>>> 17f17532
 	return results, nil
 }