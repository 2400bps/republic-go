--- conflicted
+++ resolved
@@ -321,14 +321,10 @@
 	return errors.New("cannot cancel order that is not open")
 }
 
-<<<<<<< HEAD
-func (renLedger *mockRenLedger) ConfirmOrder(id order.ID, matches []order.ID) error {
+func (renLedger *mockRenLedger) ConfirmOrder(id order.ID, match order.ID) error {
 	renLedger.mu.Lock()
 	defer renLedger.mu.Unlock()
 
-=======
-func (renLedger *mockRenLedger) ConfirmOrder(id order.ID, match order.ID) error {
->>>>>>> fdc69d21
 	if _, ok := renLedger.orderStates[string(id[:])]; ok {
 		delete(renLedger.orderStates, string(id[:]))
 		matches := []order.ID{match}
