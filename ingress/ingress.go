package ingress

import (
	"context"
	"encoding/base64"
	"errors"
	"fmt"
	"log"
	"runtime"
	"sync"
	"sync/atomic"
	"time"

	"github.com/republicprotocol/republic-go/cal"
	"github.com/republicprotocol/republic-go/dispatch"
	"github.com/republicprotocol/republic-go/order"
	"github.com/republicprotocol/republic-go/orderbook"
	"github.com/republicprotocol/republic-go/swarm"
)

// ErrUnknownPod is returned when an unknown pod is mapped.
var ErrUnknownPod = errors.New("unknown pod id")

// ErrInvalidNumberOfPods is returned when an insufficient number of pods are
// mapped.
var ErrInvalidNumberOfPods = errors.New("invalid number of pods")

// ErrInvalidNumberOfOrderFragments is returned when a pod is mapped to an
// insufficient number of order fragments, or too many order fragments.
var ErrInvalidNumberOfOrderFragments = errors.New("invalid number of order fragments")

// ErrCannotOpenOrderFragments is returned when none of the pods were available
// to receive order fragments
var ErrCannotOpenOrderFragments = errors.New("cannot open order fragments: no pod received an order fragment")

// An OrderFragmentMapping maps pods to encrypted order fragments.
type OrderFragmentMapping map[[32]byte][]OrderFragment

type OrderFragment struct {
	order.EncryptedFragment
	Index int64
}

type OpenOrderRequest struct {
	order.ID
	signature            [65]byte
	orderFragmentMapping OrderFragmentMapping
}

// Ingress interface can open and cancel orders on behalf of a user.
type Ingress interface {

	// OpenOrder on the Ren Ledger and on the Darkpool. A signature from the
	// trader identifies them as the owner, the order ID is submitted to the
	// Ren Ledger along with the necessary fee, and the order fragment mapping
	// is used to send order fragments to pods in the Darkpool.
	OpenOrder(signature [65]byte, orderID order.ID, orderFragmentMapping OrderFragmentMapping) error

	// OpenOrderProcess starts reading from the openOrderQueue to process
	// new open order requests. A done channel must be passed and when this
	// done channel is closed by the user, the openOrderQueue will be closed.
	OpenOrderProcess(done chan struct{}) <-chan error

	// OpenOrderFragmentsProcess starts reading from the openOrderFragmentsQueue
	// to process order fragments. A done channel must be passed and when this
	// done channel is closed by the user, the openOrderFragmentsQueue will be
	// closed.
	OpenOrderFragmentsProcess(done chan struct{}) <-chan error

	// CancelOrder on the Ren Ledger. A signature from the trader is needed to
	// verify the cancelation.
	CancelOrder(signature [65]byte, orderID order.ID) error

	// Sync Darkpool to ensure an up-to-date state.
	Sync() error
}

type ingress struct {
	darkpool                cal.Darkpool
	renLedger               cal.RenLedger
	swarmer                 swarm.Swarmer
	orderbookClient         orderbook.Client
	pods                    map[[32]byte]cal.Pod
	openOrderQueue          chan OpenOrderRequest
	openOrderFragmentsQueue chan OpenOrderRequest
}

// NewIngress creates an ingress and starts reading from openOrderQueue
// and openOrderFragmentsQueue. A call to NewIngress must be completed
// with a call to the StopIngress function which will close all the channels.
func NewIngress(darkpool cal.Darkpool, renLedger cal.RenLedger, swarmer swarm.Swarmer, orderbookClient orderbook.Client) Ingress {
	ingress := &ingress{
		darkpool:        darkpool,
		renLedger:       renLedger,
		swarmer:         swarmer,
		orderbookClient: orderbookClient,
		pods:            map[[32]byte]cal.Pod{},

		openOrderQueue:          make(chan OpenOrderRequest),
		openOrderFragmentsQueue: make(chan OpenOrderRequest),
	}
	return ingress
}

func (ingress *ingress) OpenOrder(signature [65]byte, orderID order.ID, orderFragmentMapping OrderFragmentMapping) error {
	// TODO: Verify that the signature is valid before sending it to the
	// RenLedger. This is not strictly necessary but it can save the Ingress
	// some gas.
	if err := ingress.verifyOrderFragments(orderFragmentMapping); err != nil {
		return err
	}

	ingress.openOrderQueue <- OpenOrderRequest{
		ID:                   orderID,
		signature:            signature,
		orderFragmentMapping: orderFragmentMapping,
	}

	return nil
}

func (ingress *ingress) OpenOrderProcess(done chan struct{}) <-chan error {
	errs := make(chan error, 1)
	go func() {
		defer close(errs)
		for {
			select {
			case <-done:
				close(ingress.openOrderQueue)
				return
			case request, ok := <-ingress.openOrderQueue:
				if !ok {
					return
				}
				if err := ingress.processOpenOrderRequest(request); err != nil {
					select {
					case <-done:
						return
					case errs <- err:
					}
				}
			}
		}
	}()
	return errs
}

func (ingress *ingress) OpenOrderFragmentsProcess(done chan struct{}) <-chan error {
	errs := make(chan error, runtime.NumCPU())

	var wg sync.WaitGroup
	wg.Add(runtime.NumCPU())

	for i := 0; i < runtime.NumCPU(); i++ {
		go func(i int) {
			defer wg.Done()
			for {
				select {
				case <-done:
					return
				case request, ok := <-ingress.openOrderFragmentsQueue:
					if !ok {
						return
					}
					if err := ingress.processOpenOrderFragmentsRequest(request, ingress.pods); err != nil {
						select {
						case <-done:
						case errs <- err:
						}
					}
				}
			}
		}(i)
	}

	go func() {
		defer close(errs)
		wg.Wait()
	}()

	return errs
}

func (ingress *ingress) CancelOrder(signature [65]byte, orderID order.ID) error {
	// TODO: Verify that the signature is valid before sending it to the
	// RenLedger. This is not strictly necessary but it can save the Ingress
	// some gas.
	if err := ingress.renLedger.CancelOrder(signature, orderID); err != nil {
		return err
	}
	return nil
}

func (ingress *ingress) Sync() error {
	pods, err := ingress.darkpool.Pods()
	if err != nil {
		return fmt.Errorf("cannot get pods from darkpool: %v", err)
	}
	ingress.pods = map[[32]byte]cal.Pod{}
	for _, pod := range pods {
		ingress.pods[pod.Hash] = pod
	}
	return nil
}

func (ingress *ingress) verifyOrderFragments(orderFragmentMapping OrderFragmentMapping) error {
	if len(orderFragmentMapping) == 0 || len(orderFragmentMapping) > len(ingress.pods) {
		return ErrInvalidNumberOfPods
	}
	for hash, orderFragments := range orderFragmentMapping {
		pod, ok := ingress.pods[hash]
		if !ok {
			return ErrUnknownPod
		}
		if len(orderFragments) > len(pod.Darknodes) || len(orderFragments) < pod.Threshold() {
			return ErrInvalidNumberOfOrderFragments
		}
	}
	return nil
}

func (ingress *ingress) sendOrderFragmentsToPod(pod cal.Pod, orderFragments []OrderFragment) error {
	if len(orderFragments) < pod.Threshold() || len(orderFragments) > len(pod.Darknodes) {
		return ErrInvalidNumberOfOrderFragments
	}

	// Map order fragments to their respective Darknodes
	orderFragmentIndexMapping := map[int64]OrderFragment{}
	for _, orderFragment := range orderFragments {
		orderFragmentIndexMapping[orderFragment.Index] = orderFragment
	}

	errs := make(chan error, len(pod.Darknodes))
	go func() {
		defer close(errs)

		dispatch.CoForAll(pod.Darknodes, func(i int) {
			orderFragment, ok := orderFragmentIndexMapping[int64(i)]
			if !ok {
				errs <- fmt.Errorf("no fragment found at index %v", i)
				continue
			}
			darknode := pod.Darknodes[i]

			// Send the order fragment to the Darknode
			ctx, cancel := context.WithTimeout(context.Background(), time.Second*30)
			defer cancel()
			darknodeMultiAddr, err := ingress.swarmer.Query(ctx, darknode, -1)
			if err != nil {
				errs <- fmt.Errorf("cannot send query to %v: %v", darknode, err)
				continue
			}

			log.Printf("sending order fragment to %v", darknode)
			if err := ingress.orderbookClient.OpenOrder(ctx, darknodeMultiAddr, orderFragment.EncryptedFragment); err != nil {
				log.Printf("cannot send order fragment to %v: %v", darknode, err)
				errs <- fmt.Errorf("cannot send order fragment to %v: %v", darknode, err)
<<<<<<< HEAD
				continue
=======
>>>>>>> d4116d2b
			}
		})
	}()

	// Capture all errors and keep the first error that occurred.
	var errNum int
	var err error
	for errLocal := range errs {
		if errLocal != nil {
			errNum++
			if err == nil {
				err = errLocal
			}
		}
	}

	// Check if at least 2/3 of the nodes in the specified pod have recieved
	// the order fragments.
	errNumMax := len(orderFragments) - pod.Threshold()
	if len(pod.Darknodes) > 0 && errNum > errNumMax {
		return fmt.Errorf("cannot send order fragments to %v nodes (out of %v nodes) in pod %v: %v", errNum, len(pod.Darknodes), base64.StdEncoding.EncodeToString(pod.Hash[:]), err)
	}
	return nil
}

func (ingress *ingress) processOpenOrderFragmentsRequest(request OpenOrderRequest, pods map[[32]byte]cal.Pod) error {
	errs := make([]error, 0, len(pods))
	podDidReceiveFragments := int64(0)

	dispatch.CoForAll(pods, func(hash [32]byte) {
		orderFragments := request.orderFragmentMapping[hash]
		if orderFragments != nil && len(orderFragments) > 0 {
			if err := ingress.sendOrderFragmentsToPod(pods[hash], orderFragments); err != nil {
				errs = append(errs, err)
				return
			}
			if atomic.LoadInt64(&podDidReceiveFragments) == int64(0) {
				atomic.AddInt64(&podDidReceiveFragments, 1)
			}
		}
	})

	if atomic.LoadInt64(&podDidReceiveFragments) == int64(0) {
		if len(errs) == 0 {
			return ErrCannotOpenOrderFragments
		} else {
			return fmt.Errorf("%v %v", ErrCannotOpenOrderFragments.Error(), errs[0])
		}
	}
	return nil
}

func (ingress *ingress) processOpenOrderRequest(request OpenOrderRequest) error {
	var orderParity order.Parity
	for _, orderFragments := range request.orderFragmentMapping {
		if len(orderFragments) > 1 {
			orderParity = orderFragments[0].OrderParity
			break
		}
	}

	var err error
	if orderParity == order.ParityBuy {
		err = ingress.renLedger.OpenBuyOrder(request.signature, request.ID)
	} else {
		err = ingress.renLedger.OpenSellOrder(request.signature, request.ID)
	}
	if err != nil {
		return err
	}
	ingress.openOrderFragmentsQueue <- request

	return nil
}<|MERGE_RESOLUTION|>--- conflicted
+++ resolved
@@ -238,7 +238,7 @@
 			orderFragment, ok := orderFragmentIndexMapping[int64(i)]
 			if !ok {
 				errs <- fmt.Errorf("no fragment found at index %v", i)
-				continue
+				return
 			}
 			darknode := pod.Darknodes[i]
 
@@ -248,17 +248,14 @@
 			darknodeMultiAddr, err := ingress.swarmer.Query(ctx, darknode, -1)
 			if err != nil {
 				errs <- fmt.Errorf("cannot send query to %v: %v", darknode, err)
-				continue
+				return
 			}
 
 			log.Printf("sending order fragment to %v", darknode)
 			if err := ingress.orderbookClient.OpenOrder(ctx, darknodeMultiAddr, orderFragment.EncryptedFragment); err != nil {
 				log.Printf("cannot send order fragment to %v: %v", darknode, err)
 				errs <- fmt.Errorf("cannot send order fragment to %v: %v", darknode, err)
-<<<<<<< HEAD
-				continue
-=======
->>>>>>> d4116d2b
+				return
 			}
 		})
 	}()
