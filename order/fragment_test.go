--- conflicted
+++ resolved
@@ -98,19 +98,13 @@
 
 		It("should return false if order fragments are not equal", func() {
 			copy(orderID[:], "orderID")
-<<<<<<< HEAD
 			lhs, err := NewFragment(orderID, TypeLimit, ParityBuy, SettlementRenEx, time.Now(), tokens, price, maxVolume, minVolume, nonce)
 			Expect(err).ShouldNot(HaveOccurred())
 
 			copy(orderID[:], "newOrderID")
 
 			rhs, err := NewFragment(orderID, TypeLimit, ParityBuy, SettlementRenEx, time.Now(), tokens, price, maxVolume, minVolume, nonce)
-			Expect(err).ShouldNot(HaveOccurred())
-=======
-			lhs := NewFragment(orderID, TypeLimit, ParityBuy, SettlementRenEx, time.Now(), tokens, price, maxVolume, minVolume, nonce)
-			copy(orderID[:], "newOrderID")
-			rhs := NewFragment(orderID, TypeLimit, ParityBuy, SettlementRenEx, time.Now(), tokens, price, maxVolume, minVolume, nonce)
->>>>>>> 100992fc
+			Expect(err).ShouldNot(HaveOccurred()) 
 
 			Ω(bytes.Equal(lhs.ID[:], rhs.ID[:])).Should(Equal(false))
 			Ω(lhs.Equal(&rhs)).Should(Equal(false))
