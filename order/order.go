package order

import (
	"bytes"
	"encoding/base64"
	"encoding/binary"
	"encoding/json"
	"math"
	"os"
	"time"

	"github.com/republicprotocol/republic-go/crypto"
	"github.com/republicprotocol/republic-go/shamir"
)

// A Signature is the ECDSA signature of an order ID.
type Signature [65]byte

// An ID is the keccak256 hash of an Order.
type ID [32]byte

// Equal returns an equality check between two DeltaFragmentIDs.
func (id ID) Equal(other ID) bool {
	return bytes.Equal(id[:], other[:])
}

// String returns a truncated base64 encoding of the ID.
func (id ID) String() string {
	runes := []rune(base64.StdEncoding.EncodeToString(id[:]))
	return string(runes[:4])
}

// Token is a numerical representation of a token supported by Republic
// Protocol.
type Token uint32

// Token values.
const (
	TokenBTC Token = 0
	TokenETH Token = 1
	TokenDGX Token = 256
	TokenREN Token = 65536
	TokenABC Token = 65537
	TokenXYZ Token = 65538
)

// String returns a human-readable representation of a Token.
func (token Token) String() string {
	switch token {
	case TokenBTC:
		return "BTC"
	case TokenETH:
		return "ETH"
	case TokenDGX:
		return "DGX"
	case TokenREN:
		return "REN"
	case TokenABC:
		return "ABC"
	case TokenXYZ:
		return "XYZ"
	default:
		return "unexpected token"
	}
}

// Tokens are a numerical representation of the token pairings supported by
// Republic Protocol.
type Tokens uint64

// Tokens values.
const (
	TokensBTCETH Tokens = Tokens((uint64(TokenBTC) << 32) | uint64(TokenETH))
	TokensBTCDGX Tokens = Tokens((uint64(TokenBTC) << 32) | uint64(TokenDGX))
	TokensBTCREN Tokens = Tokens((uint64(TokenBTC) << 32) | uint64(TokenREN))
	TokensETHDGX Tokens = Tokens((uint64(TokenETH) << 32) | uint64(TokenDGX))
	TokensETHREN Tokens = Tokens((uint64(TokenETH) << 32) | uint64(TokenREN))
	TokensETHABC Tokens = Tokens((uint64(TokenETH) << 32) | uint64(TokenABC))
	TokensETHXYZ Tokens = Tokens((uint64(TokenETH) << 32) | uint64(TokenXYZ))
	TokensDGXREN Tokens = Tokens((uint64(TokenDGX) << 32) | uint64(TokenREN))
	TokensDGXABC Tokens = Tokens((uint64(TokenDGX) << 32) | uint64(TokenABC))
	TokensDGXXYZ Tokens = Tokens((uint64(TokenDGX) << 32) | uint64(TokenXYZ))
)

// PriorityToken returns the priority token of a token pair.
func (tokens Tokens) PriorityToken() Token {
	return Token(tokens & 0x00000000FFFFFFFF)
}

// NonPriorityToken returns the non-priority token of a token pair.
func (tokens Tokens) NonPriorityToken() Token {
	return Token(tokens >> 32)
}

// String returns a human-readable representation of Tokens.
func (tokens Tokens) String() string {
	switch tokens {
	case TokensBTCETH:
		return "BTC-ETH"
	case TokensBTCDGX:
		return "BTC-DGX"
	case TokensBTCREN:
		return "BTC-REN"
	case TokensETHDGX:
		return "ETH-DGX"
	case TokensETHREN:
		return "ETH-REN"
	case TokensETHABC:
		return "ETH-ABC"
	case TokensETHXYZ:
		return "ETH-XYZ"
	case TokensDGXREN:
		return "DGX-REN"
	default:
		return "unexpected tokens"
	}
}

// A Type is a publicly bit of information that determines the type of
// trade that an Order is representing.
type Type int8

// Type values.
const (
	TypeMidpoint    Type = 0
	TypeLimit       Type = 1
	TypeMidpointFOK Type = 2
	TypeLimitFOK    Type = 3
)

// The Parity of an Order determines whether it is buy or a sell.
type Parity int8

// Parity values.
const (
	ParityBuy  Parity = 0
	ParitySell Parity = 1
)

// String returns a human-readable representation of the Parity.
func (parity Parity) String() string {
	switch parity {
	case ParityBuy:
		return "buy"
	case ParitySell:
		return "sell"
	default:
		return "unexpected parity"
	}
}

// Settlement is a unique identifier for the settlement layer used by the
// Order.
type Settlement uint64

// Values for Settlementt.
const (
	SettlementNil (Settlement) = iota
	SettlementRenEx
	SettlementRenExAtomic
)

// String implements the Stringer interface.
func (settlement Settlement) String() string {
	switch settlement {
	case SettlementRenEx:
		return "RenEx"
	case SettlementRenExAtomic:
		return "RenEx Atomic"
	default:
		return "unexpected order settlement"
	}
}

// The Status shows what status the order is in.
type Status uint8

// Status values.
const (
	Nil = Status(iota)
	Open
	Confirmed
	Canceled
)

// String implements the Stringer interface.
func (status Status) String() string {
	switch status {
	case Nil:
		return "nil"
	case Open:
		return "open"
	case Confirmed:
		return "confirmed"
	case Canceled:
		return "canceled"
	default:
		return "unexpected order status"
	}
}

// An Order represents the want to perform a trade of assets.
type Order struct {
	ID ID `json:"id"`

	Parity Parity    `json:"parity"`
	Type   Type      `json:"type"`
	Expiry time.Time `json:"expiry"`
	Nonce  uint64    `json:"nonce"`

	Settlement    Settlement `json:"settlement"`
	Tokens        Tokens     `json:"tokens"`
	Price         uint64     `json:"price"`
	Volume        uint64     `json:"volume"`
	MinimumVolume uint64     `json:"minimumVolume"`
}

// NewOrder returns a new Order and computes the ID.
func NewOrder(parity Parity, ty Type, expiry time.Time, settlement Settlement, tokens Tokens, price, volume, minimumVolume, nonce uint64) Order {
	priceCoExp := PriceToCoExp(price)
	volumeCoExp := VolumeToCoExp(volume)
	minimumVolumeCoExp := VolumeToCoExp(minimumVolume)
	order := Order{
		Parity: parity,
		Type:   ty,
		Expiry: expiry,
		Nonce:  nonce,

		Settlement:    settlement,
		Tokens:        tokens,
		Price:         PriceFromCoExp(priceCoExp.Co, priceCoExp.Exp),
		Volume:        VolumeFromCoExp(volumeCoExp.Co, volumeCoExp.Exp),
		MinimumVolume: VolumeFromCoExp(minimumVolumeCoExp.Co, minimumVolumeCoExp.Exp),
	}
	order.ID = ID(order.Hash())
	return order
}

// NewOrderFromJSONFile returns an order that is unmarshaled from a JSON file.
func NewOrderFromJSONFile(fileName string) (Order, error) {
	order := Order{}
	file, err := os.Open(fileName)
	if err != nil {
		return order, err
	}
	defer file.Close()
	if err := json.NewDecoder(file).Decode(&order); err != nil {
		return order, err
	}
	return order, nil
}

// NewOrdersFromJSONFile returns an array of orders that is unmarshaled from a JSON file.
func NewOrdersFromJSONFile(fileName string) ([]Order, error) {
	orders := []Order{}
	file, err := os.Open(fileName)
	if err != nil {
		return orders, err
	}
	defer file.Close()
	if err := json.NewDecoder(file).Decode(&orders); err != nil {
		return orders, err
	}
	return orders, nil
}

// WriteOrdersToJSONFile writes an array of orders into a JSON file.
func WriteOrdersToJSONFile(fileName string, orders []*Order) error {
	file, err := os.Create(fileName)
	if err != nil {
		return err
	}
	defer file.Close()
	return json.NewEncoder(file).Encode(&orders)
}

// Split the Order into n OrderFragments, where k OrderFragments are needed to
// reconstruct the Order. Returns a slice of all n OrderFragments, or an error.
func (order *Order) Split(n, k int64) ([]Fragment, error) {
	priceCoExp := PriceToCoExp(order.Price)
	volumeCoExp := VolumeToCoExp(order.Volume)
	minimumVolumeCoExp := VolumeToCoExp(order.MinimumVolume)

	tokens, err := shamir.Split(n, k, uint64(order.Tokens))
	if err != nil {
		return nil, err
	}
	priceCos, err := shamir.Split(n, k, priceCoExp.Co)
	if err != nil {
		return nil, err
	}
	priceExps, err := shamir.Split(n, k, priceCoExp.Exp)
	if err != nil {
		return nil, err
	}
	volumeCos, err := shamir.Split(n, k, volumeCoExp.Co)
	if err != nil {
		return nil, err
	}
	volumeExps, err := shamir.Split(n, k, volumeCoExp.Exp)
	if err != nil {
		return nil, err
	}
	minimumVolumeCos, err := shamir.Split(n, k, minimumVolumeCoExp.Co)
	if err != nil {
		return nil, err
	}
	minimumVolumeExps, err := shamir.Split(n, k, minimumVolumeCoExp.Exp)
	if err != nil {
		return nil, err
	}
	nonces, err := shamir.Split(n, k, order.Nonce)
	if err != nil {
		return nil, err
	}
	fragments := make([]Fragment, n)
	for i := range fragments {
		fragments[i], err = NewFragment(
			order.ID,
			order.Type,
			order.Parity,
			order.Settlement,
			order.Expiry,
			tokens[i],
			CoExpShare{Co: priceCos[i], Exp: priceExps[i]},
			CoExpShare{Co: volumeCos[i], Exp: volumeExps[i]},
			CoExpShare{Co: minimumVolumeCos[i], Exp: minimumVolumeExps[i]},
			nonces[i],
		)
		if err != nil {
			return nil, err
		}
	}
	return fragments, nil
}

// Hash returns the Keccak256 hash of an Order. This hash is used to create the
// ID and signature for an Order. Returns a zero-d hash if the order cannot be
// marshaled into bytes.
func (order *Order) Hash() [32]byte {
	data, err := order.MarshalBinary()
	if err != nil {
		return [32]byte{}
	}
	hash := crypto.Keccak256(data)
	hash32 := [32]byte{}
	copy(hash32[:], hash)
	return hash32
}

// PrefixHash returns the data used in the prefix header for the order. Returns
// an empty slice if the order cannot be marshaled into bytes.
func (order *Order) PrefixHash() []byte {
	buf := new(bytes.Buffer)

	// Marshal the prefix data
	if err := binary.Write(buf, binary.BigEndian, order.Type); err != nil {
		return []byte{}
	}
	if err := binary.Write(buf, binary.BigEndian, uint64(order.Expiry.Unix())); err != nil {
		return []byte{}
	}
	if err := binary.Write(buf, binary.BigEndian, order.Nonce); err != nil {
		return []byte{}
	}

	return buf.Bytes()
}

// Equal returns an equality check between two Orders.
func (order *Order) Equal(other *Order) bool {
	return bytes.Equal(order.ID[:], other.ID[:]) &&
		order.Type == other.Type &&
		order.Settlement == other.Settlement &&
		order.Expiry.Equal(other.Expiry) &&
		order.Tokens == other.Tokens &&
		order.Price == other.Price &&
		order.Volume == other.Volume &&
		order.MinimumVolume == other.MinimumVolume &&
		order.Nonce == other.Nonce
}

// MarshalBinary implements the encoding.BinaryMarshaler interface.
func (order *Order) MarshalBinary() ([]byte, error) {
	buf := new(bytes.Buffer)

	// Marshal the prefix data
	if err := binary.Write(buf, binary.BigEndian, order.PrefixHash()); err != nil {
		return nil, err
	}
	if err := binary.Write(buf, binary.BigEndian, order.Settlement); err != nil {
		return nil, err
	}
	if order.Parity == ParityBuy {
		if err := binary.Write(buf, binary.BigEndian, order.Tokens); err != nil {
			return nil, err
		}
	} else {
		if err := binary.Write(buf, binary.BigEndian, (order.Tokens<<32)|(order.Tokens>>32)); err != nil {
			return nil, err
		}
	}
	// Price is packed as a uint256
	if err := binary.Write(buf, binary.BigEndian, uint64(0)); err != nil {
		return nil, err
	}
	if err := binary.Write(buf, binary.BigEndian, uint64(0)); err != nil {
		return nil, err
	}
	if err := binary.Write(buf, binary.BigEndian, uint64(0)); err != nil {
		return nil, err
	}
	if err := binary.Write(buf, binary.BigEndian, order.Price); err != nil {
		return nil, err
	}
	// Volume is packed as a uint256
	if err := binary.Write(buf, binary.BigEndian, uint64(0)); err != nil {
		return nil, err
	}
	if err := binary.Write(buf, binary.BigEndian, uint64(0)); err != nil {
		return nil, err
	}
	if err := binary.Write(buf, binary.BigEndian, uint64(0)); err != nil {
		return nil, err
	}
	if err := binary.Write(buf, binary.BigEndian, order.Volume); err != nil {
		return nil, err
	}
	// Minimum volume is packed as a uint256
	if err := binary.Write(buf, binary.BigEndian, uint64(0)); err != nil {
		return nil, err
	}
	if err := binary.Write(buf, binary.BigEndian, uint64(0)); err != nil {
		return nil, err
	}
	if err := binary.Write(buf, binary.BigEndian, uint64(0)); err != nil {
		return nil, err
	}
	if err := binary.Write(buf, binary.BigEndian, order.MinimumVolume); err != nil {
		return nil, err
	}

	return buf.Bytes(), nil
}

func PriceToCoExp(price uint64) CoExp {
	priceF := float64(price) / float64(1e12)
	return PriceFloatToCoExp(priceF)
}

func VolumeToCoExp(volume uint64) CoExp {
	volumeF := float64(volume) / float64(1e12)
	return VolumeFloatToCoExp(volumeF)
}

<<<<<<< HEAD
// PriceFloatToCoExp converts a float64 to a CoExp.
// Price = 0.005 * Co * 10^(Exp - 26)
// Co is in the range 1 to 1999
// Exp is in the range of 0 to 52
// If the price can be represented by multiple Co-Exp pairs, the pair with the
// lowest Exp is used. If the price is invalid, it returns {Co:0, Exp:0}.
=======
// PriceFloatToCoExp converts a float64 to a CoExp. Price=0.005Co*10^(Exp-26).
// Co is in the range 1 to 1999. Exp is in the range of 0 to 52. If the price
// can be represented by multiple pairs Co and Exp, the pair with the lowest
// Exp is used. It returns {Co:0, Exp:0} if it's invalid price
>>>>>>> ea8446bf
func PriceFloatToCoExp(price float64) CoExp {
	if price >= 10.0 {
		prev := PriceFloatToCoExp(price / 10)
		return CoExp{
			Co:  prev.Co,
			Exp: prev.Exp + 1,
		}
	} else if price >= 1 {
		try := math.Round(price / 0.005)
		return CoExp{
			Co:  uint64(try),
			Exp: 38,
		}
	} else if price > 0 {
		prev := PriceFloatToCoExp(price * 10)
		return CoExp{
			Co:  prev.Co,
			Exp: prev.Exp - 1,
		}
	} else {
		return CoExp{
			Co:  0,
			Exp: 0,
		}
	}
}

<<<<<<< HEAD
// VolumeFloatToCoExp converts a float64 to a CoExp.
// Price = 0.2 * Co * 10^Exp
// Co is in the range 1 to 49
// Exp is in the range of 0 to 52
// If the price can be represented by multiple Co-Exp pairs, the pair with the
// lowest Exp is used. If the price is invalid, it returns {Co:0, Exp:0}.
=======
// VolumeFloatToCoExp converts a float64 to a CoExp. Price = 0.2Co * 10^Exp.
// Co is in the range 1 to 49. Exp is in the range of 0 to 52. If the price
// can be represented by multiple pairs Co and Exp, the pair with the lowest
// Exp is used. It returns {Co:0, Exp:0} if it's invalid volume.
>>>>>>> ea8446bf
func VolumeFloatToCoExp(volume float64) CoExp {
	if volume >= 10.0 {
		prev := VolumeFloatToCoExp(volume / 10)
		return CoExp{
			Co:  prev.Co,
			Exp: prev.Exp + 1,
		}
	} else if volume >= 1 {
		try := math.Round(volume / 0.2)
		return CoExp{
			Co:  uint64(try),
			Exp: 12,
		}
	} else if volume > 0 {
		prev := VolumeFloatToCoExp(volume * 10)
		return CoExp{
			Co:  prev.Co,
			Exp: prev.Exp - 1,
		}
	} else {
		return CoExp{
			Co:  0,
			Exp: 0,
		}
	}
}

func PriceFromCoExp(co uint64, exp uint64) uint64 {
	return uint64(PriceFloatFromCoExp(co, exp))
}

func VolumeFromCoExp(co uint64, exp uint64) uint64 {
	return uint64(VolumeFloatFromCoExp(co, exp))
}

func PriceFloatFromCoExp(co uint64, exp uint64) float64 {
	return 0.005 * float64(co) * math.Pow(10, float64(exp)-26)
}

func VolumeFloatFromCoExp(co uint64, exp uint64) float64 {
	return 0.2 * float64(co) * math.Pow(10, float64(exp))
}<|MERGE_RESOLUTION|>--- conflicted
+++ resolved
@@ -453,19 +453,11 @@
 	return VolumeFloatToCoExp(volumeF)
 }
 
-<<<<<<< HEAD
-// PriceFloatToCoExp converts a float64 to a CoExp.
-// Price = 0.005 * Co * 10^(Exp - 26)
-// Co is in the range 1 to 1999
-// Exp is in the range of 0 to 52
-// If the price can be represented by multiple Co-Exp pairs, the pair with the
-// lowest Exp is used. If the price is invalid, it returns {Co:0, Exp:0}.
-=======
+
 // PriceFloatToCoExp converts a float64 to a CoExp. Price=0.005Co*10^(Exp-26).
 // Co is in the range 1 to 1999. Exp is in the range of 0 to 52. If the price
 // can be represented by multiple pairs Co and Exp, the pair with the lowest
-// Exp is used. It returns {Co:0, Exp:0} if it's invalid price
->>>>>>> ea8446bf
+// Exp is used. If the price is invalid, it returns {Co:0, Exp:0}.
 func PriceFloatToCoExp(price float64) CoExp {
 	if price >= 10.0 {
 		prev := PriceFloatToCoExp(price / 10)
@@ -493,19 +485,10 @@
 	}
 }
 
-<<<<<<< HEAD
-// VolumeFloatToCoExp converts a float64 to a CoExp.
-// Price = 0.2 * Co * 10^Exp
-// Co is in the range 1 to 49
-// Exp is in the range of 0 to 52
-// If the price can be represented by multiple Co-Exp pairs, the pair with the
-// lowest Exp is used. If the price is invalid, it returns {Co:0, Exp:0}.
-=======
 // VolumeFloatToCoExp converts a float64 to a CoExp. Price = 0.2Co * 10^Exp.
 // Co is in the range 1 to 49. Exp is in the range of 0 to 52. If the price
 // can be represented by multiple pairs Co and Exp, the pair with the lowest
-// Exp is used. It returns {Co:0, Exp:0} if it's invalid volume.
->>>>>>> ea8446bf
+// Exp is used. If the volume is invalid, it returns {Co:0, Exp:0}.
 func VolumeFloatToCoExp(volume float64) CoExp {
 	if volume >= 10.0 {
 		prev := VolumeFloatToCoExp(volume / 10)
