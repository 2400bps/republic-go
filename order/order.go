--- conflicted
+++ resolved
@@ -3,12 +3,9 @@
 import (
 	"bytes"
 	"encoding/binary"
-<<<<<<< HEAD
 	"encoding/json"
 	"math/big"
 	"os"
-=======
->>>>>>> ea93ecdc
 	"time"
 
 	"github.com/ethereum/go-ethereum/crypto"
