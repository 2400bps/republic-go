package order

import (
	"bytes"
	"encoding/binary"
	"time"

	"github.com/ethereum/go-ethereum/crypto"
	base58 "github.com/jbenet/go-base58"
	"github.com/republicprotocol/republic-go/shamir"
	"github.com/republicprotocol/republic-go/stackint"
)

// A CurrencyCode is a numerical representation of the currencies supported by
// Republic Protocol.
type CurrencyCode int64

// CurrencyCode values.
const (
	CurrencyCodeBTC CurrencyCode = 1
	CurrencyCodeETH CurrencyCode = 2
	CurrencyCodeREN CurrencyCode = 3
	CurrencyCodeDGD CurrencyCode = 4
)

// A Type is a publicly bit of information that determines the type of
// trade that an Order is representing.
type Type int64

// Type values.
const (
	TypeIBBO  Type = 1
	TypeLimit Type = 2
)

// The Parity of an Order determines whether it is buy or a sell.
type Parity int64

// Parity values.
const (
	ParityBuy  Parity = 1
	ParitySell Parity = 2
)

// An ID is the Keccak256 hash of an Order.
type ID []byte

// Equal returns an equality check between two IDs.
func (id ID) Equal(other ID) bool {
	return bytes.Equal(id, other)
}

// String returns an ID as a Base58 encoded string.
func (id ID) String() string {
	return base58.Encode(id)
}

// The Status shows what status the order is in.
type Status uint8

// Status values.
const (
	Open = Status(iota)
	Unconfirmed
	Canceled
	Confirmed
	Settled
)

// An Order represents the want to perform a trade of assets.
type Order struct {
	Signature []byte `json:"signature"`
	ID        ID     `json:"id"`

	Type   Type      `json:"type"`
	Parity Parity    `json:"parity"`
	Expiry time.Time `json:"expiry"`

<<<<<<< HEAD
	FstCode   CurrencyCode      `json:"fstCode"`
	SndCode   CurrencyCode      `json:"sndCode"`
	Price     *stackint.Int1024 `json:"price"`
	MaxVolume *stackint.Int1024 `json:"maxVolume"`
	MinVolume *stackint.Int1024 `json:"minVolume"`

	Nonce *stackint.Int1024 `json:"nonce"`
}

// NewOrder returns a new Order and computes the ID.
func NewOrder(ty Type, parity Parity, expiry time.Time, fstCode, sndCode CurrencyCode, price, maxVolume, minVolume, nonce *stackint.Int1024) *Order {
=======
	FstCode   CurrencyCode     `json:"fstCode"`
	SndCode   CurrencyCode     `json:"sndCode"`
	Price     stackint.Int1024 `json:"price"`
	MaxVolume stackint.Int1024 `json:"maxVolume"`
	MinVolume stackint.Int1024 `json:"minVolume"`

	Nonce stackint.Int1024 `json:"nonce"`
}

// NewOrder returns a new Order and computes the ID.
func NewOrder(ty Type, parity Parity, expiry time.Time, fstCode, sndCode CurrencyCode, price, maxVolume, minVolume, nonce stackint.Int1024) *Order {
>>>>>>> 145704b5
	order := &Order{
		Type:      ty,
		Parity:    parity,
		Expiry:    expiry,
		FstCode:   fstCode,
		SndCode:   sndCode,
		Price:     price,
		MaxVolume: maxVolume,
		MinVolume: minVolume,
		Nonce:     nonce,
	}
	order.ID = ID(order.Hash())
	return order
}

// Split the Order into n OrderFragments, where k OrderFragments are needed to
// reconstruct the Order. Returns a slice of all n OrderFragments, or an error.
func (order *Order) Split(n, k int64, prime *stackint.Int1024) ([]*Fragment, error) {
	fstCode := stackint.FromUint(uint(order.FstCode))
	fstCodeShares, err := shamir.Split(n, k, prime, &fstCode)
	if err != nil {
		return nil, err
	}
	sndCode := stackint.FromUint(uint(order.SndCode))
	sndCodeShares, err := shamir.Split(n, k, prime, &sndCode)
	if err != nil {
		return nil, err
	}
	priceShares, err := shamir.Split(n, k, prime, &order.Price)
	if err != nil {
		return nil, err
	}
	maxVolumeShares, err := shamir.Split(n, k, prime, &order.MaxVolume)
	if err != nil {
		return nil, err
	}
	minVolumeShares, err := shamir.Split(n, k, prime, &order.MinVolume)
	if err != nil {
		return nil, err
	}
	fragments := make([]*Fragment, n)
	for i := range fragments {
		fragments[i] = NewFragment(
			order.ID,
			order.Type,
			order.Parity,
			fstCodeShares[i],
			sndCodeShares[i],
			priceShares[i],
			maxVolumeShares[i],
			minVolumeShares[i],
		)
	}
	return fragments, nil
}

// Hash returns the Keccak256 hash of an Order. This hash is used to create the
// ID and signature for an Order.
func (order *Order) Hash() []byte {
	return crypto.Keccak256(order.Bytes())
}

// Bytes returns an Order serialized into a bytes.
func (order *Order) Bytes() []byte {
	buf := new(bytes.Buffer)
	binary.Write(buf, binary.LittleEndian, order.Type)
	binary.Write(buf, binary.LittleEndian, order.Parity)
	binary.Write(buf, binary.LittleEndian, order.Expiry)
	binary.Write(buf, binary.LittleEndian, order.FstCode)
	binary.Write(buf, binary.LittleEndian, order.SndCode)
	binary.Write(buf, binary.LittleEndian, order.Price.Bytes())
	binary.Write(buf, binary.LittleEndian, order.MaxVolume.Bytes())
	binary.Write(buf, binary.LittleEndian, order.MinVolume.Bytes())
	binary.Write(buf, binary.LittleEndian, order.Nonce.Bytes())
	return buf.Bytes()
}

// Equal returns an equality check between two Orders.
func (order *Order) Equal(other *Order) bool {
	return order.ID.Equal(other.ID) &&
		order.Type == other.Type &&
		order.Parity == other.Parity &&
		order.Expiry.Equal(other.Expiry) &&
		order.FstCode == other.FstCode &&
		order.SndCode == other.SndCode &&
		order.Price.Cmp(&other.Price) == 0 &&
		order.MaxVolume.Cmp(&other.MaxVolume) == 0 &&
		order.MinVolume.Cmp(&other.MinVolume) == 0 &&
		order.Nonce.Cmp(&other.Nonce) == 0
}<|MERGE_RESOLUTION|>--- conflicted
+++ resolved
@@ -76,19 +76,6 @@
 	Parity Parity    `json:"parity"`
 	Expiry time.Time `json:"expiry"`
 
-<<<<<<< HEAD
-	FstCode   CurrencyCode      `json:"fstCode"`
-	SndCode   CurrencyCode      `json:"sndCode"`
-	Price     *stackint.Int1024 `json:"price"`
-	MaxVolume *stackint.Int1024 `json:"maxVolume"`
-	MinVolume *stackint.Int1024 `json:"minVolume"`
-
-	Nonce *stackint.Int1024 `json:"nonce"`
-}
-
-// NewOrder returns a new Order and computes the ID.
-func NewOrder(ty Type, parity Parity, expiry time.Time, fstCode, sndCode CurrencyCode, price, maxVolume, minVolume, nonce *stackint.Int1024) *Order {
-=======
 	FstCode   CurrencyCode     `json:"fstCode"`
 	SndCode   CurrencyCode     `json:"sndCode"`
 	Price     stackint.Int1024 `json:"price"`
@@ -100,7 +87,6 @@
 
 // NewOrder returns a new Order and computes the ID.
 func NewOrder(ty Type, parity Parity, expiry time.Time, fstCode, sndCode CurrencyCode, price, maxVolume, minVolume, nonce stackint.Int1024) *Order {
->>>>>>> 145704b5
 	order := &Order{
 		Type:      ty,
 		Parity:    parity,
