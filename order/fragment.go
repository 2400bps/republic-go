--- conflicted
+++ resolved
@@ -27,13 +27,8 @@
 // A Fragment is a secret share of an Order, created using Shamir's secret
 // sharing on the secure fields in an Order.
 type Fragment struct {
-<<<<<<< HEAD
-	Signature []byte     `json:"signature"`
-	ID        FragmentID `json:"id"`
-=======
 	Signature identity.Signature `json:"signature"`
 	ID        FragmentID         `json:"id"`
->>>>>>> 358a965d
 
 	OrderID     ID        `json:"orderID"`
 	OrderType   Type      `json:"orderType"`
