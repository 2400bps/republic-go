package node

import (
	"context"
	"encoding/hex"
	"encoding/json"
	"fmt"
	"math/big"
	"net"
	"net/http"
	"time"

	"github.com/ethereum/go-ethereum/accounts/abi/bind"
	"github.com/ethereum/go-ethereum/crypto"
	"github.com/republicprotocol/go-do"
	"github.com/republicprotocol/republic-go/compute"
	"github.com/republicprotocol/republic-go/contracts/connection"
	"github.com/republicprotocol/republic-go/contracts/dnr"
	"github.com/republicprotocol/republic-go/dark-ocean"
	"github.com/republicprotocol/republic-go/identity"
	"github.com/republicprotocol/republic-go/logger"
	"github.com/republicprotocol/republic-go/network"
	"github.com/republicprotocol/republic-go/network/dht"
	"github.com/republicprotocol/republic-go/network/rpc"
	"github.com/republicprotocol/republic-go/order"
	"github.com/shirou/gopsutil/cpu"
	"github.com/shirou/gopsutil/mem"
	"google.golang.org/grpc"
)

// Prime is the default prime number used to define the finite field.
var Prime, _ = big.NewInt(0).SetString("179769313486231590772930519078902473361797697894230657273430081157732675805500963132708477322407536021120113879871393357658789768814416622492847430639474124377767893424865485276302219601246094119453082952085005768838150682342462881473913110540827237163350510684586298239947245938479716304835356329624224137859", 10)

type DarkNode struct {
	Config

	Logger     *logger.Logger
	ClientPool *rpc.ClientPool
	DHT        *dht.DHT

	DeltaBuilder                      *compute.DeltaBuilder
	DeltaFragmentMatrix               *compute.DeltaFragmentMatrix
	OrderFragmentWorkerQueue          chan *order.Fragment
	OrderFragmentWorker               *OrderFragmentWorker
	DeltaFragmentBroadcastWorkerQueue chan *compute.DeltaFragment
	DeltaFragmentBroadcastWorker      *DeltaFragmentBroadcastWorker
	DeltaFragmentWorkerQueue          chan *compute.DeltaFragment
	DeltaFragmentWorker               *DeltaFragmentWorker
	GossipWorkerQueue                 chan *compute.Delta
	GossipWorker                      *GossipWorker
	FinalizeWorkerQueue               chan *compute.Delta
	FinalizeWorker                    *FinalizeWorker
	ConsensusWorkerQueue              chan *compute.Delta
	ConsensusWorker                   *ConsensusWorker

	Server *grpc.Server
	Swarm  *network.SwarmService
	Dark   *network.DarkService
	Gossip *network.GossipService

	Registrar dnr.DarkNodeRegistrarInterface

	DarkPoolLimit    int64
	DarkPool         *darkocean.DarkPool
	DarkOceanOverlay *darkocean.Overlay

	EpochBlockhash [32]byte

	logQueue *LogQueue
}

// NewDarkNode return a DarkNode that adheres to the given Config. The DarkNode
// will configure all of the components that it needs to operate but will not
// start any of them.
func NewDarkNode(config Config) (*DarkNode, error) {
	if config.Prime == nil {
		config.Prime = Prime
	}

	// TODO: This should come from the DNR.
	k := int64(5)

	node := &DarkNode{Config: config}

	node.Logger = logger.NewLogger(logger.NewFilePlugin("stdout"), logger.NewFilePlugin("/home/ubuntu/darknode.log"))
<<<<<<< HEAD
	node.Logger.Start()

=======
	err := node.Logger.Start()
	if err != nil {
		log.Println(err)
	}
>>>>>>> c5f759b6
	node.ClientPool = rpc.NewClientPool(node.MultiAddress)
	node.DHT = dht.NewDHT(node.MultiAddress.Address(), node.MaxBucketLength)

	node.DeltaBuilder = compute.NewDeltaBuilder(k, node.Prime)
	node.DeltaFragmentMatrix = compute.NewDeltaFragmentMatrix(node.Prime)
	node.OrderFragmentWorkerQueue = make(chan *order.Fragment, 100)
	node.OrderFragmentWorker = NewOrderFragmentWorker(node.OrderFragmentWorkerQueue, node.DeltaFragmentMatrix)
	node.DeltaFragmentBroadcastWorkerQueue = make(chan *compute.DeltaFragment, 100)
	node.DeltaFragmentBroadcastWorker = NewDeltaFragmentBroadcastWorker(node.Logger, node.DeltaFragmentBroadcastWorkerQueue, node.ClientPool, node.BootstrapMultiAddresses)
	node.DeltaFragmentWorkerQueue = make(chan *compute.DeltaFragment, 100)
	node.DeltaFragmentWorker = NewDeltaFragmentWorker(node.DeltaFragmentWorkerQueue, node.DeltaBuilder)
	node.GossipWorkerQueue = make(chan *compute.Delta, 100)
	node.GossipWorker = NewGossipWorker(node.ClientPool, node.BootstrapMultiAddresses, node.GossipWorkerQueue)
	node.FinalizeWorkerQueue = make(chan *compute.Delta, 100)
	node.FinalizeWorker = NewFinalizeWorker(node.FinalizeWorkerQueue, 5)
	node.ConsensusWorkerQueue = make(chan *compute.Delta, 100)
	node.ConsensusWorker = NewConsensusWorker(node.Logger, node.ConsensusWorkerQueue, node.DeltaFragmentMatrix)

	// options := network.Options{}
	node.Server = grpc.NewServer(grpc.ConnectionTimeout(time.Minute))
	node.Swarm = network.NewSwarmService(node, node.Options, node.Logger, node.ClientPool, node.DHT)
	node.Dark = network.NewDarkService(node, node.Options, node.Logger)
	node.Gossip = network.NewGossipService(node)

	clientDetails, err := connection.FromURI(node.EthereumRPC)
	if err != nil {
		return nil, err
	}
	registrar, err := node.ConnectToRegistrar(clientDetails, config)
	if err != nil {
		return nil, err
	}
	node.Registrar = registrar

	return node, nil
}

// Start the DarkNode.
func (node *DarkNode) Start() {
<<<<<<< HEAD

=======
	log.Println("start")
	log.Println(node)
>>>>>>> c5f759b6
	// Begin broadcasting CPU/Memory/Network usage
	go func() {
		for {
			node.Usage()
			time.Sleep(20 * time.Second)
		}
	}()
	go node.ServeUI()
<<<<<<< HEAD
	// Wait until the node is registered
	//for isRegistered := node.IsRegistered(); !isRegistered; isRegistered = node.IsRegistered() {
	//	timeout := 60 * time.Second
	//	node.Warn(logger.TagNetwork, fmt.Sprintf("%v not registered. Sleeping for %v seconds.", node.MultiAddress.Address(), timeout.Seconds()))
	//
	//	data := logger.Registration{
	//		NodeID:     "0x" + hex.EncodeToString(node.MultiAddress.ID()),
	//		PublicKey:  "0x" + hex.EncodeToString(append(node.Config.RepublicKeyPair.PublicKey.X.Bytes(), node.Config.RepublicKeyPair.PublicKey.Y.Bytes()...)),
	//		Address:    node.Config.EthereumKey.Address.String(),
	//		RepublicID: node.MultiAddress.ID().String(),
	//	}
	//	dataJson, err := json.Marshal(data)
	//	if err != nil {
	//		node.Error(logger.TagGeneral, err.Error())
	//	}
	//	// Send the info needed for registration as well
	//	err = node.Logger.Info(logger.TagRegister, string(dataJson))
	//	if err != nil {
	//		log.Println(err)
	//	}
	//	time.Sleep(timeout)
	//}
	node.Logger.Info(logger.TagEthereum, "Successfully registered")
=======
	//Wait until the node is registered
	for isRegistered := node.IsRegistered(); !isRegistered; isRegistered = node.IsRegistered() {
		timeout := 60 * time.Second
		node.Warn(logger.TagNetwork, fmt.Sprintf("%v not registered. Sleeping for %v seconds.", node.MultiAddress.Address(), timeout.Seconds()))

		data := logger.Registration{
			NodeID:     "0x" + hex.EncodeToString(node.MultiAddress.ID()),
			PublicKey:  "0x" + hex.EncodeToString(append(node.Config.RepublicKeyPair.PublicKey.X.Bytes(), node.Config.RepublicKeyPair.PublicKey.Y.Bytes()...)),
			Address:    node.Config.EthereumKey.Address.String(),
			RepublicID: node.MultiAddress.ID().String(),
		}
		dataJson, err := json.Marshal(data)
		if err != nil {
			node.Error(logger.TagGeneral, err.Error())
		}
		// Send the info needed for registration as well
		err = node.Logger.Info(logger.TagRegister, string(dataJson))
		if err != nil {
			log.Println(err)
		}
		time.Sleep(timeout)
	}
	node.Info(logger.TagEthereum, "Successfully registered")
>>>>>>> c5f759b6

	// Start serving the gRPC services
	go func() {
		node.Logger.Info(logger.TagNetwork, fmt.Sprintf("Listening on %s:%s", node.Host, node.Port))
		node.Swarm.Register(node.Server)
		node.Dark.Register(node.Server)
		node.Gossip.Register(node.Server)
		listener, err := net.Listen("tcp", node.Host+":"+node.Port)
		if err != nil {
			node.Logger.Error(logger.TagNetwork, err.Error())
		}
		if err := node.Server.Serve(listener); err != nil {
			node.Logger.Error(logger.TagNetwork, err.Error())
		}
	}()
	time.Sleep(time.Second)

	// Bootstrap into the swarm network
	node.Swarm.Bootstrap()
	time.Sleep(time.Second)

	// Run the workers
	go node.OrderFragmentWorker.Run(node.DeltaFragmentBroadcastWorkerQueue, node.DeltaFragmentWorkerQueue)
	go node.DeltaFragmentBroadcastWorker.Run()
	go node.DeltaFragmentWorker.Run(node.GossipWorkerQueue)
	go node.GossipWorker.Run(node.FinalizeWorkerQueue)
	go node.FinalizeWorker.Run(node.ConsensusWorkerQueue)
	go node.ConsensusWorker.Run()

	oceanChanges := make(chan do.Option)
	defer close(oceanChanges)
	go darkocean.WatchForDarkOceanChanges(node.Registrar, oceanChanges)

<<<<<<< HEAD
	for {
		select {
		case ocean := <-oceanChanges:
			if ocean.Err != nil {
				node.Logger.Error(logger.TagEthereum, ocean.Err.Error())
				continue
			}
			node.AfterEachEpoch()
		}
	}
=======
	//for {
	//	select {
	//	case ocean := <-oceanChanges:
	//		if ocean.Err != nil {
	//			node.Logger.Error(logger.TagEthereum, ocean.Err.Error())
	//			continue
	//		}
	//		node.AfterEachEpoch()
	//	}
	//}

	// wg.Wait()
>>>>>>> c5f759b6
}

func (node *DarkNode) ServeUI() {
	fs := http.FileServer(http.Dir("darknode-ui"))
	http.Handle("/", fs)
	node.Info(logger.TagNetwork, "Serving the Dark Node UI")
	err := http.ListenAndServe("0.0.0.0:3000", nil)
	if err != nil {
		node.Error(logger.TagNetwork, err.Error())
	}
}

// Stop the DarkNode.
func (node *DarkNode) Stop() {
	// Stop serving gRPC services
	node.Server.Stop()
	time.Sleep(time.Second)

	// Stop the workers
	close(node.OrderFragmentWorkerQueue)
	close(node.DeltaFragmentWorkerQueue)
}

// OnOpenOrder writes an order fragment that has been received to the
// OrderFragmentWorkerQueue. This is a potentially blocking operation, however
// this delegate method is called on a dedicated goroutine.
func (node *DarkNode) OnOpenOrder(from identity.MultiAddress, orderFragment *order.Fragment) {
	// Write to a channel that might be closed
	func() {
		defer func() { recover() }()
		node.OrderFragmentWorkerQueue <- orderFragment
	}()
}

// OnBroadcastDeltaFragment writes a delta fragment that has been received to
// the DeltaFragmentWorkerQueue. This is a potentially blocking operation,
// however this delegate method is called on a dedicated goroutine.
func (node *DarkNode) OnBroadcastDeltaFragment(from identity.MultiAddress, deltaFragment *compute.DeltaFragment) {
	// Write to a channel that might be closed
	func() {
		defer func() { recover() }()
		node.DeltaFragmentWorkerQueue <- deltaFragment
	}()
}

func (node *DarkNode) OnGossip(buyOrderID order.ID, sellOrderID order.ID) {
	// Write to a channel that might be closed
	func() {
		defer func() { recover() }()
		node.GossipWorkerQueue <- &compute.Delta{
			ID:          compute.DeltaID(crypto.Keccak256([]byte(buyOrderID), []byte(sellOrderID))),
			BuyOrderID:  buyOrderID,
			SellOrderID: sellOrderID,
		}
	}()
}

func (node *DarkNode) OnFinalize(buyOrderID order.ID, sellOrderID order.ID) {
	// Write to a channel that might be closed
	func() {
		defer func() { recover() }()
		node.FinalizeWorkerQueue <- &compute.Delta{
			ID:          compute.DeltaID(crypto.Keccak256([]byte(buyOrderID), []byte(sellOrderID))),
			BuyOrderID:  buyOrderID,
			SellOrderID: sellOrderID,
		}
	}()
}

// IsRegistered returns true if the dark node is registered for the current epoch
func (node *DarkNode) IsRegistered() bool {
	registered, err := node.Registrar.IsDarkNodeRegistered(node.Config.MultiAddress.ID())
	if err != nil {
		return false
	}
	return registered
}

// IsPendingRegistration returns true if the dark node will be registered in the next epoch
func (node *DarkNode) IsPendingRegistration() bool {
	registered, err := node.Registrar.IsDarkNodePendingRegistration(node.Config.MultiAddress.ID())
	if err != nil {
		return false
	}
	return registered
}

// Register the node on the registrar smart contract .
func (node *DarkNode) Register() error {
	registered := node.IsRegistered()
	if registered {
		return nil
	}
	publicKey := append(node.Config.RepublicKeyPair.PublicKey.X.Bytes(), node.Config.RepublicKeyPair.PublicKey.Y.Bytes()...)
	_, err := node.Registrar.Register(node.Config.MultiAddress.ID(), publicKey)
	if err != nil {
		return err
	}
	err = node.Registrar.WaitTillRegistration(node.Config.MultiAddress.ID())
	return err
}

// Deregister the node on the registrar smart contract
func (node *DarkNode) Deregister() error {
	_, err := node.Registrar.Deregister(node.Config.MultiAddress.ID())
	if err != nil {
		return err
	}
	return nil
}

// PingDarkPool call rpc.PingTarget on each node in a dark pool
func (node *DarkNode) PingDarkPool(ids darkocean.IDDarkPool) (identity.MultiAddresses, darkocean.IDDarkPool) {

	darkpool := make(identity.MultiAddresses, 0)
	disconnectedDarkPool := make(darkocean.IDDarkPool, 0)

	for _, id := range ids {
		target, err := node.Swarm.FindNode(id)
		if err != nil || target == nil {
			node.Warn(logger.TagNetwork, fmt.Sprintf("%v couldn't find pool peer %v: %v", node.Config.MultiAddress.Address(), id, err))
			disconnectedDarkPool = append(disconnectedDarkPool, id)
			continue
		}

		darkpool = append(darkpool, *target)

		node.ClientPool.Ping(*target)
		if err != nil {
			node.Warn(logger.TagNetwork, fmt.Sprintf("%v couldn't ping pool peer %v: %v", node.Config.MultiAddress.Address(), target, err))
			continue
		}

		err = node.Swarm.DHT.UpdateMultiAddress(*target)
		if err != nil {
			node.Warn(logger.TagNetwork, fmt.Sprintf("%v coudln't update DHT for pool peer %v: %v", node.Config.MultiAddress.Address(), target, err))
			continue
		}
	}
	return darkpool, disconnectedDarkPool
}

// LongPingDarkPool will continually attempt to connect to a set of nodes
// in a darkpool until they are all connected
// Call in a goroutine
func (node *DarkNode) LongPingDarkPool(disconnected darkocean.IDDarkPool) {
	currentBlockhash := node.EpochBlockhash

	for len(disconnected) > 0 {
		if node.EpochBlockhash != currentBlockhash {
			return
		}

		var connected identity.MultiAddresses
		connected, disconnected = node.PingDarkPool(disconnected)

		node.DarkPool.Add(connected...)

		time.Sleep(30 * time.Second)
	}
}

// AfterEachEpoch should be run after each new epoch
func (node *DarkNode) AfterEachEpoch() error {
	node.Info(logger.TagNetwork, fmt.Sprintf("%v is pinging dark pool\n", node.Config.MultiAddress.Address()))

	darkOceanOverlay, err := darkocean.GetDarkPools(node.Registrar)
	if err != nil {
		node.Error(logger.TagNetwork, fmt.Sprintf("%v couldn't get dark pools: %v", node.Config.MultiAddress.Address(), err))
		return err
	}
	node.DarkOceanOverlay = darkOceanOverlay

	idPool, err := node.DarkOceanOverlay.FindDarkPool(node.Config.MultiAddress.ID())
	if err != nil {
		return err
	}

	connectedDarkPool, disconnectedDarkPool := node.PingDarkPool(idPool)
	node.DarkPool = darkocean.NewDarkPool(connectedDarkPool)

	node.Info(logger.TagNetwork, fmt.Sprintf("%v connected to dark pool: %v", node.Config.MultiAddress.Address(), node.DarkPool))

	go node.LongPingDarkPool(disconnectedDarkPool)

	return nil
}

// ConnectToRegistrar will connect to the registrar using the given private key to sign transactions
func (node DarkNode) ConnectToRegistrar(clientDetails connection.ClientDetails, config Config) (dnr.DarkNodeRegistrarInterface, error) {
	auth := bind.NewKeyedTransactor(node.Config.EthereumKey.PrivateKey)

	// Gas Price
	auth.GasPrice = big.NewInt(6000000000)

	userConnection := dnr.NewDarkNodeRegistrar(context.Background(), &clientDetails, auth, &bind.CallOpts{})
	return userConnection, nil
}

// Usage logs memory and cpu usage
func (node *DarkNode) Usage() {
	// memory
	vmStat, err := mem.VirtualMemory()
	if err != nil {
		node.Error(logger.TagUsage, err.Error())
	}
	// cpu - get CPU number of cores and speed
	cpuStat, err := cpu.Info()
	if err != nil {
		node.Error(logger.TagUsage, err.Error())
	}
	percentage, err := cpu.Percent(0, false)
	if err != nil {
		node.Error(logger.TagUsage, err.Error())
	}

	node.Logger.Usage(float32(cpuStat[0].Mhz*percentage[0]/100), int32(vmStat.Used/1024/1024), 0)
}<|MERGE_RESOLUTION|>--- conflicted
+++ resolved
@@ -2,8 +2,6 @@
 
 import (
 	"context"
-	"encoding/hex"
-	"encoding/json"
 	"fmt"
 	"math/big"
 	"net"
@@ -12,7 +10,6 @@
 
 	"github.com/ethereum/go-ethereum/accounts/abi/bind"
 	"github.com/ethereum/go-ethereum/crypto"
-	"github.com/republicprotocol/go-do"
 	"github.com/republicprotocol/republic-go/compute"
 	"github.com/republicprotocol/republic-go/contracts/connection"
 	"github.com/republicprotocol/republic-go/contracts/dnr"
@@ -83,15 +80,8 @@
 	node := &DarkNode{Config: config}
 
 	node.Logger = logger.NewLogger(logger.NewFilePlugin("stdout"), logger.NewFilePlugin("/home/ubuntu/darknode.log"))
-<<<<<<< HEAD
 	node.Logger.Start()
 
-=======
-	err := node.Logger.Start()
-	if err != nil {
-		log.Println(err)
-	}
->>>>>>> c5f759b6
 	node.ClientPool = rpc.NewClientPool(node.MultiAddress)
 	node.DHT = dht.NewDHT(node.MultiAddress.Address(), node.MaxBucketLength)
 
@@ -131,12 +121,6 @@
 
 // Start the DarkNode.
 func (node *DarkNode) Start() {
-<<<<<<< HEAD
-
-=======
-	log.Println("start")
-	log.Println(node)
->>>>>>> c5f759b6
 	// Begin broadcasting CPU/Memory/Network usage
 	go func() {
 		for {
@@ -145,7 +129,6 @@
 		}
 	}()
 	go node.ServeUI()
-<<<<<<< HEAD
 	// Wait until the node is registered
 	//for isRegistered := node.IsRegistered(); !isRegistered; isRegistered = node.IsRegistered() {
 	//	timeout := 60 * time.Second
@@ -169,31 +152,6 @@
 	//	time.Sleep(timeout)
 	//}
 	node.Logger.Info(logger.TagEthereum, "Successfully registered")
-=======
-	//Wait until the node is registered
-	for isRegistered := node.IsRegistered(); !isRegistered; isRegistered = node.IsRegistered() {
-		timeout := 60 * time.Second
-		node.Warn(logger.TagNetwork, fmt.Sprintf("%v not registered. Sleeping for %v seconds.", node.MultiAddress.Address(), timeout.Seconds()))
-
-		data := logger.Registration{
-			NodeID:     "0x" + hex.EncodeToString(node.MultiAddress.ID()),
-			PublicKey:  "0x" + hex.EncodeToString(append(node.Config.RepublicKeyPair.PublicKey.X.Bytes(), node.Config.RepublicKeyPair.PublicKey.Y.Bytes()...)),
-			Address:    node.Config.EthereumKey.Address.String(),
-			RepublicID: node.MultiAddress.ID().String(),
-		}
-		dataJson, err := json.Marshal(data)
-		if err != nil {
-			node.Error(logger.TagGeneral, err.Error())
-		}
-		// Send the info needed for registration as well
-		err = node.Logger.Info(logger.TagRegister, string(dataJson))
-		if err != nil {
-			log.Println(err)
-		}
-		time.Sleep(timeout)
-	}
-	node.Info(logger.TagEthereum, "Successfully registered")
->>>>>>> c5f759b6
 
 	// Start serving the gRPC services
 	go func() {
@@ -223,35 +181,20 @@
 	go node.FinalizeWorker.Run(node.ConsensusWorkerQueue)
 	go node.ConsensusWorker.Run()
 
-	oceanChanges := make(chan do.Option)
-	defer close(oceanChanges)
-	go darkocean.WatchForDarkOceanChanges(node.Registrar, oceanChanges)
-
-<<<<<<< HEAD
-	for {
-		select {
-		case ocean := <-oceanChanges:
-			if ocean.Err != nil {
-				node.Logger.Error(logger.TagEthereum, ocean.Err.Error())
-				continue
-			}
-			node.AfterEachEpoch()
-		}
-	}
-=======
-	//for {
-	//	select {
-	//	case ocean := <-oceanChanges:
-	//		if ocean.Err != nil {
-	//			node.Logger.Error(logger.TagEthereum, ocean.Err.Error())
-	//			continue
-	//		}
-	//		node.AfterEachEpoch()
-	//	}
-	//}
-
-	// wg.Wait()
->>>>>>> c5f759b6
+	// oceanChanges := make(chan do.Option)
+	// defer close(oceanChanges)
+	// go darkocean.WatchForDarkOceanChanges(node.Registrar, oceanChanges)
+
+	// for {
+	// 	select {
+	// 	case ocean := <-oceanChanges:
+	// 		if ocean.Err != nil {
+	// 			node.Logger.Error(logger.TagEthereum, ocean.Err.Error())
+	// 			continue
+	// 		}
+	// 		node.AfterEachEpoch()
+	// 	}
+	// }
 }
 
 func (node *DarkNode) ServeUI() {
