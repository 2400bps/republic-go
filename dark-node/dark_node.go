package node

import (
	"bytes"
	"context"
	"encoding/hex"
	"encoding/json"
	"fmt"
	"net"
	"net/http"
	"runtime"
	"sync"
	"sync/atomic"
	"time"

	"github.com/republicprotocol/republic-go/compute"
	"github.com/republicprotocol/republic-go/contracts/dnr"
	"github.com/republicprotocol/republic-go/dark"
	"github.com/republicprotocol/republic-go/identity"
	"github.com/republicprotocol/republic-go/logger"
	"github.com/republicprotocol/republic-go/network/dht"
	"github.com/republicprotocol/republic-go/order"
<<<<<<< HEAD
=======
	"github.com/republicprotocol/republic-go/orderbook"
	"github.com/republicprotocol/republic-go/rpc"
>>>>>>> 145704b5
	"github.com/republicprotocol/republic-go/stackint"
	"github.com/rs/cors"
	"github.com/shirou/gopsutil/cpu"
	"github.com/shirou/gopsutil/mem"
	ionet "github.com/shirou/gopsutil/net"
	"google.golang.org/grpc"
)

// Prime is the default prime number used to define the finite field.
var primeVal, _ = stackint.FromString("179769313486231590772930519078902473361797697894230657273430081157732675805500963132708477322407536021120113879871393357658789768814416622492847430639474124377767893424865485276302219601246094119453082952085005768838150682342462881473913110540827237163350510684586298239947245938479716304835356329624224137111")
<<<<<<< HEAD
var prime = &primeVal
=======
var Prime = &primeVal
>>>>>>> 145704b5

// The DarkNode internal state
type DarkNode struct {
	Config
	identity.KeyPair
	identity.ID
	identity.Address

	DeltaNotifications chan *compute.Delta

	LoggerLastNetworkUsage uint64
	Logger                 *logger.Logger
	ClientPool             *rpc.ClientPool
	DHT                    *dht.DHT
	OrderBook              *orderbook.OrderBook

	//DeltaBuilder                      *compute.DeltaBuilder
	//DeltaFragmentMatrix               *compute.DeltaFragmentMatrix
	//OrderFragmentWorkerQueue          chan *order.Fragment
	//OrderFragmentWorker               *OrderFragmentWorker
	//DeltaFragmentBroadcastWorkerQueue chan *compute.DeltaFragment
	//DeltaFragmentBroadcastWorker      *DeltaFragmentBroadcastWorker
	//DeltaFragmentWorkerQueue          chan *compute.DeltaFragment
	//DeltaFragmentWorker               *DeltaFragmentWorker
	//DeltaQueue                        chan *compute.Delta
	//DeltaMatchWorker                  *DeltaMatchWorker

	Server *grpc.Server
	Swarm  *rpc.SwarmService
	Syncer *rpc.SyncerService
	Relay  *rpc.RelayService

<<<<<<< HEAD
	DarkNodeRegistry dnr.DarkNodeRegistry
	DarkOcean        *dark.Ocean
	DarkPool         *dark.Pool
	EpochBlockhash   [32]byte
=======
	DarkNodeRegistrar dnr.DarkNodeRegistrar
	DarkOcean         *dark.Ocean
	DarkPool          *dark.Pool

	EpochHashMu    *sync.RWMutex
	EpochBlockhash [32]byte
>>>>>>> 145704b5
}

// NewDarkNode return a DarkNode that adheres to the given Config. The DarkNode
// will configure all of the components that it needs to operate but will not
// start any of them.
func NewDarkNode(config Config, darkNodeRegistry dnr.DarkNodeRegistry) (*DarkNode, error) {
	var err error
	node := &DarkNode{
		Config:             config,
		KeyPair:            config.KeyPair,
		ID:                 config.KeyPair.ID(),
		Address:            config.KeyPair.Address(),
		DeltaNotifications: make(chan *compute.Delta, 100),
	}

	// Create the logger and start all plugins
	node.Logger, err = logger.NewLogger(config.LoggerOptions)
	if err != nil {
		return nil, err
	}
	node.Logger.Start()

	// Load the dark ocean and the dark pool for this node
	node.DarkNodeRegistry = darkNodeRegistry
	node.DarkOcean, err = dark.NewOcean(node.Logger, darkNodeRegistry)
	if err != nil {
		return nil, err
	}
	node.DarkPool = dark.NewPool()
	if darkPool := node.DarkOcean.FindPool(node.ID); darkPool != nil {
		node.DarkPool = darkPool
	}
	//k := int64(node.DarkPool.Size()*2/3 + 1)

	// Initialize the epoch hash
	node.EpochHashMu = new(sync.RWMutex)
	node.EpochHashMu.Lock()
	hash, err := node.DarkNodeRegistrar.CurrentEpoch()
	if err != nil {
		return nil, err
	}
	node.EpochBlockhash = hash.Blockhash
	node.EpochHashMu.Unlock()

	// Create all networking components and services
	node.ClientPool = rpc.NewClientPool(node.NetworkOptions.MultiAddress).
		WithTimeout(node.NetworkOptions.Timeout).
		WithTimeoutBackoff(node.NetworkOptions.TimeoutBackoff).
		WithTimeoutRetries(node.NetworkOptions.TimeoutRetries).
		WithCacheLimit(node.NetworkOptions.ClientPoolCacheLimit)
	node.DHT = dht.NewDHT(node.NetworkOptions.MultiAddress.Address(), node.NetworkOptions.MaxBucketLength)
	node.OrderBook = orderbook.NewOrderBook(config.NetworkOptions.SyncerOptions.MaxConnections)

	node.Server = grpc.NewServer(grpc.ConnectionTimeout(time.Minute))
	node.Swarm = rpc.NewSwarmService(node.NetworkOptions, node.ClientPool, node.DHT, node.Logger)
	node.Syncer = rpc.NewSyncerService(node.NetworkOptions, node.Logger, node.OrderBook)
	node.Relay = rpc.NewRelayService(node.NetworkOptions, node, node.Logger)

	// Create all background workers that will do all of the actual work
<<<<<<< HEAD
	node.DeltaBuilder = compute.NewDeltaBuilder(k, prime)
	node.DeltaFragmentMatrix = compute.NewDeltaFragmentMatrix(prime)
	node.OrderFragmentWorkerQueue = make(chan *order.Fragment, 100)
	node.OrderFragmentWorker = NewOrderFragmentWorker(node.Logger, node.DeltaFragmentMatrix, node.OrderFragmentWorkerQueue)
	node.DeltaFragmentBroadcastWorkerQueue = make(chan *compute.DeltaFragment, 100)
	node.DeltaFragmentBroadcastWorker = NewDeltaFragmentBroadcastWorker(node.Logger, node.ClientPool, node.DarkPool, node.DeltaFragmentBroadcastWorkerQueue)
	node.DeltaFragmentWorkerQueue = make(chan *compute.DeltaFragment, 100)
	node.DeltaFragmentWorker = NewDeltaFragmentWorker(node.Logger, node.DeltaBuilder, node.DeltaFragmentWorkerQueue)
	node.DeltaQueue = make(chan *compute.Delta, 100)
	node.DeltaMatchWorker = NewDeltaMatchWorker(node.Logger, node.DeltaFragmentMatrix, node.DeltaQueue)
=======
	//node.DeltaBuilder = compute.NewDeltaBuilder(k, Prime)
	//node.DeltaFragmentMatrix = compute.NewDeltaFragmentMatrix(Prime)
	//node.OrderFragmentWorkerQueue = make(chan *order.Fragment, 100)
	//node.OrderFragmentWorker = NewOrderFragmentWorker(node.Logger, node.DeltaFragmentMatrix, node.OrderFragmentWorkerQueue)
	//node.DeltaFragmentBroadcastWorkerQueue = make(chan *compute.DeltaFragment, 100)
	//node.DeltaFragmentBroadcastWorker = NewDeltaFragmentBroadcastWorker(node.Logger, node.ClientPool, node.DarkPool, node.DeltaFragmentBroadcastWorkerQueue)
	//node.DeltaFragmentWorkerQueue = make(chan *compute.DeltaFragment, 100)
	//node.DeltaFragmentWorker = NewDeltaFragmentWorker(node.Logger, node.DeltaBuilder, node.DeltaFragmentWorkerQueue)
	//node.DeltaQueue = make(chan *compute.Delta, 100)
	//node.DeltaMatchWorker = NewDeltaMatchWorker(node.Logger, node.DeltaFragmentMatrix, node.DeltaQueue)
>>>>>>> 145704b5

	return node, nil
}

// StartBackgroundWorkers starts the usage logger and order/delta workers
func (node *DarkNode) StartBackgroundWorkers() {
	// Usage logger
	go func() {
		for {
			time.Sleep(10 * time.Second)
			node.Usage(10)
		}
	}()

	// Start background workers
	//go node.OrderFragmentWorker.Run(node.DeltaFragmentBroadcastWorkerQueue, node.DeltaFragmentWorkerQueue)
	//go node.DeltaFragmentBroadcastWorker.Run()
	//go node.DeltaFragmentWorker.Run(node.DeltaQueue)
	//go node.DeltaMatchWorker.Run(node.DeltaNotifications)
}

// StartServices starts the gRPC listeners
func (node *DarkNode) StartServices() {
	node.Logger.Network(logger.Info, fmt.Sprintf("gRPC services listening on %s:%s", node.Host, node.Port))

	node.Swarm.Register(node.Server)
	node.Syncer.Register(node.Server)
	node.Relay.Register(node.Server)

	listener, err := net.Listen("tcp", node.Host+":"+node.Port)
	if err != nil {
		node.Logger.Error(err.Error())
	}
	if err := node.Server.Serve(listener); err != nil {
		node.Logger.Error(err.Error())
	}
}

// StartUI starts serving the Dark Node UI
func (node *DarkNode) StartUI() {
	host, err := node.NetworkOptions.MultiAddress.ValueForProtocol(identity.IP4Code)
	if err != nil {
		node.Logger.Network(logger.Error, "UI host unknown: "+err.Error())
		return
	}
	port, err := node.NetworkOptions.MultiAddress.ValueForProtocol(identity.TCPCode)
	if err != nil {
		node.Logger.Network(logger.Error, "UI port unknown: "+err.Error())
		return
	}

	node.Logger.Network(logger.Info, fmt.Sprintf("UI listening on %s:%s", node.Host, "3000"))
	http.Handle("/config", cors.Default().Handler(http.HandlerFunc(func(w http.ResponseWriter, r *http.Request) {
		w.Header().Set("Content-Type", "application/json")
		json.NewEncoder(w).Encode(map[string]interface{}{
			"nodeID":     "0x" + hex.EncodeToString(node.ID),
			"publicKey":  "0x" + hex.EncodeToString(append(node.KeyPair.PublicKey.X.Bytes(), node.KeyPair.PublicKey.Y.Bytes()...)),
			"address":    node.EthereumKey.Address.String(),
			"republicID": node.ID.String(),
			"ui": map[string]interface{}{
				"host": host,
				"port": port,
			},
			"websocket": map[string]interface{}{
				"host": host,
				"port": "18515",
			},
			"contracts": map[string]interface{}{
				"republicToken":    "0x65d54eda5f032f2275caa557e50c029cfbccbb54",
				"darkNodeRegistry": "0x69eb8d26157b9e12f959ea9f189A5D75991b59e3",
			},
		})
	})))

	path := node.Config.Path
	http.Handle("/settings", http.StripPrefix("/settings", http.FileServer(http.Dir(path+"/ui"))))
	http.Handle("/log", http.StripPrefix("/log", http.FileServer(http.Dir(path+"/ui"))))
	http.Handle("/", http.FileServer(http.Dir(path+"/ui")))

	if err := http.ListenAndServe("0.0.0.0:3000", nil); err != nil {
		node.Logger.Error(err.Error())
	}
}

// Bootstrap bootstraps the node into the network (see SwarmService.Bootstrap)
func (node *DarkNode) Bootstrap() {
	node.Swarm.Bootstrap()
}

// Stop the DarkNode.
func (node *DarkNode) Stop() {
	// Stop serving gRPC services
	node.Server.Stop()
	time.Sleep(time.Second)

	// Stop background workers by closing their job queues
	//close(node.OrderFragmentWorkerQueue)
	//close(node.DeltaFragmentBroadcastWorkerQueue)
	//close(node.DeltaFragmentWorkerQueue)
	//close(node.DeltaQueue)
	//close(node.DeltaNotifications)

	// Stop the logger
	node.Logger.Stop()

	// Force the GC to run
	runtime.GC()
}

// WatchDarkOcean for changes. When a change happens, find the dark pool for
// this DarkNode and reconnect to all of the nodes in the pool.
func (node *DarkNode) WatchDarkOcean() {
<<<<<<< HEAD
	// Block until the node is registered

	err := node.DarkNodeRegistry.WaitUntilRegistration(node.ID)
	for err != nil {
		node.Logger.Error(fmt.Sprintf("cannot determine registration status: %s", err.Error()))

		// Wait for 5 seconds and try again
		time.Sleep(5 * time.Second)
		err = node.DarkNodeRegistry.WaitUntilRegistration(node.ID)
	}

	changes := make(chan struct{})
	go func() {
		defer close(changes)
		for {
			// Wait for a change to the ocean
			<-changes
			node.Logger.Info("dark ocean change detected")

			// Find the dark pool for this node and connect to all of the dark
			// nodes in the pool
			node.DarkPool.RemoveAll()
			darkPool := node.DarkOcean.FindPool(node.ID)
			if darkPool != nil {
				k := int64((darkPool.Size() * 2 / 3) + 1)
				node.DeltaBuilder.SetK(k)
			}
			node.ConnectToDarkPool(darkPool)
		}
	}()

	// Check for changes every minute
	node.DarkOcean.Watch(changes)
=======
	//// Block until the node is registered
	//err := node.DarkNodeRegistrar.WaitUntilRegistration(node.ID)
	//for err != nil {
	//	node.Logger.Error(fmt.Sprintf("cannot determine registration status: %s", err.Error()))
	//
	//	// Wait for 5 seconds and try again
	//	time.Sleep(5 * time.Second)
	//	err = node.DarkNodeRegistrar.WaitUntilRegistration(node.ID)
	//}
	//
	//changes := make(chan struct{})
	//go func() {
	//	defer close(changes)
	//	for {
	//		// Wait for a change to the ocean
	//		<-changes
	//		node.Logger.Info("dark ocean change detected")
	//
	//		// Find the dark pool for this node and connect to all of the dark
	//		// nodes in the pool
	//		node.DarkPool.RemoveAll()
	//		darkPool := node.DarkOcean.FindPool(node.ID)
	//		if darkPool != nil {
	//			k := int64((darkPool.Size() * 2 / 3) + 1)
	//			node.DeltaBuilder.SetK(k)
	//		}
	//		node.ConnectToDarkPool(darkPool)
	//	}
	//}()
	//
	//// Check for changes every minute
	//node.DarkOcean.Watch(time.Minute, changes)
	time.Sleep(1 * time.Minute)
>>>>>>> 145704b5
}

// ConnectToDarkPool and return the connected nodes and disconnected nodes
// separately.
func (node *DarkNode) ConnectToDarkPool(darkPool *dark.Pool) {
	// Terminate if the dark pool is no longer relevant
	if darkPool == nil {
		return
	}

	darkPool.ForAll(func(n *dark.Node) {
		if bytes.Equal(node.ID, n.ID) {
			return
		}
		multiAddress := n.MultiAddress()
		if multiAddress != nil {
			return
		}
		// Find the dark node
		multiAddress, err := node.Swarm.FindNode(n.ID)
		if err != nil {
			node.Logger.Error(fmt.Sprintf("cannot find dark node %v: %s", n.ID.Address(), err.Error()))
			return
		} else if multiAddress == nil {
			node.Logger.Warn(fmt.Sprintf("cannot find dark node %v: %s", n.ID.Address(), err.Error()))
			return
		}

		// Ping the dark node to test the connection
		ctx, cancel := context.WithTimeout(context.Background(), node.NetworkOptions.Timeout)
		defer cancel()

		node.ClientPool.Ping(ctx, *multiAddress)
		if err != nil {
			node.Logger.Warn(fmt.Sprintf("cannot ping to dark node %v: %s", n.ID.Address(), err.Error()))
			return
		}

		// Update the DHT
		err = node.Swarm.DHT.UpdateMultiAddress(*multiAddress)
		if err != nil {
			node.Logger.Warn(fmt.Sprintf("cannot update DHT with dark node %v: %s", n.ID.Address(), err.Error()))
			return
		}

		// Update the MultiAddress in the node
		n.SetMultiAddress(*multiAddress)
		node.DarkPool.Append(*n)

	})

	// In the background, continue to attempt connections to the disconnected
	// dark nodes in the pool
	go func() {
		time.Sleep(time.Minute)
		hasDisconnectedNodes := int64(0)
		darkPool.For(func(n *dark.Node) {
			if n.MultiAddress() == nil {
				atomic.StoreInt64(&hasDisconnectedNodes, 1)
			}
		})
		if hasDisconnectedNodes != 0 {
			node.ConnectToDarkPool(darkPool)
		}
	}()
}

// OnOpenOrder writes an order fragment that has been received to the
// OrderFragmentWorkerQueue. This is a potentially blocking operation, however
// this delegate method is called on a dedicated goroutine.
func (node *DarkNode) OnOpenOrder(from identity.MultiAddress, orderFragment *order.Fragment) {
	// Write to a channel that might be closed
	func() {
		defer func() { recover() }()
		//if orderFragment.OrderParity == order.ParityBuy {
		//	node.Logger.BuyOrderReceived(logger.Info, orderFragment.OrderID.String(), orderFragment.ID.String())
		//} else {
		//	node.Logger.SellOrderReceived(logger.Info, orderFragment.OrderID.String(), orderFragment.ID.String())
		//}

		// Notify the orderbook about the new order
		ord := order.Order{
			Signature: orderFragment.Signature,
			ID:        orderFragment.OrderID,
			Type:      orderFragment.OrderType,
			Parity:    orderFragment.OrderParity,
			Expiry:    orderFragment.OrderExpiry,
		}
		node.EpochHashMu.RLock()
		orderMessage := orderbook.NewMessage(ord, order.Open, node.EpochBlockhash)
		node.EpochHashMu.RUnlock()

		node.OrderBook.Open(orderMessage)
	}()
}

// OnBroadcastDeltaFragment writes a delta fragment that has been received to
// the DeltaFragmentWorkerQueue. This is a potentially blocking operation,
// however this delegate method is called on a dedicated goroutine.
func (node *DarkNode) OnBroadcastDeltaFragment(from identity.MultiAddress, deltaFragment *compute.DeltaFragment) {
	// Write to a channel that might be closed
	//func() {
	//	defer func() { recover() }()
	//	node.DeltaFragmentWorkerQueue <- deltaFragment
	//}()
}

// Usage logs memory and cpu usage
func (node *DarkNode) Usage(seconds uint64) {

	// Get CPU usage
	_, err := cpu.Info()
	if err != nil {
		node.Logger.Error(err.Error())
	}
	var cpuPercentage float64
	cpuPercentages, err := cpu.Percent(0, false)
	if err != nil {
		node.Logger.Error(err.Error())
	}
	if len(cpuPercentages) > 0 {
		cpuPercentage = cpuPercentages[0]
	}

	// Get memory usage
	stat, err := mem.VirtualMemory()
	if err != nil {
		node.Logger.Error(err.Error())
	}
	memoryPercentage := stat.UsedPercent

	ios, err := ionet.IOCounters(false)
	if err != nil {
		node.Logger.Error(err.Error())
	}

	// Get network usage
	var networkUsage uint64
	if len(ios) > 0 {
		networkUsage += ios[0].BytesSent
		networkUsage += ios[0].BytesRecv
	}
	if node.LoggerLastNetworkUsage == 0 {
		node.LoggerLastNetworkUsage = networkUsage
	}

	node.Logger.Usage(cpuPercentage, memoryPercentage, (networkUsage-node.LoggerLastNetworkUsage)/seconds)
	node.LoggerLastNetworkUsage = networkUsage
}<|MERGE_RESOLUTION|>--- conflicted
+++ resolved
@@ -20,11 +20,8 @@
 	"github.com/republicprotocol/republic-go/logger"
 	"github.com/republicprotocol/republic-go/network/dht"
 	"github.com/republicprotocol/republic-go/order"
-<<<<<<< HEAD
-=======
 	"github.com/republicprotocol/republic-go/orderbook"
 	"github.com/republicprotocol/republic-go/rpc"
->>>>>>> 145704b5
 	"github.com/republicprotocol/republic-go/stackint"
 	"github.com/rs/cors"
 	"github.com/shirou/gopsutil/cpu"
@@ -35,11 +32,7 @@
 
 // Prime is the default prime number used to define the finite field.
 var primeVal, _ = stackint.FromString("179769313486231590772930519078902473361797697894230657273430081157732675805500963132708477322407536021120113879871393357658789768814416622492847430639474124377767893424865485276302219601246094119453082952085005768838150682342462881473913110540827237163350510684586298239947245938479716304835356329624224137111")
-<<<<<<< HEAD
 var prime = &primeVal
-=======
-var Prime = &primeVal
->>>>>>> 145704b5
 
 // The DarkNode internal state
 type DarkNode struct {
@@ -72,19 +65,10 @@
 	Syncer *rpc.SyncerService
 	Relay  *rpc.RelayService
 
-<<<<<<< HEAD
 	DarkNodeRegistry dnr.DarkNodeRegistry
 	DarkOcean        *dark.Ocean
 	DarkPool         *dark.Pool
 	EpochBlockhash   [32]byte
-=======
-	DarkNodeRegistrar dnr.DarkNodeRegistrar
-	DarkOcean         *dark.Ocean
-	DarkPool          *dark.Pool
-
-	EpochHashMu    *sync.RWMutex
-	EpochBlockhash [32]byte
->>>>>>> 145704b5
 }
 
 // NewDarkNode return a DarkNode that adheres to the given Config. The DarkNode
@@ -144,7 +128,6 @@
 	node.Relay = rpc.NewRelayService(node.NetworkOptions, node, node.Logger)
 
 	// Create all background workers that will do all of the actual work
-<<<<<<< HEAD
 	node.DeltaBuilder = compute.NewDeltaBuilder(k, prime)
 	node.DeltaFragmentMatrix = compute.NewDeltaFragmentMatrix(prime)
 	node.OrderFragmentWorkerQueue = make(chan *order.Fragment, 100)
@@ -155,18 +138,6 @@
 	node.DeltaFragmentWorker = NewDeltaFragmentWorker(node.Logger, node.DeltaBuilder, node.DeltaFragmentWorkerQueue)
 	node.DeltaQueue = make(chan *compute.Delta, 100)
 	node.DeltaMatchWorker = NewDeltaMatchWorker(node.Logger, node.DeltaFragmentMatrix, node.DeltaQueue)
-=======
-	//node.DeltaBuilder = compute.NewDeltaBuilder(k, Prime)
-	//node.DeltaFragmentMatrix = compute.NewDeltaFragmentMatrix(Prime)
-	//node.OrderFragmentWorkerQueue = make(chan *order.Fragment, 100)
-	//node.OrderFragmentWorker = NewOrderFragmentWorker(node.Logger, node.DeltaFragmentMatrix, node.OrderFragmentWorkerQueue)
-	//node.DeltaFragmentBroadcastWorkerQueue = make(chan *compute.DeltaFragment, 100)
-	//node.DeltaFragmentBroadcastWorker = NewDeltaFragmentBroadcastWorker(node.Logger, node.ClientPool, node.DarkPool, node.DeltaFragmentBroadcastWorkerQueue)
-	//node.DeltaFragmentWorkerQueue = make(chan *compute.DeltaFragment, 100)
-	//node.DeltaFragmentWorker = NewDeltaFragmentWorker(node.Logger, node.DeltaBuilder, node.DeltaFragmentWorkerQueue)
-	//node.DeltaQueue = make(chan *compute.Delta, 100)
-	//node.DeltaMatchWorker = NewDeltaMatchWorker(node.Logger, node.DeltaFragmentMatrix, node.DeltaQueue)
->>>>>>> 145704b5
 
 	return node, nil
 }
@@ -279,7 +250,6 @@
 // WatchDarkOcean for changes. When a change happens, find the dark pool for
 // this DarkNode and reconnect to all of the nodes in the pool.
 func (node *DarkNode) WatchDarkOcean() {
-<<<<<<< HEAD
 	// Block until the node is registered
 
 	err := node.DarkNodeRegistry.WaitUntilRegistration(node.ID)
@@ -313,41 +283,6 @@
 
 	// Check for changes every minute
 	node.DarkOcean.Watch(changes)
-=======
-	//// Block until the node is registered
-	//err := node.DarkNodeRegistrar.WaitUntilRegistration(node.ID)
-	//for err != nil {
-	//	node.Logger.Error(fmt.Sprintf("cannot determine registration status: %s", err.Error()))
-	//
-	//	// Wait for 5 seconds and try again
-	//	time.Sleep(5 * time.Second)
-	//	err = node.DarkNodeRegistrar.WaitUntilRegistration(node.ID)
-	//}
-	//
-	//changes := make(chan struct{})
-	//go func() {
-	//	defer close(changes)
-	//	for {
-	//		// Wait for a change to the ocean
-	//		<-changes
-	//		node.Logger.Info("dark ocean change detected")
-	//
-	//		// Find the dark pool for this node and connect to all of the dark
-	//		// nodes in the pool
-	//		node.DarkPool.RemoveAll()
-	//		darkPool := node.DarkOcean.FindPool(node.ID)
-	//		if darkPool != nil {
-	//			k := int64((darkPool.Size() * 2 / 3) + 1)
-	//			node.DeltaBuilder.SetK(k)
-	//		}
-	//		node.ConnectToDarkPool(darkPool)
-	//	}
-	//}()
-	//
-	//// Check for changes every minute
-	//node.DarkOcean.Watch(time.Minute, changes)
-	time.Sleep(1 * time.Minute)
->>>>>>> 145704b5
 }
 
 // ConnectToDarkPool and return the connected nodes and disconnected nodes
