--- conflicted
+++ resolved
@@ -20,11 +20,8 @@
 	"github.com/republicprotocol/republic-go/dark-node"
 	"github.com/republicprotocol/republic-go/identity"
 	"github.com/republicprotocol/republic-go/order"
-<<<<<<< HEAD
+	"github.com/republicprotocol/republic-go/rpc"
 	"github.com/republicprotocol/republic-go/stackint"
-=======
-	"github.com/republicprotocol/republic-go/rpc"
->>>>>>> 24dcfdab
 )
 
 const (
@@ -319,13 +316,8 @@
 }
 
 func registerNodes(nodes []*node.DarkNode, dnr dnr.DarkNodeRegistrar) error {
-<<<<<<< HEAD
 	for _, node := range nodes {
 		_, err := mockRegistrar.Register(node.ID, []byte{}, heapInt(100))
-=======
-	for _, n := range nodes {
-		_, err := mockRegistrar.Register(n.ID, []byte{}, big.NewInt(100))
->>>>>>> 24dcfdab
 		if err != nil {
 			return err
 		}
