package node_test

import (
	"encoding/json"
	"fmt"
	"io/ioutil"
	"log"
	"math/big"
	"math/rand"
	"net/http"
	"strconv"
	"sync"
	"time"

	. "github.com/onsi/ginkgo"
	. "github.com/onsi/gomega"
	"github.com/pkg/errors"
	"github.com/republicprotocol/go-do"
	"github.com/republicprotocol/republic-go/contracts/dnr"
	"github.com/republicprotocol/republic-go/dark-node"
	"github.com/republicprotocol/republic-go/identity"
	"github.com/republicprotocol/republic-go/network/rpc"
	"github.com/republicprotocol/republic-go/order"
)

const (
	NumberOfBootstrapNodes = 5
	NumberOfOrders         = 5
)

var Prime, _ = big.NewInt(0).SetString("179769313486231590772930519078902473361797697894230657273430081157732675805500963132708477322407536021120113879871393357658789768814416622492847430639474124377767893424865485276302219601246094119453082952085005768838150682342462881473913110540827237163350510684586298239947245938479716304835356329624224137859", 10)
var trader, _ = identity.NewMultiAddressFromString("/ip4/127.0.0.1/tcp/80/republic/8MGfbzAMS59Gb4cSjpm34soGNYsM2f")
var mockRegistrar = dnr.NewMockDarkNodeRegistrar([][]byte{})

type OrderBook struct {
	LastUpdateId int        `json:"lastUpdateId"`
	Bids         [][]string `json:"bids"`
	Asks         [][]string `json:"asks"`
}

var _ = Describe("Dark nodes", func() {

	var mu = new(sync.Mutex)
<<<<<<< HEAD
	var bootstrapNodes, testNodes []*node.DarkNode

	for _, numberOfTestNodes := range []int{4} {
		for _, connectivity := range []int{100} {
			func(numberOfTestNodes, connectivity int) {
				Context("integration test", func() {
					BeforeEach(func() {
						mu.Lock()

						bootstrapNodes, err = generateBootstrapNodes(NumberOfBootstrapNodes)
						Ω(err).ShouldNot(HaveOccurred())
						testNodes, err = generateNodes(numberOfTestNodes)
						Ω(err).ShouldNot(HaveOccurred())
						startNodes(bootstrapNodes, testNodes)
						time.Sleep(time.Duration(numberOfTestNodes) * time.Second)
						err = connectNodes(bootstrapNodes, testNodes, connectivity)
						Ω(err).ShouldNot(HaveOccurred())
						time.Sleep(time.Duration(numberOfTestNodes) * time.Second)

						go func() {
							defer GinkgoRecover()
							watchNodes(bootstrapNodes, testNodes)
						}()
						time.Sleep(2 * time.Duration(numberOfTestNodes) * time.Second)
					})

					AfterEach(func() {
						stopNodes(bootstrapNodes, testNodes)
						mu.Unlock()
					})

					It("should reach consensus on an order match", func() {
						err = sendOrders(bootstrapNodes, testNodes, NumberOfOrders)
						Ω(err).ShouldNot(HaveOccurred())
						time.Sleep(1 * time.Minute)
					})
=======

	for _, numberOfNodes := range []int{ /*18, 36, 72*/ } {
		func(numberOfNodes int) {
			Context(fmt.Sprintf("when bootstrapping %d nodes", numberOfNodes), func() {

				var err error
				var nodes []*node.DarkNode

				BeforeEach(func() {
					mu.Lock()

					By("generate nodes")
					nodes, err = generateNodes(numberOfNodes)
					Ω(err).ShouldNot(HaveOccurred())

					By("start node services")
					startNodeServices(nodes)
>>>>>>> fec324a7
				})

				It("should reach a fault tolerant level of connectivity", func() {

					By("bootstrap nodes")
					bootstrapNodes(nodes)
					n := 0
					for i := range nodes {
						numberOfPeers := len(nodes[i].DHT.MultiAddresses())
						if numberOfPeers > numberOfNodes*2/3 {
							n++
						}
					}
					Ω(n).Should(BeNumerically(">", numberOfNodes*2/3))
				})

				AfterEach(func() {
					By("stop node services")
					stopNodes(nodes)
					mu.Unlock()
				})
			})
		}(numberOfNodes)
	}

	for _, numberOfNodes := range []int{18, 36 /*, 72*/} {
		func(numberOfNodes int) {
			Context(fmt.Sprintf("when connecting %d nodes", numberOfNodes), func() {
				for _, connectivity := range []int{20, 40 /*, 60, 80, 100*/} {
					func(connectivity int) {
						Context(fmt.Sprintf("with %d%% connectivity", connectivity), func() {

							var err error
							var nodes []*node.DarkNode

							BeforeEach(func() {
								mu.Lock()

								By("generate nodes")
								nodes, err = generateNodes(numberOfNodes)
								Ω(err).ShouldNot(HaveOccurred())

								By("start node service")
								startNodeServices(nodes)

								By("bootstrap nodes")
								bootstrapNodes(nodes)
							})

							It("should succeed for the super majority", func() {

								By("ping connections")
								numberOfPings, numberOfErrors := connectNodes(nodes, connectivity)
								Ω(numberOfErrors).Should(BeNumerically("<", numberOfPings/3))
							})

							AfterEach(func() {
								stopNodes(nodes)
								mu.Unlock()
							})
						})
					}(connectivity)
				}
			})
		}(numberOfNodes)
	}
})

func generateNodes(numberOfNodes int) ([]*node.DarkNode, error) {
	// Generate nodes from the config files
	nodes := make([]*node.DarkNode, numberOfNodes)
	for i := 0; i < numberOfNodes; i++ {
		var err error
		var config *node.Config
		if i < NumberOfBootstrapNodes {
			config, err = node.LoadConfig(fmt.Sprintf("./test-configs/bootstrap-%d.json", i+1))
		} else {
			config, err = node.LoadConfig(fmt.Sprintf("./test-configs/node-%d.json", i-NumberOfBootstrapNodes+1))
		}
		if err != nil {
			return nil, err
		}
		node, err := node.NewDarkNode(*config, mockRegistrar)
		if err != nil {
			return nil, err
		}
		mockRegistrar.Register(node.Config.RepublicKeyPair.ID(), []byte{})
		nodes[i] = node
	}
	return nodes, nil
}

func startNodeServices(nodes []*node.DarkNode) {
	for i := range nodes {
		go nodes[i].StartServices()
	}
	time.Sleep(time.Millisecond * time.Duration(len(nodes)))
}

func bootstrapNodes(nodes []*node.DarkNode) {
	do.CoForAll(nodes, func(i int) {
		nodes[i].Bootstrap()
	})
}

func watchNodes(nodes []*node.DarkNode) {
	for i := range nodes {
		go func(i int) {
			nodes[i].WatchDarkOcean()
		}(i)
	}
}

func stopNodes(nodes []*node.DarkNode) {
	for i := range nodes {
		nodes[i].Stop()
	}
}

func connectNodes(nodes []*node.DarkNode, connectivity int) (int, int) {
	numberOfPings := 0
	numberOfErrors := 0
	do.CoForAll(nodes, func(i int) {
		// Select nodes randomly
		from := nodes[i]
		isSelected := rand.Intn(100) < connectivity
		if !isSelected {
			return
		}
		for j, to := range nodes {
			if i == j {
				continue
			}
			// Connect nodes randomly
			isConnected := rand.Intn(100) < connectivity
			if isConnected {
				numberOfPings++
				if err := from.ClientPool.Ping(to.NetworkOptions.MultiAddress); err != nil {
					log.Printf("error pinging: %v", err)
					numberOfErrors++
				}
			}
		}
	})
	return numberOfPings, numberOfErrors
}

<<<<<<< HEAD
func sendOrders(bootstrapNodes, testNodes []*node.DarkNode, numberOfOrders int) error{
	resp, err := http.Get(fmt.Sprintf("https://api.binance.com/api/v1/depth?symbol=ETHBTC&limit=%v", numberOfOrders))
=======
func sendOrders(nodes []*node.DarkNode) error {
	// Get order data from Binance
	resp, err := http.Get(fmt.Sprintf("https://api.binance.com/api/v1/depth?symbol=ETHBTC&limit=%v", NumberOfOrders))
>>>>>>> fec324a7
	if err != nil {
		return err
	}

	response, err := ioutil.ReadAll(resp.Body)
	if err != nil {
		return err
	}
	orderBook := new(OrderBook)
	json.Unmarshal(response, orderBook)

	// Generate order from the Binance data
	buyOrders := make([]*order.Order, len(orderBook.Asks))
	sellOrders := make([]*order.Order, len(orderBook.Asks))

	for i, j := range orderBook.Asks {
		price, err := strconv.ParseFloat(j[0], 10)
		price = price * 1000000000000
		if err != nil {
			return errors.New("fail to parse the price into a big int")
		}

		amount, err := strconv.ParseFloat(j[1], 10)
		amount = amount * 1000000000000
		if err != nil {
			return errors.New("fail to parse the amount into a big int")
		}
		sellOrder := order.NewOrder(order.TypeLimit, order.ParitySell, time.Time{},
			order.CurrencyCodeETH, order.CurrencyCodeBTC, big.NewInt(int64(price)), big.NewInt(int64(amount)),
			big.NewInt(int64(amount)), big.NewInt(1))
		sellOrders[i] = sellOrder

		buyOrder := order.NewOrder(order.TypeLimit, order.ParityBuy, time.Time{},
			order.CurrencyCodeETH, order.CurrencyCodeBTC, big.NewInt(int64(price)), big.NewInt(int64(amount)),
			big.NewInt(int64(amount)), big.NewInt(1))
		buyOrders[i] = buyOrder
	}

	// Send order fragment to the nodes
	totalNodes := len(nodes)
	pool:= rpc.NewClientPool(trader)
	for i := range buyOrders{
		buyOrder, sellOrder := buyOrders[i], sellOrders[i]
		log.Printf("Sending matched order. [BUY] %s <---> [SELL] %s",buyOrder.ID, sellOrder.ID)
		buyShares, err := buyOrder.Split(int64(totalNodes), int64((totalNodes+1)*2/3), Prime)
		if err != nil {
			return err
		}
		sellShares, err := sellOrder.Split(int64(totalNodes), int64((totalNodes+1)*2/3), Prime)
		if err != nil {
			return err
		}

		do.CoForAll(buyShares, func(j int) {
			pool.OpenOrder(nodes[j].NetworkOptions.MultiAddress, &rpc.OrderSignature{}, rpc.SerializeOrderFragment(buyShares[j]))
			if err != nil {
				log.Printf("Coudln't send order fragment to %s\n",nodes[j].NetworkOptions.MultiAddress.ID())
				log.Fatal(err)
			}
		})

		do.CoForAll(sellShares, func(j int) {
			pool.OpenOrder(nodes[j].NetworkOptions.MultiAddress, &rpc.OrderSignature{}, rpc.SerializeOrderFragment(buyShares[j]))
			if err != nil {
				log.Printf("Coudln't send order fragment to %s\n",nodes[j].NetworkOptions.MultiAddress.ID())
				log.Fatal(err)
			}
		})
	}
<<<<<<< HEAD
=======

>>>>>>> fec324a7
	return nil
}<|MERGE_RESOLUTION|>--- conflicted
+++ resolved
@@ -41,44 +41,7 @@
 var _ = Describe("Dark nodes", func() {
 
 	var mu = new(sync.Mutex)
-<<<<<<< HEAD
-	var bootstrapNodes, testNodes []*node.DarkNode
-
-	for _, numberOfTestNodes := range []int{4} {
-		for _, connectivity := range []int{100} {
-			func(numberOfTestNodes, connectivity int) {
-				Context("integration test", func() {
-					BeforeEach(func() {
-						mu.Lock()
-
-						bootstrapNodes, err = generateBootstrapNodes(NumberOfBootstrapNodes)
-						Ω(err).ShouldNot(HaveOccurred())
-						testNodes, err = generateNodes(numberOfTestNodes)
-						Ω(err).ShouldNot(HaveOccurred())
-						startNodes(bootstrapNodes, testNodes)
-						time.Sleep(time.Duration(numberOfTestNodes) * time.Second)
-						err = connectNodes(bootstrapNodes, testNodes, connectivity)
-						Ω(err).ShouldNot(HaveOccurred())
-						time.Sleep(time.Duration(numberOfTestNodes) * time.Second)
-
-						go func() {
-							defer GinkgoRecover()
-							watchNodes(bootstrapNodes, testNodes)
-						}()
-						time.Sleep(2 * time.Duration(numberOfTestNodes) * time.Second)
-					})
-
-					AfterEach(func() {
-						stopNodes(bootstrapNodes, testNodes)
-						mu.Unlock()
-					})
-
-					It("should reach consensus on an order match", func() {
-						err = sendOrders(bootstrapNodes, testNodes, NumberOfOrders)
-						Ω(err).ShouldNot(HaveOccurred())
-						time.Sleep(1 * time.Minute)
-					})
-=======
+
 
 	for _, numberOfNodes := range []int{ /*18, 36, 72*/ } {
 		func(numberOfNodes int) {
@@ -96,7 +59,6 @@
 
 					By("start node services")
 					startNodeServices(nodes)
->>>>>>> fec324a7
 				})
 
 				It("should reach a fault tolerant level of connectivity", func() {
@@ -244,14 +206,10 @@
 	return numberOfPings, numberOfErrors
 }
 
-<<<<<<< HEAD
-func sendOrders(bootstrapNodes, testNodes []*node.DarkNode, numberOfOrders int) error{
-	resp, err := http.Get(fmt.Sprintf("https://api.binance.com/api/v1/depth?symbol=ETHBTC&limit=%v", numberOfOrders))
-=======
+
 func sendOrders(nodes []*node.DarkNode) error {
 	// Get order data from Binance
 	resp, err := http.Get(fmt.Sprintf("https://api.binance.com/api/v1/depth?symbol=ETHBTC&limit=%v", NumberOfOrders))
->>>>>>> fec324a7
 	if err != nil {
 		return err
 	}
@@ -292,10 +250,10 @@
 
 	// Send order fragment to the nodes
 	totalNodes := len(nodes)
-	pool:= rpc.NewClientPool(trader)
-	for i := range buyOrders{
+	pool := rpc.NewClientPool(trader)
+	for i := range buyOrders {
 		buyOrder, sellOrder := buyOrders[i], sellOrders[i]
-		log.Printf("Sending matched order. [BUY] %s <---> [SELL] %s",buyOrder.ID, sellOrder.ID)
+		log.Printf("Sending matched order. [BUY] %s <---> [SELL] %s", buyOrder.ID, sellOrder.ID)
 		buyShares, err := buyOrder.Split(int64(totalNodes), int64((totalNodes+1)*2/3), Prime)
 		if err != nil {
 			return err
@@ -308,7 +266,7 @@
 		do.CoForAll(buyShares, func(j int) {
 			pool.OpenOrder(nodes[j].NetworkOptions.MultiAddress, &rpc.OrderSignature{}, rpc.SerializeOrderFragment(buyShares[j]))
 			if err != nil {
-				log.Printf("Coudln't send order fragment to %s\n",nodes[j].NetworkOptions.MultiAddress.ID())
+				log.Printf("Coudln't send order fragment to %s\n", nodes[j].NetworkOptions.MultiAddress.ID())
 				log.Fatal(err)
 			}
 		})
@@ -316,14 +274,10 @@
 		do.CoForAll(sellShares, func(j int) {
 			pool.OpenOrder(nodes[j].NetworkOptions.MultiAddress, &rpc.OrderSignature{}, rpc.SerializeOrderFragment(buyShares[j]))
 			if err != nil {
-				log.Printf("Coudln't send order fragment to %s\n",nodes[j].NetworkOptions.MultiAddress.ID())
+				log.Printf("Coudln't send order fragment to %s\n", nodes[j].NetworkOptions.MultiAddress.ID())
 				log.Fatal(err)
 			}
 		})
 	}
-<<<<<<< HEAD
-=======
-
->>>>>>> fec324a7
 	return nil
 }