package node_test

import (
	"context"
	"encoding/json"
	"fmt"
	"io/ioutil"
	"log"
	"math/rand"
	"net/http"
	"strconv"
	"sync"
	"time"

	"github.com/ethereum/go-ethereum/accounts/abi/bind"
	. "github.com/onsi/ginkgo"
	. "github.com/onsi/gomega"
	"github.com/pkg/errors"
	"github.com/republicprotocol/go-do"
	"github.com/republicprotocol/republic-go/contracts/dnr"
	"github.com/republicprotocol/republic-go/dark-node"
	"github.com/republicprotocol/republic-go/identity"
	"github.com/republicprotocol/republic-go/order"
<<<<<<< HEAD
=======
	"github.com/republicprotocol/republic-go/rpc"
>>>>>>> 145704b5
	"github.com/republicprotocol/republic-go/stackint"
)

const (
	NumberOfBootstrapNodes = 5
<<<<<<< HEAD
	NumberOfOrders         = 10
=======
	NumberOfOrders         = 5
>>>>>>> 145704b5
)

var primeVal, _ = stackint.FromString("179769313486231590772930519078902473361797697894230657273430081157732675805500963132708477322407536021120113879871393357658789768814416622492847430639474124377767893424865485276302219601246094119453082952085005768838150682342462881473913110540827237163350510684586298239947245938479716304835356329624224137111")
var Prime = &primeVal
var trader, _ = identity.NewMultiAddressFromString("/ip4/127.0.0.1/tcp/80/republic/8MGfbzAMS59Gb4cSjpm34soGNYsM2f")
var epochDNR dnr.DarkNodeRegistry

var dnrOuterLock = new(sync.Mutex)
var dnrInnerLock = new(sync.Mutex)

type OrderBook struct {
	LastUpdateID int             `json:"lastUpdateId"`
	Bids         [][]interface{} `json:"bids"`
	Asks         [][]interface{} `json:"asks"`
}

// HeapInt creates a stackint on the heap - temporary convenience method
func heapInt(n uint) *stackint.Int1024 {
	tmp := stackint.FromUint(n)
	return &tmp
}

var _ = Describe("Dark nodes", func() {

	var err error
	epochDNR, err = dnr.TestnetDNR(nil)
	if err != nil {
		panic(err)
	}

	var mu = new(sync.Mutex)

	BeforeEach(func() {
		mu.Lock()
	})

	AfterEach(func() {
		mu.Unlock()
	})

	// Bootstrapping
	for _, numberOfNodes := range []int{5} {
		func(numberOfNodes int) {
			Context(fmt.Sprintf("when bootstrapping %d nodes", numberOfNodes), func() {

				var err error
				var nodes []*node.DarkNode

				BeforeEach(func() {
					By("generate nodes")
					nodes, err = generateNodes(numberOfNodes)
					Ω(err).ShouldNot(HaveOccurred())

					By("start node services")
					startNodeServices(nodes)
				})

				It("should reach a fault tolerant level of connectivity", func() {
					By("bootstrap nodes")
					bootstrapNodes(nodes)
					n := 0
					for i := range nodes {
						numberOfPeers := len(nodes[i].DHT.MultiAddresses())
						if numberOfPeers > numberOfNodes*2/3 {
							n++
						}
					}
					Ω(n).Should(BeNumerically(">", numberOfNodes*2/3))
				})

				AfterEach(func() {
					By("stop node services")
					stopNodes(nodes)
				})
			})
		}(numberOfNodes)
	}

	// Connectivity
	for _, numberOfNodes := range []int{5} {
		func(numberOfNodes int) {
			Context(fmt.Sprintf("when connecting %d nodes", numberOfNodes), func() {
				for _, connectivity := range []int{20, 40, 60, 80, 100} {
					func(connectivity int) {
						Context(fmt.Sprintf("with %d%% connectivity", connectivity), func() {

							var err error
							var nodes []*node.DarkNode

							BeforeEach(func() {
								By("generate nodes")
								nodes, err = generateNodes(numberOfNodes)
								Ω(err).ShouldNot(HaveOccurred())

								By("start node service")
								startNodeServices(nodes)

								By("bootstrap nodes")
								bootstrapNodes(nodes)
							})

							It("should succeed for the super majority", func() {
								By("ping connections")
								numberOfPings, numberOfErrors := connectNodes(nodes, connectivity)
								if (numberOfPings / 3) == 0 {
									Ω(numberOfErrors).Should(Equal(0))
								} else {
									Ω(numberOfErrors).Should(BeNumerically("<", numberOfPings/3))
								}
							})

							AfterEach(func() {
								stopNodes(nodes)
							})
						})
					}(connectivity)
				}
			})
		}(numberOfNodes)
	}

	// Order matching
	for _, numberOfNodes := range []int{5} {
		func(numberOfNodes int) {
			Context(fmt.Sprintf("when sending orders to %d nodes", numberOfNodes), func() {

				var err error
				var nodes []*node.DarkNode

				BeforeEach(func() {
					By("generate nodes")
					nodes, err = generateNodes(numberOfNodes)
					Ω(err).ShouldNot(HaveOccurred())
					err = registerNodes(nodes)
					Ω(err).ShouldNot(HaveOccurred())

					By("start node service")
					startNodeServices(nodes)

					By("start node background workers")
					startNodeBackgroundWorkers(nodes)

					By("bootstrap nodes")
					bootstrapNodes(nodes)

					By("watching for changes to the dark ocean")
					watchDarkOcean(nodes)
				})

				It("should succeed for the super majority", func() {
					By("verify configuration")
					for _, node := range nodes {
						// A node does not include itself in its pool and so
						// we account for this by including an extra +1
						k := node.DarkPool.Size()*2/3 + 2
						Ω(k).Should(Equal(len(nodes)*2/3 + 1))
					}

					By("send orders")
					err := sendOrders(nodes)
					Ω(err).ShouldNot(HaveOccurred())

					By("verify order matches")
					timer := time.NewTimer(time.Minute * time.Duration(len(nodes)))
					for _, node := range nodes {
						n := 0
						for i := 0; i < NumberOfOrders; i++ {
							select {
							case <-node.DeltaNotifications:
								n++
							case <-timer.C:
								i = NumberOfOrders
							}
						}
						Ω(n).Should(Equal(NumberOfOrders))
					}
				})

				AfterEach(func() {
					err := deregisterNodes(nodes)
					Ω(err).ShouldNot(HaveOccurred())
					stopNodes(nodes)
				})
			})
		}(numberOfNodes)
	}

	// Synchronization
	for _, numberOfNodes := range []int{32} {
		func(numberOfNodes int) {
			FContext(fmt.Sprintf("synchronizing with %d nodes", numberOfNodes), func() {

				var err error
				var nodes []*node.DarkNode

				BeforeEach(func() {
					By("generate nodes")
					nodes, err = generateNodes(numberOfNodes)
					Ω(err).ShouldNot(HaveOccurred())

					By("start node services")
					startNodeServices(nodes)
				})

				It("should reach a fault tolerant level of connectivity", func() {
					start := time.Now()
					By("bootstrap nodes")
					bootstrapNodes(nodes)
					log.Println("bootstrapping takes ", time.Since(start))

					By("send orders")
					err := sendOrders(nodes)
					Ω(err).ShouldNot(HaveOccurred())

					go func() {
						defer GinkgoRecover()
						for i := 0; i < 5; i++ {
							time.Sleep(10 * time.Second)
							log.Println("sending a new patch of orders")
							err := sendOrders(nodes)
							Ω(err).ShouldNot(HaveOccurred())
						}
					}()

					By("synchronization")
					ctx, cancel := context.WithTimeout(context.Background(), 1*time.Minute)
					defer cancel()

					syncBlocks, errs := nodes[0].ClientPool.Sync(ctx, nodes[1].NetworkOptions.MultiAddress)
					continuing := true
					for continuing {
						select {
						case err := <-errs:
							if err != nil {
								log.Println("cannot sync", err)
							}
							continuing = false
						case block, ok := <-syncBlocks:
							if !ok {
								continuing = false
								break
							}
							// Handle received blocks
							var ord order.Order
							switch block.OrderBlock.(type) {
							case *rpc.SyncBlock_Open:
								ord = rpc.UnmarshalOrder(block.OrderBlock.(*rpc.SyncBlock_Open).Open)
							case *rpc.SyncBlock_Confirmed:
								ord = rpc.UnmarshalOrder(block.OrderBlock.(*rpc.SyncBlock_Confirmed).Confirmed)
							case *rpc.SyncBlock_Unconfirmed:
								ord = rpc.UnmarshalOrder(block.OrderBlock.(*rpc.SyncBlock_Unconfirmed).Unconfirmed)
							case *rpc.SyncBlock_Canceled:
								ord = rpc.UnmarshalOrder(block.OrderBlock.(*rpc.SyncBlock_Canceled).Canceled)
							case *rpc.SyncBlock_Settled:
								ord = rpc.UnmarshalOrder(block.OrderBlock.(*rpc.SyncBlock_Settled).Settled)
							default:
								log.Printf("unknown order status, %t", block.OrderBlock)
							}

							if ord.Parity == order.ParityBuy {
								log.Println("buy  order received from synchronization, orderID : ", ord.ID.String())
							} else {
								log.Println("sell order received from synchronization, orderID : ", ord.ID.String())
							}

						}
					}
				})

				AfterEach(func() {
					By("stop node services")
					stopNodes(nodes)
				})
			})
		}(numberOfNodes)
	}
})

func generateNodes(numberOfNodes int) ([]*node.DarkNode, error) {
	// Generate nodes from the config files
	nodes := make([]*node.DarkNode, numberOfNodes)
	for i := 0; i < numberOfNodes; i++ {
		var err error
		var config *node.Config
		if i < NumberOfBootstrapNodes {
			config, err = node.LoadConfig(fmt.Sprintf("../test/config/bootstrap-node-%d.json", i+1))
		} else {
			config, err = node.LoadConfig(fmt.Sprintf("../test/config/node-%d.json", i-NumberOfBootstrapNodes+1))
		}
		if err != nil {
			return nil, err
		}
		auth := bind.NewKeyedTransactor(config.EthereumKey.PrivateKey)
		dnr, err := dnr.TestnetDNR(auth)
		if err != nil {
			return nil, err
		}
		node, err := node.NewDarkNode(*config, dnr)
		if err != nil {
			return nil, err
		}
		nodes[i] = node
	}
	return nodes, nil
}

func registerNodes(nodes []*node.DarkNode) error {
	dnrOuterLock.Lock()
	dnrInnerLock.Lock()
	defer dnrInnerLock.Unlock()
	for _, node := range nodes {
<<<<<<< HEAD
		isRegistered, err := node.DarkNodeRegistry.IsRegistered(nodes[0].NetworkOptions.MultiAddress.ID())
		if isRegistered {
			return errors.New("already registered")
		}

		bond := stackint.FromUint(10)
		err = node.DarkNodeRegistry.ApproveRen(&bond)
		if err != nil {
			return err
		}

		node.DarkNodeRegistry.SetGasLimit(300000)
		_, err = node.DarkNodeRegistry.Register(node.ID, []byte{}, &bond)
		node.DarkNodeRegistry.SetGasLimit(0)
=======
		_, err := mockRegistrar.Register(node.ID, []byte{}, heapInt(100))
>>>>>>> 145704b5
		if err != nil {
			return err
		}
	}
	_, err := epochDNR.WaitForEpoch()
	return err
}

<<<<<<< HEAD
func deregisterNodes(nodes []*node.DarkNode) error {
	defer dnrOuterLock.Unlock()
	dnrInnerLock.Lock()
	defer dnrInnerLock.Unlock()
	for _, node := range nodes {
		node.DarkNodeRegistry.SetGasLimit(300000)
		_, err := node.DarkNodeRegistry.Deregister(node.ID)
		node.DarkNodeRegistry.SetGasLimit(0)
=======
func deregisterNodes(nodes []*node.DarkNode, dnr dnr.DarkNodeRegistrar) error {
	for _, n := range nodes {
		_, err := mockRegistrar.Deregister(n.ID)
>>>>>>> 145704b5
		if err != nil {
			panic(err)
		}
	}
	epochDNR.SetGasLimit(300000)
	_, err := epochDNR.WaitForEpoch()
	epochDNR.SetGasLimit(0)
	if err != nil {
		panic(err)
	}
	for _, node := range nodes {
		node.DarkNodeRegistry.SetGasLimit(300000)
		_, err := node.DarkNodeRegistry.Refund(node.ID)
		node.DarkNodeRegistry.SetGasLimit(0)
		if err != nil {
			panic(err)
		}
	}
	_, err = epochDNR.WaitForEpoch()
	return err
}

func startNodeServices(nodes []*node.DarkNode) {
	for i := range nodes {
		go func(i int) {
			defer GinkgoRecover()
			nodes[i].StartServices()
		}(i)
	}
	time.Sleep(time.Millisecond * time.Duration(10*len(nodes)))
}

func startNodeBackgroundWorkers(nodes []*node.DarkNode) {
	for i := range nodes {
		nodes[i].StartBackgroundWorkers()
	}
	time.Sleep(time.Millisecond * time.Duration(10*len(nodes)))
}

func bootstrapNodes(nodes []*node.DarkNode) {
	do.CoForAll(nodes, func(i int) {
		nodes[i].Bootstrap()
	})
	do.CoForAll(nodes, func(i int) {
		nodes[i].Bootstrap()
	})
}

func watchDarkOcean(nodes []*node.DarkNode) {
	for i := range nodes {
		go func(i int) {
			defer GinkgoRecover()
			nodes[i].WatchDarkOcean()
		}(i)
	}

	_, err := epochDNR.WaitForEpoch()
	if err != nil {
		panic(err)
	}

	// time.Sleep(time.Minute)
	time.Sleep(2 * time.Second)
}

func stopNodes(nodes []*node.DarkNode) {
	for i := range nodes {
		nodes[i].Stop()
	}
}

func connectNodes(nodes []*node.DarkNode, connectivity int) (int, int) {
	numberOfPings := 0
	numberOfErrors := 0
	do.CoForAll(nodes, func(i int) {
		// Select nodes randomly
		from := nodes[i]
		isSelected := rand.Intn(100) < connectivity
		if !isSelected {
			return
		}
		for j, to := range nodes {
			if i == j {
				continue
			}
			// Connect nodes randomly
			isConnected := rand.Intn(100) < connectivity
			if isConnected {
				numberOfPings++
				ctx, cancel := context.WithTimeout(context.Background(), 5*time.Second)
				defer cancel()
				if err := from.ClientPool.Ping(ctx, to.NetworkOptions.MultiAddress); err != nil {
					log.Printf("error pinging: %v", err)
					numberOfErrors++
				}
			}
		}
	})
	return numberOfPings, numberOfErrors
}

func sendOrders(nodes []*node.DarkNode) error {
	// Get order data from Binance
	resp, err := http.Get(fmt.Sprintf("https://api.binance.com/api/v1/depth?symbol=ETHBTC&limit=%d", NumberOfOrders))
	if err != nil {
		return err
	}

	response, err := ioutil.ReadAll(resp.Body)
	if err != nil {
		return err
	}
	orderBook := new(OrderBook)
	if err := json.Unmarshal(response, orderBook); err != nil {
		log.Println(response)
		return err
	}

	// Generate order from the Binance data
	buyOrders := make([]*order.Order, len(orderBook.Asks))
	sellOrders := make([]*order.Order, len(orderBook.Asks))

	for i, j := range orderBook.Asks {
		price, err := strconv.ParseFloat(j[0].(string), 10)
		if err != nil {
			return errors.New("fail to parse the price into a float")
		}
		price = price * 1000000000000

		amount, err := strconv.ParseFloat(j[1].(string), 10)
		if err != nil {
			return errors.New("fail to parse the amount into a float")
		}
		amount = amount * 1000000000000
		sellOrder := order.NewOrder(order.TypeLimit, order.ParitySell, time.Now().Add(time.Hour),
			order.CurrencyCodeETH, order.CurrencyCodeBTC, heapInt(uint(price)), heapInt(uint(amount)),
			heapInt(uint(amount)), heapInt(1))
		sellOrders[i] = sellOrder

		buyOrder := order.NewOrder(order.TypeLimit, order.ParityBuy, time.Now().Add(time.Hour),
			order.CurrencyCodeETH, order.CurrencyCodeBTC, heapInt(uint(price)), heapInt(uint(amount)),
			heapInt(uint(amount)), heapInt(1))
		buyOrders[i] = buyOrder
	}

	// Send order fragment to the nodes
	totalNodes := len(nodes)
	pool := rpc.NewClientPool(trader).WithTimeout(10 * time.Second).WithTimeoutBackoff(5 * time.Second)
	for i := range buyOrders {
		buyOrder, sellOrder := buyOrders[i], sellOrders[i]
		log.Printf("Sending matched order. [BUY] %s <---> [SELL] %s", buyOrder.ID, sellOrder.ID)
		buyShares, err := buyOrder.Split(int64(totalNodes), int64(totalNodes*2/3+1), Prime)
		if err != nil {
			return err
		}
		sellShares, err := sellOrder.Split(int64(totalNodes), int64(totalNodes*2/3+1), Prime)
		if err != nil {
			return err
		}

		do.CoForAll(buyShares, func(j int) {
			orderRequest := &rpc.OpenOrderRequest{
				From: &rpc.MultiAddress{
					Signature:    []byte{},
					MultiAddress: nodes[0].NetworkOptions.MultiAddress.String(),
				},
				OrderFragment: rpc.MarshalOrderFragment(buyShares[j]),
			}
			ctx, cancel := context.WithTimeout(context.Background(), 5*time.Second)
			defer cancel()
			err := pool.OpenOrder(ctx, nodes[j].NetworkOptions.MultiAddress, orderRequest)
			if err != nil {
				log.Printf("Coudln't send order fragment to %s\n", nodes[j].NetworkOptions.MultiAddress.ID())
				log.Fatal(err)
			}
		})

		do.CoForAll(sellShares, func(j int) {
			orderRequest := &rpc.OpenOrderRequest{
				From: &rpc.MultiAddress{
					Signature:    []byte{},
					MultiAddress: nodes[0].NetworkOptions.MultiAddress.String(),
				},
				OrderFragment: rpc.MarshalOrderFragment(sellShares[j]),
			}
			ctx, cancel := context.WithTimeout(context.Background(), 5*time.Second)
			defer cancel()
			err := pool.OpenOrder(ctx, nodes[j].NetworkOptions.MultiAddress, orderRequest)
			if err != nil {
				log.Printf("Coudln't send order fragment to %s\n", nodes[j].NetworkOptions.MultiAddress.ID())
				log.Fatal(err)
			}
		})
	}

	time.Sleep(time.Second)
	return nil
}<|MERGE_RESOLUTION|>--- conflicted
+++ resolved
@@ -21,20 +21,13 @@
 	"github.com/republicprotocol/republic-go/dark-node"
 	"github.com/republicprotocol/republic-go/identity"
 	"github.com/republicprotocol/republic-go/order"
-<<<<<<< HEAD
-=======
 	"github.com/republicprotocol/republic-go/rpc"
->>>>>>> 145704b5
 	"github.com/republicprotocol/republic-go/stackint"
 )
 
 const (
 	NumberOfBootstrapNodes = 5
-<<<<<<< HEAD
 	NumberOfOrders         = 10
-=======
-	NumberOfOrders         = 5
->>>>>>> 145704b5
 )
 
 var primeVal, _ = stackint.FromString("179769313486231590772930519078902473361797697894230657273430081157732675805500963132708477322407536021120113879871393357658789768814416622492847430639474124377767893424865485276302219601246094119453082952085005768838150682342462881473913110540827237163350510684586298239947245938479716304835356329624224137111")
@@ -346,7 +339,6 @@
 	dnrInnerLock.Lock()
 	defer dnrInnerLock.Unlock()
 	for _, node := range nodes {
-<<<<<<< HEAD
 		isRegistered, err := node.DarkNodeRegistry.IsRegistered(nodes[0].NetworkOptions.MultiAddress.ID())
 		if isRegistered {
 			return errors.New("already registered")
@@ -361,9 +353,6 @@
 		node.DarkNodeRegistry.SetGasLimit(300000)
 		_, err = node.DarkNodeRegistry.Register(node.ID, []byte{}, &bond)
 		node.DarkNodeRegistry.SetGasLimit(0)
-=======
-		_, err := mockRegistrar.Register(node.ID, []byte{}, heapInt(100))
->>>>>>> 145704b5
 		if err != nil {
 			return err
 		}
@@ -372,7 +361,6 @@
 	return err
 }
 
-<<<<<<< HEAD
 func deregisterNodes(nodes []*node.DarkNode) error {
 	defer dnrOuterLock.Unlock()
 	dnrInnerLock.Lock()
@@ -381,11 +369,6 @@
 		node.DarkNodeRegistry.SetGasLimit(300000)
 		_, err := node.DarkNodeRegistry.Deregister(node.ID)
 		node.DarkNodeRegistry.SetGasLimit(0)
-=======
-func deregisterNodes(nodes []*node.DarkNode, dnr dnr.DarkNodeRegistrar) error {
-	for _, n := range nodes {
-		_, err := mockRegistrar.Deregister(n.ID)
->>>>>>> 145704b5
 		if err != nil {
 			panic(err)
 		}
