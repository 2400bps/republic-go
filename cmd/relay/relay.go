--- conflicted
+++ resolved
@@ -1,5 +1,4 @@
 package main
-<<<<<<< HEAD
 //
 //import (
 //	"context"
@@ -379,7 +378,6 @@
 //	value := volume.Mul(&price)
 //	return value.ToBigInt()
 //}
-=======
 
 import (
 	"context"
@@ -541,4 +539,3 @@
 	}
 	return *keystore, nil
 }
->>>>>>> c0b55240
