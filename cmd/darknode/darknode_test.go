package main_test

import (
<<<<<<< HEAD
	"context"
	"log"
=======
	"sync"
	"context"
>>>>>>> 0888c19e
	"time"

	. "github.com/onsi/ginkgo"
	. "github.com/onsi/gomega"
	. "github.com/republicprotocol/republic-go/cmd/darknode"
	. "github.com/republicprotocol/republic-go/darknode_test"

	"github.com/ethereum/go-ethereum/accounts/abi/bind"
	"github.com/republicprotocol/republic-go/darknode"

	"github.com/ethereum/go-ethereum/accounts/abi/bind"
	"github.com/republicprotocol/republic-go/ethereum/contracts"
	"github.com/republicprotocol/republic-go/ethereum/ganache"
	"github.com/republicprotocol/republic-go/identity"
	"github.com/republicprotocol/republic-go/order"
	"github.com/republicprotocol/republic-go/rpc"
	"github.com/republicprotocol/republic-go/stackint"
)

<<<<<<< HEAD
const (
	GanacheRPC                 = "http://localhost:8545"
	NumberOfDarkNodes          = 5
	NumberOfBootstrapDarkNodes = 5
	NumberOfOrders             = 1
)
=======
const ganacheRPC = "http://localhost:8545"
const numberOfDarknodes = 48
const numberOfBootstrapDarknodes = 5
>>>>>>> 0888c19e

var _ = Describe("Darknode", func() {

	Context("when watching the ocean", func() {

		var err error
		var darkNodeRegistry contracts.DarkNodeRegistry
		var darkNodes, ctxs, cancels darknode.Darknodes, []context.Context, []context.CancelFunc
		var shutdown chan struct{}

		BeforeEach(func() {
			// Bind to the DarkNodeRegistry contract
			darkNodeRegistry, err = contracts.NewDarkNodeRegistry(context.Background(), ganache.Connect(ganacheRPC), ganache.GenesisTransactor(), &bind.CallOpts{})
			Ω(err).ShouldNot(HaveOccurred())
<<<<<<< HEAD
			darkNodeRegistry, err = contracts.NewDarkNodeRegistry(context.Background(), connection, ganache.GenesisTransactor(), &bind.CallOpts{})
			Ω(err).ShouldNot(HaveOccurred())
			darkNodeRegistry.SetGasLimit(1000000)

			// Create DarkNodes and contexts/cancels for running them
			darkNodes, ctxs, cancels, err = NewDarkNodes(NumberOfDarkNodes, NumberOfBootstrapDarkNodes)
			Ω(err).ShouldNot(HaveOccurred())

			// Register the DarkNodes
			err := RegisterDarkNodes(darkNodes, darkNodeRegistry)
			Ω(err).ShouldNot(HaveOccurred())

			shutdown = make(chan struct{})
			go func() {
				defer close(shutdown)

				do.CoForAll(darkNodes, func(i int) {
					darkNodes[i].Run(ctxs[i])
				})
=======

			// Create Darknodes and contexts/cancels for running them
			darknodes, ctxs, cancels = NewLocalDarknodes()
			shutdown = make(chan struct{})

			var wg sync.WaitGroup
			wg.Add(len(darknodes))

			for i := range darknodes {
				go func(i int) {
					defer wg.Done()

					darknodes[i].Run(ctx[i])
				}(i)
			}
			go func() {
				defer close(shutdown)
	
				wg.Wait()
>>>>>>> 0888c19e
			}()

			// Wait for the Darknodes to boot
			time.Sleep(time.Second)
		})

		AfterEach(func() {
<<<<<<< HEAD
			// Wait for the DarkNodes to shutdown
=======

			// Wait for the Darknodes to shutdown
>>>>>>> 0888c19e
			<-shutdown

			// Deregister the DarkNodes
			err := DeregisterDarkNodes(darkNodes, darkNodeRegistry)
			Ω(err).ShouldNot(HaveOccurred())

			// Refund the DarkNodes
			err := RefundDarkNodes(darkNodes, darkNodeRegistry)
			Ω(err).ShouldNot(HaveOccurred())
		})

		It("should update local views of the ocean", func() {
			numberOfEpochs := 2
			oceans := make(darkocean.DarkOceans, numberOfDarknodes)

			for j := 0; j < numberOfEpochs; j++ {
				// Store all DarkOceans before the turn of the epoch
				for i := range darknodes {
					oceans[i] = darknodes[i].DarkOcean()
				}

				// Turn the epoch
				_, err := darkNodeRegistry.Epoch()
				Ω(err).ShouldNot(HaveOccurred())

				// Wait for Darknodes to receive a notification and reconfigure
				// themselves
				time.Sleep(time.Second)

				// Verify that all DarkOceans have changed
				for i := range darknodes {
					Ω(oceans[i].Equal(darknodes[i].DarkOcean())).Should(BeFalse())
				}
			}

			// Cancel all Darknodes
			for i := range darknodes {
				cancels[i]()
			}
		})

		It("should converge on a global view of the ocean", func() {

			// Turn the epoch
			_, err := darkNodeRegistry.Epoch()
			Ω(err).ShouldNot(HaveOccurred())

			// Wait for Darknodes to receive a notification and reconfigure
			// themselves
			time.Sleep(time.Second)

			// Verify that all Darknodes have converged on the DarkOcean
			ocean := darkocean.NewDarkOcean(darkNodeRegistry)
			for i := range darknodes {
				Ω(ocean.Equal(darknodes[i].DarkOcean())).Should(BeTrue())
			}

			// Cancel all Darknodes
			for i := range darknodes {
				cancels[i]()
			}
		})

		It("should persist computations from recent epochs", func() {

		})

		It("should not persist computations from distant epochs", func() {

		})
	})

	FContext("when computing order matches", func() {
		var darkNodeRegistry contracts.DarkNodeRegistry
		var darkNodes darknode.DarkNodes
		var ctxs []context.Context
		var cancels []context.CancelFunc
		var shutdown chan struct{}

		BeforeEach(func() {
			// Bind to the DarkNodeRegistry contract
			connection, err := ganache.Connect(GanacheRPC)
			Ω(err).ShouldNot(HaveOccurred())
			darkNodeRegistry, err = contracts.NewDarkNodeRegistry(context.Background(), connection, ganache.GenesisTransactor(), &bind.CallOpts{})
			Ω(err).ShouldNot(HaveOccurred())
			darkNodeRegistry.SetGasLimit(1000000)

			// Create DarkNodes and contexts/cancels for running them
			darkNodes, ctxs, cancels, err = NewLocalDarkNodes(NumberOfDarkNodes, NumberOfBootstrapDarkNodes)
			Ω(err).ShouldNot(HaveOccurred())

			shutdown = make(chan struct{}, 0)
			go func() {
				defer close(shutdown)

				do.CoForAll(darkNodes, func(i int) {
					darkNodes[i].Run(ctxs[i])
				})
			}()

			// Wait for the DarkNodes to boot
			time.Sleep(time.Second)
		})

		AfterEach(func() {
			// Wait for the DarkNodes to shutdown
			<-shutdown
			for _, node := range darkNodes {
				node.Stop()
			}
		})

		It("should process the distribute order table in parallel with other pools", func() {
			By("start sending orders ")
			err := sendOrders(darkNodes, NumberOfOrders)
			Ω(err).ShouldNot(HaveOccurred())
			By("finish sending orders ")

			time.Sleep(time.Minute)
		})

		It("should update the order book after computing an order match", func() {

		})

	})

	Context("when confirming order matches", func() {

		It("should update the order book after confirming an order match", func() {

		})

		It("should update the order book after releasing an order match", func() {

		})
	})
})

func sendOrders(nodes darknode.DarkNodes, numberOfOrders int) error {
	// Generate buy-sell order pairs
	buyOrders, sellOrders := make([]*order.Order, numberOfOrders), make([]*order.Order, numberOfOrders)
	for i := 0; i < numberOfOrders; i++ {
		price := i * 1000000000000
		amount := i * 1000000000000
		sellOrder := order.NewOrder(order.TypeLimit, order.ParitySell, time.Now().Add(time.Hour),
			order.CurrencyCodeETH, order.CurrencyCodeBTC, stackint.FromUint(uint(price)), stackint.FromUint(uint(amount)),
			stackint.FromUint(uint(amount)), stackint.FromUint(1))
		sellOrders[i] = sellOrder

		buyOrder := order.NewOrder(order.TypeLimit, order.ParityBuy, time.Now().Add(time.Hour),
			order.CurrencyCodeETH, order.CurrencyCodeBTC, stackint.FromUint(uint(price)), stackint.FromUint(uint(amount)),
			stackint.FromUint(uint(amount)), stackint.FromUint(1))
		buyOrders[i] = buyOrder
	}

	// Send order fragment to the nodes
	totalNodes := len(nodes)
	trader, _ := identity.NewMultiAddressFromString("/ip4/127.0.0.1/tcp/80/republic/8MGfbzAMS59Gb4cSjpm34soGNYsM2f")
	prime, _ := stackint.FromString("179769313486231590772930519078902473361797697894230657273430081157732675805500963132708477322407536021120113879871393357658789768814416622492847430639474124377767893424865485276302219601246094119453082952085005768838150682342462881473913110540827237163350510684586298239947245938479716304835356329624224137111")
	pool := rpc.NewClientPool(trader).WithTimeout(5 * time.Second).WithTimeoutBackoff(3 * time.Second)

	for i := 0; i < numberOfOrders; i++ {
		buyOrder, sellOrder := buyOrders[i], sellOrders[i]
		log.Printf("Sending matched order. [BUY] %s <---> [SELL] %s", buyOrder.ID, sellOrder.ID)
		buyShares, err := buyOrder.Split(int64(totalNodes), int64(totalNodes*2/3+1), &prime)
		if err != nil {
			return err
		}
		sellShares, err := sellOrder.Split(int64(totalNodes), int64(totalNodes*2/3+1), &prime)
		if err != nil {
			return err
		}

		for _, shares := range [][]*order.Fragment{buyShares, sellShares} {
			do.CoForAll(shares, func(j int) {
				orderRequest := &rpc.OpenOrderRequest{
					From: &rpc.MultiAddress{
						Signature:    []byte{},
						MultiAddress: trader.String(),
					},
					OrderFragment: rpc.MarshalOrderFragment(shares[j]),
				}
				ctx, cancel := context.WithTimeout(context.Background(), 5*time.Second)
				defer cancel()
				err := pool.OpenOrder(ctx, nodes[j].NetworkOption.MultiAddress, orderRequest)
				if err != nil {
					log.Printf("Coudln't send order fragment to %s\n", nodes[j].NetworkOption.MultiAddress.ID())
					log.Fatal(err)
				}
			})
		}
	}

	return nil
}<|MERGE_RESOLUTION|>--- conflicted
+++ resolved
@@ -1,13 +1,10 @@
 package main_test
 
 import (
-<<<<<<< HEAD
 	"context"
 	"log"
-=======
 	"sync"
 	"context"
->>>>>>> 0888c19e
 	"time"
 
 	. "github.com/onsi/ginkgo"
@@ -27,18 +24,12 @@
 	"github.com/republicprotocol/republic-go/stackint"
 )
 
-<<<<<<< HEAD
 const (
 	GanacheRPC                 = "http://localhost:8545"
 	NumberOfDarkNodes          = 5
 	NumberOfBootstrapDarkNodes = 5
 	NumberOfOrders             = 1
 )
-=======
-const ganacheRPC = "http://localhost:8545"
-const numberOfDarknodes = 48
-const numberOfBootstrapDarknodes = 5
->>>>>>> 0888c19e
 
 var _ = Describe("Darknode", func() {
 
@@ -53,7 +44,6 @@
 			// Bind to the DarkNodeRegistry contract
 			darkNodeRegistry, err = contracts.NewDarkNodeRegistry(context.Background(), ganache.Connect(ganacheRPC), ganache.GenesisTransactor(), &bind.CallOpts{})
 			Ω(err).ShouldNot(HaveOccurred())
-<<<<<<< HEAD
 			darkNodeRegistry, err = contracts.NewDarkNodeRegistry(context.Background(), connection, ganache.GenesisTransactor(), &bind.CallOpts{})
 			Ω(err).ShouldNot(HaveOccurred())
 			darkNodeRegistry.SetGasLimit(1000000)
@@ -73,27 +63,6 @@
 				do.CoForAll(darkNodes, func(i int) {
 					darkNodes[i].Run(ctxs[i])
 				})
-=======
-
-			// Create Darknodes and contexts/cancels for running them
-			darknodes, ctxs, cancels = NewLocalDarknodes()
-			shutdown = make(chan struct{})
-
-			var wg sync.WaitGroup
-			wg.Add(len(darknodes))
-
-			for i := range darknodes {
-				go func(i int) {
-					defer wg.Done()
-
-					darknodes[i].Run(ctx[i])
-				}(i)
-			}
-			go func() {
-				defer close(shutdown)
-	
-				wg.Wait()
->>>>>>> 0888c19e
 			}()
 
 			// Wait for the Darknodes to boot
@@ -101,12 +70,7 @@
 		})
 
 		AfterEach(func() {
-<<<<<<< HEAD
 			// Wait for the DarkNodes to shutdown
-=======
-
-			// Wait for the Darknodes to shutdown
->>>>>>> 0888c19e
 			<-shutdown
 
 			// Deregister the DarkNodes
