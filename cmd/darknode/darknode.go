--- conflicted
+++ resolved
@@ -99,12 +99,7 @@
 	return nil
 }
 
-<<<<<<< HEAD
 // LoadDefaultConfig loads a default config if no config is provided
-=======
-// Create a default config for the node and save it as
-// a JSON file.
->>>>>>> 3cc719d4
 func LoadDefaultConfig() (*node.Config, error) {
 	address, keyPair, err := identity.NewAddress()
 	if err != nil {
@@ -129,7 +124,7 @@
 		"/ip4/52.79.194.108/tcp/18514/republic/8MKZ8JwCU9m9affPWHZ9rxp2azXNnE",
 	}
 	filePlugin := node.NewFilePlugin("darknode.log")
-	websocketPlugin := node.NewWebSocketPlugin(fmt.Sprintf("%s",out), "8080", "","")
+	websocketPlugin := node.NewWebSocketPlugin(fmt.Sprintf("%s", out), "8080", "", "")
 
 	config := &node.Config{
 		Host:                    "0.0.0.0",
