--- conflicted
+++ resolved
@@ -13,7 +13,6 @@
 func main() {
 }
 
-<<<<<<< HEAD
 func NewLocalDarkNodes(numberOfDarkNodes, numberOfBootstrapDarkNodes int) (darknode.DarkNodes, []context.Context, []context.CancelFunc, error) {
 	darkNodes := make(darknode.DarkNodes, numberOfDarkNodes)
 	ctxs := make([]context.Context, numberOfDarkNodes)
@@ -38,21 +37,4 @@
 		ctxs[i], cancels[i] = context.WithCancel(context.Background())
 	}
 	return darkNodes, ctxs, cancels, nil
-=======
-func NewLocalDarknodes(numberOfDarknodes, numberOfBootstrapDarknodes int) (darknode.Darknodes, []context.Context, []context.CancelFunc) {
-	darknodes := make(Darknodes, numberOfDarknodes)
-	ctxs := make([]context.Context, numberOfDarknodes)
-	cancels := make([]context.CancelFunc, numberOfDarknodes)
-	for i := 0; i < numberOfDarknodes; i++ {
-		key := keystore.NewKeyForDirectICAP(rand.Reader)
-		darknodes[i] = NewLocalDarknode(key, "127.0.0.1", fmt.Sprintf("%d", 3000+i))
-		ctx[i], cancels[i] = context.WithCancel(context.Background())
-	}
-	return darknodes, ctxs, cancels
-}
-
-func NewLocalDarknode(key *keystore.Key, host, port string) Darknode {
-	config := darknode.NewLocalConfig(key, host, port)
-	return darknode.NewDarknode(config)
->>>>>>> 0888c19e
 }