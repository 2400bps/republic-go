package main

import (
	"context"
	"flag"
	"fmt"
	"log"
	"math/rand"
	"net"
	netHttp "net/http"
	"os"
	"os/exec"
	"path"
	"strings"
	"time"

	"github.com/ethereum/go-ethereum/accounts/abi/bind"
	"github.com/republicprotocol/republic-go/cmd/darknode/config"
	"github.com/republicprotocol/republic-go/contract"
	"github.com/republicprotocol/republic-go/crypto"
	"github.com/republicprotocol/republic-go/dispatch"
	"github.com/republicprotocol/republic-go/grpc"
	"github.com/republicprotocol/republic-go/http"
	"github.com/republicprotocol/republic-go/http/adapter"
	"github.com/republicprotocol/republic-go/identity"
	"github.com/republicprotocol/republic-go/leveldb"
	"github.com/republicprotocol/republic-go/logger"
	"github.com/republicprotocol/republic-go/ome"
	"github.com/republicprotocol/republic-go/oracle"
	"github.com/republicprotocol/republic-go/orderbook"
	"github.com/republicprotocol/republic-go/registry"
	"github.com/republicprotocol/republic-go/smpc"
	"github.com/republicprotocol/republic-go/status"
	"github.com/republicprotocol/republic-go/swarm"
)

func main() {
	done := make(chan struct{})
	defer close(done)

	logger.SetFilterLevel(logger.LevelDebugLow)

	// Parse command-line arguments
	configParam := flag.String("config", path.Join(os.Getenv("HOME"), ".darknode/config.json"), "JSON configuration file")
	dataParam := flag.String("data", path.Join(os.Getenv("HOME"), ".darknode/data"), "Data directory")
	flag.Parse()

	// Load configuration file
	config, err := config.NewConfigFromJSONFile(*configParam)
	if err != nil {
		log.Fatalf("cannot load config: %v", err)
	}

	// Get IP-address
	ipAddr, err := getIPAddress()
	if err != nil {
		log.Fatalf("cannot get ip-address: %v", err)
	}

	// Get multi-address
	multiAddr, err := identity.NewMultiAddressFromString(fmt.Sprintf("/ip4/%s/tcp/18514/republic/%s", ipAddr, config.Address))
	if err != nil {
		log.Fatalf("cannot get multiaddress: %v", err)
	}
	log.Printf("address %v", multiAddr)

	// Connect to Ethereum
	conn, err := contract.Connect(config.Ethereum)
	if err != nil {
		log.Fatalf("cannot connect to ethereum: %v", err)
	}

	auth := bind.NewKeyedTransactor(config.Keystore.EcdsaKey.PrivateKey)

	// Get ethereum bindings
	contractBinder, err := contract.NewBinder(auth, conn)
	if err != nil {
		log.Fatalf("cannot get ethereum bindings: %v", err)
	}

	// New database for persistent storage
	store, err := leveldb.NewStore(*dataParam, 72*time.Hour)
	if err != nil {
		log.Fatalf("cannot open leveldb: %v", err)
	}
	defer store.Release()

<<<<<<< HEAD
	midpointPriceStorer := oracle.NewMidpointPriceStorer()

=======
>>>>>>> 17f17532
	// Get own nonce from leveldb, if present and store multiaddress.
	multi, err := store.SwarmMultiAddressStore().MultiAddress(multiAddr.Address())
	if err != nil {
		if err != swarm.ErrMultiAddressNotFound {
			logger.Network(logger.LevelError, fmt.Sprintf("error retrieving own nonce details from store: %v", err))
		} else {
			multi.Nonce = 0
		}
	}

	multiAddr.Nonce = multi.Nonce + 1

	// New crypter for signing and verification
	crypter := registry.NewCrypter(config.Keystore, &contractBinder, 256, time.Minute)
	multiAddrSignature, err := crypter.Sign(multiAddr.Hash())
	if err != nil {
		log.Fatalf("cannot sign own multiaddress: %v", err)
	}
	multiAddr.Signature = multiAddrSignature

<<<<<<< HEAD
	if _, err := store.SwarmMultiAddressStore().PutMultiAddress(multiAddr); err != nil {
=======
	if err := store.SwarmMultiAddressStore().PutMultiAddress(multiAddr); err != nil {
>>>>>>> 17f17532
		log.Fatalf("cannot store own multiaddress in leveldb: %v", err)
	}

	// New gRPC components
	server := grpc.NewServer()

	swarmClient := grpc.NewSwarmClient(store.SwarmMultiAddressStore(), multiAddr.Address())
	swarmer := swarm.NewSwarmer(swarmClient, store.SwarmMultiAddressStore(), config.Alpha, &config.Keystore.EcdsaKey)
	swarmService := grpc.NewSwarmService(swarm.NewServer(swarmer, store.SwarmMultiAddressStore(), config.Alpha), time.Millisecond)
	swarmService.Register(server)

	oracleClient := grpc.NewOracleClient(multiAddr.Address(), store.SwarmMultiAddressStore())
	oracler := oracle.NewOracler(oracleClient, &config.Keystore.EcdsaKey, store.SwarmMultiAddressStore(), config.Alpha)
	oracleService := grpc.NewOracleService(oracle.NewServer(oracler, config.OracleAddress, store.SwarmMultiAddressStore(), midpointPriceStorer, config.Alpha), time.Millisecond)
	oracleService.Register(server)

	orderbook := orderbook.NewOrderbook(config.Keystore.RsaKey, store.OrderbookPointerStore(), store.OrderbookOrderStore(), store.OrderbookOrderFragmentStore(), &contractBinder, 5*time.Second, 32)
	orderbookService := grpc.NewOrderbookService(orderbook)
	orderbookService.Register(server)

	connectorListener := grpc.NewConnectorListener(config.Address, &crypter, &crypter)
	streamerService := grpc.NewStreamerService(config.Address, &crypter, &crypter, connectorListener.Listener)
	streamerService.Register(server)

	var ethNetwork string
	if config.Ethereum.Network == "mainnet" {
		ethNetwork = "mainnet"
	} else {
		ethNetwork = "kovan"
	}

	// Populate status information
	statusProvider := status.NewProvider(swarmer)
	statusProvider.WriteNetwork(string(conn.Config.Network))
	statusProvider.WriteMultiAddress(multiAddr)
	statusProvider.WriteEthereumNetwork(ethNetwork)
	statusProvider.WriteEthereumAddress(auth.From.Hex())
	statusProvider.WriteDarknodeRegistryAddress(conn.Config.DarknodeRegistryAddress)
	statusProvider.WriteRewardVaultAddress(conn.Config.RewardVaultAddress)
	statusProvider.WriteInfuraURL(conn.Config.URI)
	statusProvider.WriteTokens(contract.TokenAddresses(conn.Config.Network))

	pk, err := crypto.BytesFromRsaPublicKey(&config.Keystore.RsaKey.PublicKey)
	if err != nil {
		log.Fatalf("could not determine public key: %v", err)
	}
	statusProvider.WritePublicKey(pk)

	// Start the status server
	go func() {
		bindParam := "0.0.0.0"
		portParam := "18515"
		log.Printf("HTTP listening on %v:%v...", bindParam, portParam)

		statusAdapter := adapter.NewStatusAdapter(statusProvider)
		if err := netHttp.ListenAndServe(fmt.Sprintf("%v:%v", bindParam, portParam), http.NewStatusServer(statusAdapter)); err != nil {
			log.Fatalf("error listening and serving: %v", err)
		}
	}()

	// Start the secure order matching engine
	go func() {
		// Wait for the gRPC server to boot
		time.Sleep(time.Second)
		rand.Seed(time.Now().UnixNano())

		// Wait until registration
		isRegistered, err := contractBinder.IsRegistered(config.Address)
		if err != nil {
			logger.Network(logger.LevelError, fmt.Sprintf("cannot get registration status: %v", err))
		}
		for !isRegistered {
			time.Sleep(10 * time.Second)
			isRegistered, err = contractBinder.IsRegistered(config.Address)
			if err != nil {
				logger.Network(logger.LevelError, fmt.Sprintf("cannot get registration status: %v", err))
			}
		}

		// Bootstrap into the network
		fmtStr := "bootstrapping\n"
		for _, multiAddr := range config.BootstrapMultiAddresses {
			multi, err := store.SwarmMultiAddressStore().MultiAddress(multiAddr.Address())
			if err != nil && err != swarm.ErrMultiAddressNotFound {
<<<<<<< HEAD
				logger.Network(logger.LevelError, fmt.Sprintf("cannot get bootstrap nonce details from store: %v", err))
=======
				logger.Network(logger.LevelError, fmt.Sprintf("cannot get bootstrap details from store: %v", err))
>>>>>>> 17f17532
				continue
			}
			if err == nil {
				multiAddr.Nonce = multi.Nonce
			}
<<<<<<< HEAD
			if _, err := store.SwarmMultiAddressStore().PutMultiAddress(multiAddr); err != nil {
=======
			if err := store.SwarmMultiAddressStore().PutMultiAddress(multiAddr); err != nil {
>>>>>>> 17f17532
				logger.Network(logger.LevelError, fmt.Sprintf("cannot store bootstrap multiaddress in store: %v", err))
			}
			fmtStr += "  " + multiAddr.String() + "\n"
		}
		log.Printf(fmtStr)
		pingNetwork(swarmer)

		// New secure multi-party computer
		smpcer := smpc.NewSmpcer(connectorListener, swarmer)

		// New OME
		epoch, err := contractBinder.PreviousEpoch()
		if err != nil {
			logger.Error(fmt.Sprintf("cannot get previous epoch: %v", err))
		}
		gen := ome.NewComputationGenerator(store.SomerOrderFragmentStore())
		matcher := ome.NewMatcher(store.SomerComputationStore(), smpcer)
		confirmer := ome.NewConfirmer(store.SomerComputationStore(), &contractBinder, 5*time.Second, 2)
		settler := ome.NewSettler(store.SomerComputationStore(), smpcer, &contractBinder)
		ome := ome.NewOme(config.Address, gen, matcher, confirmer, settler, store.SomerComputationStore(), orderbook, smpcer, epoch)

		dispatch.CoBegin(func() {
			// Synchronizing the OME
			errs := ome.Run(done)
			for err := range errs {
				logger.Error(fmt.Sprintf("error in running the ome: %v", err))
			}
		}, func() {
			// Periodically sync the next ξ
			for {
				time.Sleep(5 * time.Second)
				rand.Seed(time.Now().UnixNano())

				// Get the epoch
				nextEpoch, err := contractBinder.Epoch()
				if err != nil {
					logger.Error(fmt.Sprintf("cannot sync epoch: %v", err))
					continue
				}

				// Check whether or not ξ has changed
				if nextEpoch.Equal(&epoch) {
					continue
				}
				epoch = nextEpoch
				logger.Epoch(epoch.Hash)

				// Notify the Ome
				ome.OnChangeEpoch(epoch)
			}
		}, func() {
			// Prune the database every hour and update the network with the
			// darknode address
			for {
				time.Sleep(time.Hour)
				pingNetwork(swarmer)
				store.Prune()
			}
		})
	}()

	// Start gRPC server and run until the server is stopped
	log.Printf("gRPC listening on %v:%v...", config.Host, config.Port)
	lis, err := net.Listen("tcp", fmt.Sprintf("%v:%v", config.Host, config.Port))
	if err != nil {
		log.Fatalf("cannot listen on %v:%v: %v", config.Host, config.Port, err)
	}
	if err := server.Serve(lis); err != nil {
		log.Fatalf("cannot serve on %v:%v: %v", config.Host, config.Port, err)
	}
}

func getIPAddress() (string, error) {

	out, err := exec.Command("curl", "https://ipinfo.io/ip").Output()
	if err != nil {
		return "", err
	}
	out = []byte(strings.Trim(string(out), "\n "))
	if err != nil {
		return "", err
	}

	return string(out), nil
}

func pingNetwork(swarmer swarm.Swarmer) {
	if err := swarmer.Ping(context.Background()); err != nil {
		log.Printf("cannot bootstrap: %v", err)
	}
	peers, err := swarmer.Peers()
	if err != nil {
		logger.Error(fmt.Sprintf("cannot get connected peers: %v", err))
	}
	log.Printf("connected to %v peers", len(peers)-1)
}<|MERGE_RESOLUTION|>--- conflicted
+++ resolved
@@ -85,11 +85,8 @@
 	}
 	defer store.Release()
 
-<<<<<<< HEAD
 	midpointPriceStorer := oracle.NewMidpointPriceStorer()
 
-=======
->>>>>>> 17f17532
 	// Get own nonce from leveldb, if present and store multiaddress.
 	multi, err := store.SwarmMultiAddressStore().MultiAddress(multiAddr.Address())
 	if err != nil {
@@ -110,11 +107,8 @@
 	}
 	multiAddr.Signature = multiAddrSignature
 
-<<<<<<< HEAD
-	if _, err := store.SwarmMultiAddressStore().PutMultiAddress(multiAddr); err != nil {
-=======
 	if err := store.SwarmMultiAddressStore().PutMultiAddress(multiAddr); err != nil {
->>>>>>> 17f17532
+
 		log.Fatalf("cannot store own multiaddress in leveldb: %v", err)
 	}
 
@@ -199,21 +193,15 @@
 		for _, multiAddr := range config.BootstrapMultiAddresses {
 			multi, err := store.SwarmMultiAddressStore().MultiAddress(multiAddr.Address())
 			if err != nil && err != swarm.ErrMultiAddressNotFound {
-<<<<<<< HEAD
-				logger.Network(logger.LevelError, fmt.Sprintf("cannot get bootstrap nonce details from store: %v", err))
-=======
+
 				logger.Network(logger.LevelError, fmt.Sprintf("cannot get bootstrap details from store: %v", err))
->>>>>>> 17f17532
 				continue
 			}
 			if err == nil {
 				multiAddr.Nonce = multi.Nonce
 			}
-<<<<<<< HEAD
-			if _, err := store.SwarmMultiAddressStore().PutMultiAddress(multiAddr); err != nil {
-=======
+
 			if err := store.SwarmMultiAddressStore().PutMultiAddress(multiAddr); err != nil {
->>>>>>> 17f17532
 				logger.Network(logger.LevelError, fmt.Sprintf("cannot store bootstrap multiaddress in store: %v", err))
 			}
 			fmtStr += "  " + multiAddr.String() + "\n"
