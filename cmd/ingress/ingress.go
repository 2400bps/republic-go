--- conflicted
+++ resolved
@@ -78,14 +78,8 @@
 	if err := swarmer.Bootstrap(ctx, config.BootstrapMultiAddrs); err != nil {
 		log.Printf("error bootstrapping: %v", err)
 	}
-
-<<<<<<< HEAD
-=======
 	ingresser.SyncDarkpool()
 
-	ingressAdapter := adapter.NewIngressAdapter(ingresser)
-
->>>>>>> 0cf9b2a5
 	log.Printf("address %v", multiAddr)
 	log.Printf("ethereum %v", auth.From.Hex())
 	log.Printf("peers %v", len(dht.MultiAddresses()))
