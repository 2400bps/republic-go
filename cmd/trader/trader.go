--- conflicted
+++ resolved
@@ -97,79 +97,18 @@
 		return
 	}
 
-<<<<<<< HEAD
-}
-
-// openOrder will send order to all nodes in the dark ocean
-func openOrder(openOrderFile, openKeyFile, openPassphrase string) {
-
-	// Get trader address and dark pools
-	traderMultiAddress, pools, err := getTraderAddressAndDarkPools(openKeyFile, openPassphrase)
-=======
 	// Create a trader address
 	keypair, err := identity.NewKeyPair()
->>>>>>> 6849431e
 	if err != nil {
 		log.Fatalf("cannot get trader multi address and dark pools: %v", err)
 	}
-<<<<<<< HEAD
-
-	// Get orders from JSON file
-	orders, err := order.NewOrdersFromJSONFile(openOrderFile)
-	if err != nil {
-		log.Fatalf("cannot read orders from file: %v", err)
-	}
-
-	sendOrders(orders, pools, *traderMultiAddress)
-}
-
-func cancelOrder(closeOrderFile, closeKeyFile, closePassphrase string) {
-
-	// Get trader address and dark pools
-	traderMultiAddress, pools, err := getTraderAddressAndDarkPools(closeKeyFile, closePassphrase)
-	if err != nil {
-		log.Fatalf("cannot get trader multi address and dark pools: %v", err)
-	}
-
-	// TODO : uncomment this code when cancelOrders is functioning
-	//
-	// Get orders from JSON file
-	// orders, err := order.NewOrdersFromJSONFile(closeOrderFile)
-	// if err != nil {
-	// 	log.Fatalf("cannot read orders from file: %v", err)
-	// }
-
-	// TODO: cancel only orders that are retrieved from file
-	cancelTraderOrder(pools, *traderMultiAddress)
-}
-
-func binanceOrder(binanceOrderFile, binanceKeyFile, binancePassphrase string, binanceNumberOfOrders int) {
-
-	// Get orders details from Binance
-	resp, err := http.Get(fmt.Sprintf("https://api.binance.com/api/v1/depth?symbol=ETHBTC&limit=%v", binanceNumberOfOrders))
-=======
 	address := keypair.Address()
 	multi, err := identity.NewMultiAddressFromString("/ip4/0.0.0.0/tcp/80/republic/" + address.String())
->>>>>>> 6849431e
 	if err != nil {
 		log.Fatalf("cannot read data from binance: %v", err)
 	}
 	defer resp.Body.Close()
 
-<<<<<<< HEAD
-	orderBook := new(OrderBook)
-	if err := json.NewDecoder(resp.Body).Decode(orderBook); err != nil {
-		log.Fatalf("cannot parse orders from binance: %v", err)
-	}
-
-	writeOrders := make([]*order.Order, len(orderBook.Bids)+len(orderBook.Asks))
-
-	// Generate orders from the Binance data
-	sellOrders := make([]*order.Order, len(orderBook.Asks))
-	for i, j := range orderBook.Asks {
-
-		price, amount, err := parsePriceAndAmount(j)
-=======
 	multiSignature, err := keypair.Sign(multi)
 	if err != nil {
 		log.Fatal(err)
@@ -179,7 +118,6 @@
 	for {
 		// Get orders details from Binance
 		resp, err := http.Get(fmt.Sprintf("https://api.binance.com/api/v1/depth?symbol=ETHBTC&limit=%v", *numberOfOrders))
->>>>>>> 6849431e
 		if err != nil {
 			log.Fatalf("cannot parse price and amount: %v", err)
 		}
@@ -328,20 +266,6 @@
 			log.Fatalf("cannot read multi-address: %v", err)
 		}
 
-<<<<<<< HEAD
-		// Create a client
-		client, err := rpc.NewClient(multiaddress, multi)
-		if err != nil {
-			log.Fatalf("cannot connect to client: %v", err)
-		}
-
-		// Send fragment to node
-		err = client.OpenOrder(&rpc.OrderSignature{}, rpc.SerializeOrderFragment(shares[j]))
-		if err != nil {
-			log.Println(err)
-			log.Printf("%sCoudln't send order fragment to %v%s\n", red, base58.Encode(n.ID), reset)
-			return
-=======
 		// Send order fragment to the nodes
 		for _, orders := range [][]*order.Order{buyOrders, sellOrders} {
 			go func(orders []*order.Order) {
@@ -378,7 +302,6 @@
 					})
 				}
 			}(orders)
->>>>>>> 6849431e
 		}
 		j++
 	})
