--- conflicted
+++ resolved
@@ -16,22 +16,14 @@
 	"sync"
 	"time"
 
-<<<<<<< HEAD
-	"github.com/republicprotocol/republic-go/stackint"
-=======
 	"github.com/ethereum/go-ethereum/accounts/abi/bind"
 	"github.com/ethereum/go-ethereum/accounts/keystore"
->>>>>>> 027fe32b
 	"github.com/jbenet/go-base58"
 	"github.com/republicprotocol/republic-go/contracts/connection"
 	"github.com/republicprotocol/republic-go/contracts/dnr"
 	"github.com/republicprotocol/republic-go/dark"
 	"github.com/republicprotocol/republic-go/identity"
-<<<<<<< HEAD
-=======
 	"github.com/republicprotocol/republic-go/logger"
-	"github.com/republicprotocol/republic-go/network/rpc"
->>>>>>> 027fe32b
 	"github.com/republicprotocol/republic-go/order"
 	"github.com/republicprotocol/republic-go/stackint"
 )
@@ -46,24 +38,6 @@
 	LastUpdateId int             `json:"lastUpdateId"`
 	Bids         [][]interface{} `json:"bids"`
 	Asks         [][]interface{} `json:"asks"`
-<<<<<<< HEAD
-}
-
-func main() {
-	// Parse the option parameters
-	numberOfOrders := flag.Int("order", 5, "number of orders")
-	timeInterval := flag.Int("time", 30, "time interval in second")
-
-	// Get nodes/darkPool details
-	multiAddresses := getNodesDetails()
-	nodes := make([]identity.MultiAddress, len(multiAddresses))
-	for i := 0; i < len(multiAddresses); i++ {
-		multi, err := identity.NewMultiAddressFromString(multiAddresses[i])
-		if err != nil {
-			log.Fatal(err)
-		}
-		nodes[i] = multi
-=======
 }
 
 // heapInt creates a stackint on the heap - temporary convenience method
@@ -121,7 +95,6 @@
 	if binanceCommand.Parsed() {
 		binanceOrder(*binanceOrderFile, *binanceKeyFile, *binancePassphrase, *binanceNumberOfOrders)
 		return
->>>>>>> 027fe32b
 	}
 
 }
@@ -231,33 +204,6 @@
 			log.Println("sending sell order : ", base58.Encode(ord.ID))
 		}
 
-<<<<<<< HEAD
-		response, err := ioutil.ReadAll(resp.Body)
-		if err != nil {
-			log.Fatal(err)
-		}
-		orderBook := new(OrderBook)
-		err = json.Unmarshal(response, orderBook)
-		if err != nil {
-			log.Fatal(err)
-		}
-
-		// Generate order from the Binance data
-		buyOrders := make([]*order.Order, len(orderBook.Asks))
-		sellOrders := make([]*order.Order, len(orderBook.Asks))
-
-		for i, j := range orderBook.Asks {
-			price, err := strconv.ParseFloat(j[0].(string), 10)
-			price = price * 1000000000000
-			if err != nil {
-				log.Fatal(err)
-			}
-
-			amount, err := strconv.ParseFloat(j[1].(string), 10)
-			amount = amount * 1000000000000
-			if err != nil {
-				log.Fatal(err)
-=======
 		var wg sync.WaitGroup
 		wg.Add(len(pools))
 		// For every dark pool
@@ -294,18 +240,14 @@
 			client, err := rpc.NewClient(multiaddress, traderAddress)
 			if err != nil {
 				log.Fatalf("cannot connect to client: %v", err)
->>>>>>> 027fe32b
 			}
 
 			// Close order
 			err = client.CancelOrder(&rpc.OrderSignature{})
 			if err != nil {
-<<<<<<< HEAD
-=======
 				log.Println(err)
 				log.Printf("%sCoudln't cancel order to %v%s\n", red, base58.Encode(n.ID), reset)
 				return
->>>>>>> 027fe32b
 			}
 		})
 	}
@@ -342,16 +284,11 @@
 		for candidate := range candidates {
 			deserializedCandidate, err := rpc.DeserializeMultiAddress(candidate)
 			if err != nil {
-<<<<<<< HEAD
-				log.Println(err)
-				continue
-=======
 				return traderMultiAddress, err
 			}
 			if address == deserializedCandidate.Address() {
 				fmt.Println("Found the target : ", address)
 				return deserializedCandidate, nil
->>>>>>> 027fe32b
 			}
 		}
 	}
@@ -369,41 +306,6 @@
 			log.Fatalf("cannot read multi-address: %v", err)
 		}
 
-<<<<<<< HEAD
-		// Send order fragment to the nodes
-		for _, orders := range [][]*order.Order{buyOrders, sellOrders} {
-			go func(orders []*order.Order) {
-				for _, ord := range orders {
-					//todo
-					if ord.Parity == order.ParityBuy {
-						log.Println("sending buy order :", base58.Encode(ord.ID))
-					} else {
-						log.Println("sending sell order :", base58.Encode(ord.ID))
-					}
-
-					shares, err := ord.Split(int64(len(nodes)), int64(len(nodes)*2/3), &prime)
-					if err != nil {
-						continue
-					}
-
-					do.ForAll(shares, func(i int) {
-						client, err := rpc.NewClient(nodes[i], multi)
-						if err != nil {
-							log.Fatal(err)
-						}
-						err = client.OpenOrder(&rpc.OrderSignature{}, rpc.SerializeOrderFragment(shares[i]))
-						if err != nil {
-							log.Println(err)
-							log.Printf("%sCoudln't send order fragment to %v%s\n", red, base58.Encode(nodes[i].ID()), reset)
-							return
-						}
-					})
-				}
-			})
-
-			log.Println("finish sending sell order", sellOrder.ID)
-
-=======
 		// Create a client
 		client, err := rpc.NewClient(multiaddress, multi)
 		if err != nil {
@@ -416,7 +318,6 @@
 			log.Println(err)
 			log.Printf("%sCoudln't send order fragment to %v%s\n", red, base58.Encode(n.ID), reset)
 			return
->>>>>>> 027fe32b
 		}
 		j++
 	})
@@ -439,39 +340,6 @@
 
 }
 
-<<<<<<< HEAD
-func getNodesDetails() []string {
-	// AWS nodes
-	//return []string{
-	//	"/ip4/13.125.159.239/tcp/18514/republic/8MKZ8JwCU9m9affPWHZ9rxp2azXNnE",
-	//	"/ip4/13.229.60.122/tcp/18514/republic/8MHarRJdvWd7SsTJE8vRVfj2jb5cWS",
-	//	"/ip4/54.93.234.49/tcp/18514/republic/8MKDGUTgKtkymyKTH28xeMxiCnJ9xy",
-	//	"/ip4/54.89.239.234/tcp/18514/republic/8MGg76n7RfC6tuw23PYf85VFyM8Zto",
-	//	"/ip4/35.161.248.181/tcp/18514/republic/8MJ38m8Nzknh3gVj7QiMjuejmHBMSf",
-	//}
-
-	// bootstrap nodes
-	return []string{
-		"/ip4/52.77.88.84/tcp/18514/republic/8MGzXN7M1ucxvtumVjQ7Ybb7xQ8TUw",
-		//"/ip4/52.59.176.141/tcp/18514/republic/8MHmrykz65HimBPYaVgm8bTSpRUoXA",
-		//"/ip4/52.21.44.236/tcp/18514/republic/8MKFT9CDQQru1hYqnaojXqCQU2Mmuk",
-		//"/ip4/52.41.118.171/tcp/18514/republic/8MGb8k337pp2GSh6yG8iv2GK6FbNHN",
-		"/ip4/52.79.194.108/tcp/18514/republic/8MGBUdoFFd8VsfAG5bQSAptyjKuutE",
-		"/ip4/13.250.34.9/tcp/18514/republic/8MH9hcbekxW8yUo9ADBhA213PnZ4do",
-	}
-
-	// Local nodes
-	//return []string{
-	//	"/ip4/127.0.0.1/tcp/4000/republic/8MGyTXr6poqfizzdp9fWcLd8UpDC5y",
-	//	"/ip4/127.0.0.1/tcp/4001/republic/8MJWTpvNJv2SW7meGFpa8c44zNw63f",
-	//	"/ip4/127.0.0.1/tcp/4002/republic/8MJKxAujyofThVCwmYfMnpCRCNwnQe",
-	//	"/ip4/127.0.0.1/tcp/4003/republic/8MHJYuWArPDwA8VvXzxrzPyEdwrb4s",
-	//	"/ip4/127.0.0.1/tcp/4004/republic/8MGonGTeJ6Kz2gUFYgKpJy4TPCH6q3",
-	//	"/ip4/127.0.0.1/tcp/4005/republic/8MGYgkWK26wS4U4EqHcdgRaodhR9AS",
-	//	"/ip4/127.0.0.1/tcp/4006/republic/8MKYtPMdocyv2DeKQkobciKsPHMTwC",
-	//	"/ip4/127.0.0.1/tcp/4007/republic/8MJSSou1rUmjxrvKcYTxaZms8zSvvD",
-	//}
-=======
 func getLogger() (*logger.Logger, error) {
 	return logger.NewLogger(logger.Options{
 		Plugins: []logger.PluginOptions{
@@ -566,5 +434,4 @@
 		return 0, 0, fmt.Errorf("cannot parse amount into a big int: %v", err)
 	}
 	return amount * 1000000000000, price * 1000000000000, nil
->>>>>>> 027fe32b
 }