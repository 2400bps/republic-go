--- conflicted
+++ resolved
@@ -97,7 +97,6 @@
 		return
 	}
 
-<<<<<<< HEAD
 }
 
 // openOrder will send order to all nodes in the dark ocean
@@ -105,14 +104,9 @@
 
 	// Get trader address and dark pools
 	traderMultiAddress, pools, err := getTraderAddressAndDarkPools(openKeyFile, openPassphrase)
-=======
-	// Create a trader address
-	keypair, err := identity.NewKeyPair()
->>>>>>> 6849431e
 	if err != nil {
 		log.Fatalf("cannot get trader multi address and dark pools: %v", err)
 	}
-<<<<<<< HEAD
 
 	// Get orders from JSON file
 	orders, err := order.NewOrdersFromJSONFile(openOrderFile)
@@ -147,16 +141,11 @@
 
 	// Get orders details from Binance
 	resp, err := http.Get(fmt.Sprintf("https://api.binance.com/api/v1/depth?symbol=ETHBTC&limit=%v", binanceNumberOfOrders))
-=======
-	address := keypair.Address()
-	multi, err := identity.NewMultiAddressFromString("/ip4/0.0.0.0/tcp/80/republic/" + address.String())
->>>>>>> 6849431e
 	if err != nil {
 		log.Fatalf("cannot read data from binance: %v", err)
 	}
 	defer resp.Body.Close()
 
-<<<<<<< HEAD
 	orderBook := new(OrderBook)
 	if err := json.NewDecoder(resp.Body).Decode(orderBook); err != nil {
 		log.Fatalf("cannot parse orders from binance: %v", err)
@@ -169,17 +158,6 @@
 	for i, j := range orderBook.Asks {
 
 		price, amount, err := parsePriceAndAmount(j)
-=======
-	multiSignature, err := keypair.Sign(multi)
-	if err != nil {
-		log.Fatal(err)
-	}
-
-	// Keep sending order fragment
-	for {
-		// Get orders details from Binance
-		resp, err := http.Get(fmt.Sprintf("https://api.binance.com/api/v1/depth?symbol=ETHBTC&limit=%v", *numberOfOrders))
->>>>>>> 6849431e
 		if err != nil {
 			log.Fatalf("cannot parse price and amount: %v", err)
 		}
@@ -221,9 +199,9 @@
 	for _, ord := range orders {
 		// Buy or sell ?
 		if ord.Parity == order.ParityBuy {
-			log.Println("sending buy order : ", base58.Encode(ord.ID))
+			log.Println("sending buy order:", base58.Encode(ord.ID))
 		} else {
-			log.Println("sending sell order : ", base58.Encode(ord.ID))
+			log.Println("sending sell order:", base58.Encode(ord.ID))
 		}
 
 		var wg sync.WaitGroup
@@ -235,7 +213,7 @@
 				// Split order into (number of nodes in each pool) * 2/3 fragments
 				shares, err := ord.Split(int64(darkPool.Size()), int64(darkPool.Size()*2/3), &prime)
 				if err != nil {
-					log.Println("cannot split orders: ", err)
+					log.Println("cannot split orders:", err)
 					return
 				}
 				sendSharesToDarkPool(darkPool, traderMultiAddress, shares)
@@ -328,7 +306,6 @@
 			log.Fatalf("cannot read multi-address: %v", err)
 		}
 
-<<<<<<< HEAD
 		// Create a client
 		client, err := rpc.NewClient(multiaddress, multi)
 		if err != nil {
@@ -341,44 +318,6 @@
 			log.Println(err)
 			log.Printf("%sCoudln't send order fragment to %v%s\n", red, base58.Encode(n.ID), reset)
 			return
-=======
-		// Send order fragment to the nodes
-		for _, orders := range [][]*order.Order{buyOrders, sellOrders} {
-			go func(orders []*order.Order) {
-				for _, ord := range orders {
-					//todo
-					if ord.Parity == order.ParityBuy {
-						log.Println("sending buy order :", base58.Encode(ord.ID))
-					} else {
-						log.Println("sending sell order :", base58.Encode(ord.ID))
-					}
-
-					fragments, err := ord.Split(int64(len(nodes)), int64(len(nodes)*2/3), &prime)
-					if err != nil {
-						continue
-					}
-
-					do.ForAll(fragments, func(i int) {
-						client, err := rpc.NewClient(nodes[i], multi, multiSignature)
-						if err != nil {
-							log.Fatal(err)
-						}
-
-						// Sign order fragment
-						err = fragments[i].Sign(keypair)
-						if err != nil {
-							log.Fatal(err)
-						}
-						err = client.OpenOrder(rpc.SerializeOrderFragment(fragments[i]))
-						if err != nil {
-							log.Println(err)
-							log.Printf("%sCoudln't send order fragment to %v%s\n", red, base58.Encode(nodes[i].ID()), reset)
-							return
-						}
-					})
-				}
-			}(orders)
->>>>>>> 6849431e
 		}
 		j++
 	})
