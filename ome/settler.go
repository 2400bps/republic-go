package ome

import (
	"fmt"
	"log"
	"math/big"

	"github.com/republicprotocol/republic-go/logger"
	"github.com/republicprotocol/republic-go/order"
	"github.com/republicprotocol/republic-go/shamir"
	"github.com/republicprotocol/republic-go/smpc"
)

// A Settler settles Computations that have been resolved to matches and have
// been confirmed.
type Settler interface {

	// Settle a Computation that has been resolved to match and has been
	// confirmed. Computations are usually settled after they have been through
	// the Matcher and Confirmer interfaces.
	Settle(com Computation) error
}

type settler struct {
	computationStore ComputationStorer
	smpcer           smpc.Smpcer
	contract         ContractBinder
}

// NewSettler returns a Settler that settles orders by first using an
// smpc.Smpcer to join all of the composing order.Fragments, and then submits
// them to an Ethereum contract.
func NewSettler(computationStore ComputationStorer, smpcer smpc.Smpcer, contract ContractBinder) Settler {
	return &settler{
		computationStore: computationStore,
		smpcer:           smpcer,
		contract:         contract,
	}
}

// Settle implements the Settler interface.
func (settler *settler) Settle(com Computation) error {
	networkID := smpc.NetworkID(com.Epoch)
	settler.joinOrderMatch(networkID, com)
	return nil
}

func (settler *settler) joinOrderMatch(networkID smpc.NetworkID, com Computation) {

	// Create the blinding to verify the computation
	blinding := shamir.Blinding{
		Int: big.NewInt(0).Add(com.Buy.Blinding.Int, big.NewInt(0).Sub(shamir.CommitP, com.Sell.Blinding.Int)),
	}
	blinding.Mod(blinding.Int, shamir.CommitP)

	join := smpc.Join{
		Index: smpc.JoinIndex(com.Buy.Tokens.Index),
		Shares: shamir.Shares{
			com.Buy.Tokens,
			com.Buy.Price.Co, com.Buy.Price.Exp,
			com.Buy.Volume.Co, com.Buy.Volume.Exp,
			com.Buy.MinimumVolume.Co, com.Buy.MinimumVolume.Exp,
			com.Buy.Nonce,

			com.Sell.Tokens,
			com.Sell.Price.Co, com.Sell.Price.Exp,
			com.Sell.Volume.Co, com.Sell.Volume.Exp,
			com.Sell.MinimumVolume.Co, com.Sell.MinimumVolume.Exp,
			com.Sell.Nonce,
		},
<<<<<<< HEAD
		Blindings: shamir.Blindings{blinding},
=======
		Blindings: shamir.Blindings{
			com.Buy.Blinding,
			com.Buy.Blinding, com.Buy.Blinding,
			com.Buy.Blinding, com.Buy.Blinding,
			com.Buy.Blinding, com.Buy.Blinding,
			com.Buy.Blinding,

			com.Sell.Blinding,
			com.Sell.Blinding, com.Sell.Blinding,
			com.Sell.Blinding, com.Sell.Blinding,
			com.Sell.Blinding, com.Sell.Blinding,
			com.Sell.Blinding,
		},
>>>>>>> cc72f1cd
	}
	copy(join.ID[:], com.ID[:])
	join.ID[32] = byte(ResolveStageSettlement)

	err := settler.smpcer.Join(networkID, join, func(joinID smpc.JoinID, values []uint64) {
		if len(values) != 16 {
			logger.Compute(logger.LevelError, fmt.Sprintf("cannot join buy = %v, sell = %v: unexpected number of values: %v", com.Buy.OrderID, com.Sell.OrderID, len(values)))
			return
		}
		buy := order.NewOrder(com.Buy.OrderType, com.Buy.OrderParity, com.Buy.OrderSettlement, com.Buy.OrderExpiry, order.Tokens(values[0]), order.NewCoExp(values[1], values[2]), order.NewCoExp(values[3], values[4]), order.NewCoExp(values[5], values[6]), values[7])
		sell := order.NewOrder(com.Sell.OrderType, com.Sell.OrderParity, com.Sell.OrderSettlement, com.Sell.OrderExpiry, order.Tokens(values[8]), order.NewCoExp(values[9], values[10]), order.NewCoExp(values[11], values[12]), order.NewCoExp(values[13], values[14]), values[15])

		settler.settleOrderMatch(com, buy, sell)
<<<<<<< HEAD
	})
=======

	}, true /* delay message sending to ensure the round-robin */)
>>>>>>> cc72f1cd
	if err != nil {
		logger.Compute(logger.LevelError, fmt.Sprintf("cannot join buy = %v, sell = %v: %v", com.Buy.OrderID, com.Sell.OrderID, err))
	}
}

func (settler *settler) settleOrderMatch(com Computation, buy, sell order.Order) {
	if err := settler.contract.Settle(buy, sell); err != nil {
		log.Printf("[error] (settle) cannot execute settlement buy = %v, sell = %v: %v", buy.ID, sell.ID, err)
		return
	}
	log.Printf("[info] (settle) 💰💰💰 buy = %v, sell = %v 💰💰💰", buy.ID, sell.ID)

	com.State = ComputationStateSettled
	if err := settler.computationStore.PutComputation(com); err != nil {
		log.Printf("[error] (settle) cannot store settlement buy = %v, sell = %v: %v", buy.ID, sell.ID, err)
		return
	}
}<|MERGE_RESOLUTION|>--- conflicted
+++ resolved
@@ -68,9 +68,6 @@
 			com.Sell.MinimumVolume.Co, com.Sell.MinimumVolume.Exp,
 			com.Sell.Nonce,
 		},
-<<<<<<< HEAD
-		Blindings: shamir.Blindings{blinding},
-=======
 		Blindings: shamir.Blindings{
 			com.Buy.Blinding,
 			com.Buy.Blinding, com.Buy.Blinding,
@@ -84,7 +81,6 @@
 			com.Sell.Blinding, com.Sell.Blinding,
 			com.Sell.Blinding,
 		},
->>>>>>> cc72f1cd
 	}
 	copy(join.ID[:], com.ID[:])
 	join.ID[32] = byte(ResolveStageSettlement)
@@ -98,12 +94,7 @@
 		sell := order.NewOrder(com.Sell.OrderType, com.Sell.OrderParity, com.Sell.OrderSettlement, com.Sell.OrderExpiry, order.Tokens(values[8]), order.NewCoExp(values[9], values[10]), order.NewCoExp(values[11], values[12]), order.NewCoExp(values[13], values[14]), values[15])
 
 		settler.settleOrderMatch(com, buy, sell)
-<<<<<<< HEAD
-	})
-=======
-
 	}, true /* delay message sending to ensure the round-robin */)
->>>>>>> cc72f1cd
 	if err != nil {
 		logger.Compute(logger.LevelError, fmt.Sprintf("cannot join buy = %v, sell = %v: %v", com.Buy.OrderID, com.Sell.OrderID, err))
 	}
