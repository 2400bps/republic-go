--- conflicted
+++ resolved
@@ -74,29 +74,12 @@
 			defer GinkgoRecover()
 
 			for err := range errs {
-<<<<<<< HEAD
 				Expect(err).ShouldNot(HaveOccurred())
-=======
-				fmt.Println(err)
->>>>>>> 3a2c50aa
 			}
 		}()
 		go func() {
 			defer GinkgoRecover()
 
-<<<<<<< HEAD
-		for match := range confirmedMatches {
-			_, ok := orderIDs[match.Buy.OrderID]
-			Expect(ok).Should(BeTrue())
-			delete(orderIDs, match.Buy.OrderID)
-
-			_, ok = orderIDs[match.Sell.OrderID]
-			Expect(ok).Should(BeTrue())
-			delete(orderIDs, match.Sell.OrderID)
-		}
-
-		Expect(len(orderIDs)).Should(Equal(0))
-=======
 			for match := range confirmedMatches {
 				_, ok := orderIDs[match.Buy.OrderID]
 				Ω(ok).Should(BeTrue())
@@ -108,7 +91,6 @@
 			}
 			Ω(len(orderIDs)).Should(Equal(0))
 		}()
->>>>>>> 3a2c50aa
 	}, 100)
 
 	It("should return error for invalid computations", func() {
