package ome

import (
	"bytes"
	"fmt"
	"math"
	"sort"
	"sync"
	"time"

	"github.com/republicprotocol/republic-go/identity"
	"github.com/republicprotocol/republic-go/logger"
	"github.com/republicprotocol/republic-go/order"
	"github.com/republicprotocol/republic-go/orderbook"
	"github.com/republicprotocol/republic-go/registry"
)

type RankerStorer interface {
	PutOrder(order order.ID)
}

// A Ranker consumes orders and produces Computations that are prioritized
// based on the combined priorities of the involved orders.
type Ranker interface {
	// InsertChange into the Ranker. The orderbook.Change will be forwarded to
	// be handled by the respective internal handler based on the block number
	// of the orderbook.Change. This ensures that Computations can be filtered
	// by their epoch.
	InsertChange(change orderbook.Change)

	// Computations stored in the Ranker are written to the input buffer. The
	// written Computations are removed from the Ranker to prevent duplicate
	// Computations. Returns the number of Computations written to the buffer,
	// which is guaranteed to be less than, or equal to, the size of the
	// buffer.
	Computations(Computations) int

	// OnChangeEpoch should be called whenever a new Epoch is observed.
	OnChangeEpoch(epoch registry.Epoch)
}

// delegateRanker delegates orders to specific epochRanker according to the
// epoch Hash and collects computations back from all the epochRankers.
type delegateRanker struct {
	done        <-chan struct{}
	address     identity.Address
	storer      Storer
	changeStore orderbook.ChangeStorer

	computationsMu *sync.Mutex
	computations   Computations

	rankerMu        *sync.Mutex
	rankerCurrEpoch *epochRanker
	rankerPrevEpoch *epochRanker
}

// NewRanker returns a Ranker that first filters the Computations it produces
// by checking the Priority. The filter assumes that there are a certain number
// of Rankers, and that each Ranker has a unique position relative to others.
// Priorities that do not match the position of the Ranker, after a modulo of
// the number of Rankers, are filtered. A Storer is used to load existing
// Computations that have not been processed completely, and to store new
// Computations. The Ranker will run background processes until the done
// channel is closed, after which the Ranker will no longer consume
// orderbook.Changeset or produce Computation.
<<<<<<< HEAD
func NewRanker(done <-chan struct{}, address identity.Address, storer Storer, epoch registry.Epoch) (Ranker, error) {
=======
func NewRanker(done <-chan struct{}, address identity.Address, storer Storer, changeStore orderbook.ChangeStorer, epoch cal.Epoch) (Ranker, error) {
>>>>>>> d4e8c727
	ranker := &delegateRanker{
		done:        done,
		address:     address,
		storer:      storer,
		changeStore: changeStore,

		computationsMu: new(sync.Mutex),
		computations:   Computations{},

		rankerMu:        new(sync.Mutex),
		rankerCurrEpoch: nil,
		rankerPrevEpoch: nil,
	}
	ranker.insertStoredComputationsInBackground()

	numberOfRankers, pos, err := ranker.posFromEpoch(epoch)
	if err != nil {
		return &delegateRanker{}, fmt.Errorf("cannot get ranker position from epoch: %v", err)
	}
	ranker.rankerCurrEpoch = newEpochRanker(numberOfRankers, pos, changeStore, epoch)

	return ranker, nil
}

// InsertChange implements the Ranker interface.
func (ranker *delegateRanker) InsertChange(change orderbook.Change) {
	ranker.rankerMu.Lock()
	defer ranker.rankerMu.Unlock()

	if change.OrderStatus != order.Open {
		ranker.removeComputations(change.OrderID)
		return
	}

	coms := Computations{}
	if ranker.rankerCurrEpoch != nil && change.BlockNumber >= ranker.rankerCurrEpoch.epoch.BlockNumber {
		coms = ranker.rankerCurrEpoch.insertChange(change)
	} else if ranker.rankerPrevEpoch != nil && change.BlockNumber >= ranker.rankerPrevEpoch.epoch.BlockNumber {
		coms = ranker.rankerPrevEpoch.insertChange(change)
	}

	ranker.insertComputations(coms)
}

// Computations implements the Ranker interface.
func (ranker *delegateRanker) Computations(buffer Computations) int {
	ranker.computationsMu.Lock()
	defer ranker.computationsMu.Unlock()

	var min int
	if len(buffer) < len(ranker.computations) {
		min = len(buffer)
	} else {
		min = len(ranker.computations)
	}
	for i := 0; i < min; i++ {
		buffer[i] = ranker.computations[i]
	}
	ranker.computations = ranker.computations[min:]

	return min
}

// OnChangeEpoch implements the Ranker interface.
func (ranker *delegateRanker) OnChangeEpoch(epoch registry.Epoch) {
	ranker.rankerMu.Lock()
	defer ranker.rankerMu.Unlock()

	if ranker.rankerCurrEpoch != nil && bytes.Equal(ranker.rankerCurrEpoch.epoch.Hash[:], epoch.Hash[:]) {
		return
	}
	ranker.rankerPrevEpoch = ranker.rankerCurrEpoch

	numberOfRankers, pos, err := ranker.posFromEpoch(epoch)
	if err != nil {
		logger.Error(fmt.Sprintf("cannot get ranker position from epoch: %v", err))
		return
	}
	ranker.rankerCurrEpoch = newEpochRanker(numberOfRankers, pos, ranker.changeStore, epoch)
}

func (ranker *delegateRanker) insertStoredComputationsInBackground() {
	go func() {
		// Wait for long enough that the Ome has time to connect to the network
		// for the current epoch before loading computations (approximately one
		// block)
		timer := time.NewTimer(14 * time.Second)

		comsIter, err := ranker.storer.Computations()
		if err != nil {
			logger.Error(fmt.Sprintf("cannot build computations iterator for inserting: %v", err))
			return
		}
		defer comsIter.Release()

		coms, err := comsIter.Collect()
		if err != nil {
			logger.Error(fmt.Sprintf("cannot load existing computations into ranker: %v", err))
		}

		select {
		case <-ranker.done:
			return
		case <-timer.C:
			for _, com := range coms {
				if com.State != ComputationStateMismatched && com.State != ComputationStateRejected && com.State != ComputationStateSettled {
					ranker.insertComputation(com)
				}
			}
		}
	}()
}

func (ranker *delegateRanker) insertComputations(coms Computations) {
	ranker.computationsMu.Lock()
	defer ranker.computationsMu.Unlock()

	for _, com := range coms {
		index := sort.Search(len(ranker.computations), func(i int) bool {
			return ranker.computations[i].Priority > com.Priority
		})
		ranker.computations = append(
			ranker.computations[:index],
			append([]Computation{com}, ranker.computations[index:]...)...)
	}
}

func (ranker *delegateRanker) insertComputation(com Computation) {
	ranker.computationsMu.Lock()
	defer ranker.computationsMu.Unlock()

	index := sort.Search(len(ranker.computations), func(i int) bool {
		return ranker.computations[i].Priority > com.Priority
	})
	ranker.computations = append(
		ranker.computations[:index],
		append([]Computation{com}, ranker.computations[index:]...)...)

	if err := ranker.storer.PutComputation(com); err != nil {
		logger.Error(fmt.Sprintf("cannot insert new computation %v: %v", com.ID, err))
	}
}

func (ranker *delegateRanker) removeComputations(orderID order.ID) {
	ranker.computationsMu.Lock()
	defer ranker.computationsMu.Unlock()

	numComputations := len(ranker.computations)
	for i := 0; i < numComputations; i++ {
		if orderID.Equal(ranker.computations[i].Buy) || orderID.Equal(ranker.computations[i].Sell) {
			if i == len(ranker.computations)-1 {
				ranker.computations = ranker.computations[:i]
			} else {
				ranker.computations = append(ranker.computations[:i], ranker.computations[i+1:]...)
			}
			numComputations--
			i--
		}
	}
}

func (ranker *delegateRanker) posFromEpoch(epoch registry.Epoch) (int, int, error) {
	pod, err := epoch.Pod(ranker.address)
	if err != nil {
		return 0, 0, err
	}
	return len(epoch.Pods), pod.Position, nil
}

// epochRanker forms new computation and rank them depending on the priority.
// It only cares about orders from one dedicated epoch, so that we won't
// cross match orders from different epoch.
type epochRanker struct {
<<<<<<< HEAD
	epoch           registry.Epoch
=======
>>>>>>> d4e8c727
	numberOfRankers int
	pos             int
	epoch           cal.Epoch
	storer          orderbook.ChangeStorer

	seen map[ComputationID]struct{}
}

<<<<<<< HEAD
func newEpochRanker(numberOfRankers, pos int, epoch registry.Epoch) *epochRanker {
=======
func newEpochRanker(numberOfRankers, pos int, storer orderbook.ChangeStorer, epoch cal.Epoch) *epochRanker {
>>>>>>> d4e8c727
	return &epochRanker{
		epoch:           epoch,
		numberOfRankers: numberOfRankers,
		pos:             pos,
		storer:          storer,

		seen: map[ComputationID]struct{}{},
	}
}

func (ranker *epochRanker) insertChange(change orderbook.Change) Computations {
	computations := Computations{}
	if change.OrderStatus != order.Open {
		return computations
	}

	changeIter, err := ranker.storer.Changes()
	if err != nil {
		logger.Error(fmt.Sprintf("cannot build change iterator for ranking: %v", err))
		return computations
	}
	defer changeIter.Release()

	for changeIter.Next() {
		otherChange, err := changeIter.Cursor()
		if err != nil {
			logger.Error(fmt.Sprintf("cannot get change iterator cursor for ranking: %v", err))
			continue
		}

		if otherChange.BlockNumber < ranker.epoch.BlockNumber {
			continue
		}
		if otherChange.OrderStatus != order.Open {
			continue
		}
		if change.OrderParity == otherChange.OrderParity {
			continue
		}
		if change.Trader == otherChange.Trader {
			continue
		}

		priority := change.OrderPriority + otherChange.OrderPriority
		rankMod := int(math.Log2(float64(ranker.numberOfRankers)))
		if rankMod < 1 {
			rankMod = 1
		}
		if int(priority)%rankMod != ranker.pos%rankMod {
			continue
		}

		var com Computation
		if change.OrderParity == order.ParityBuy {
			com = NewComputation(change.OrderID, otherChange.OrderID, ranker.epoch.Hash)
		} else {
			com = NewComputation(otherChange.OrderID, change.OrderID, ranker.epoch.Hash)
		}
		if _, ok := ranker.seen[com.ID]; ok {
			continue
		}
		com.Priority = priority
		com.Timestamp = time.Now()
		com.State = ComputationStateNil
		computations = append(computations, com)
		ranker.seen[com.ID] = struct{}{}
	}

	return computations
}<|MERGE_RESOLUTION|>--- conflicted
+++ resolved
@@ -64,11 +64,7 @@
 // Computations. The Ranker will run background processes until the done
 // channel is closed, after which the Ranker will no longer consume
 // orderbook.Changeset or produce Computation.
-<<<<<<< HEAD
-func NewRanker(done <-chan struct{}, address identity.Address, storer Storer, epoch registry.Epoch) (Ranker, error) {
-=======
-func NewRanker(done <-chan struct{}, address identity.Address, storer Storer, changeStore orderbook.ChangeStorer, epoch cal.Epoch) (Ranker, error) {
->>>>>>> d4e8c727
+func NewRanker(done <-chan struct{}, address identity.Address, storer Storer, changeStore orderbook.ChangeStorer, epoch registry.Epoch) (Ranker, error) {
 	ranker := &delegateRanker{
 		done:        done,
 		address:     address,
@@ -242,23 +238,15 @@
 // It only cares about orders from one dedicated epoch, so that we won't
 // cross match orders from different epoch.
 type epochRanker struct {
-<<<<<<< HEAD
-	epoch           registry.Epoch
-=======
->>>>>>> d4e8c727
 	numberOfRankers int
 	pos             int
-	epoch           cal.Epoch
+	epoch           registry.Epoch
 	storer          orderbook.ChangeStorer
 
 	seen map[ComputationID]struct{}
 }
 
-<<<<<<< HEAD
-func newEpochRanker(numberOfRankers, pos int, epoch registry.Epoch) *epochRanker {
-=======
-func newEpochRanker(numberOfRankers, pos int, storer orderbook.ChangeStorer, epoch cal.Epoch) *epochRanker {
->>>>>>> d4e8c727
+func newEpochRanker(numberOfRankers, pos int, storer orderbook.ChangeStorer, epoch registry.Epoch) *epochRanker {
 	return &epochRanker{
 		epoch:           epoch,
 		numberOfRankers: numberOfRankers,
