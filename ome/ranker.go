package ome

import (
	"fmt"
	"sort"
	"sync"
	"time"

	"github.com/republicprotocol/republic-go/cal"
	"github.com/republicprotocol/republic-go/identity"
	"github.com/republicprotocol/republic-go/logger"
	"github.com/republicprotocol/republic-go/order"
	"github.com/republicprotocol/republic-go/orderbook"
)

// A Ranker consumes orders and produces Computations that are prioritized
// based on the combined priorities of the involved orders.
type Ranker interface {
	// InsertChange into the Ranker. Ranker will generate new computations or
	// remove order from the ranker depending on the new status of the order.
	// New computations can be read by using a call to Ranker.Computations.
	InsertChange(change orderbook.Change)

	// Computations stored in the Ranker are written to the input buffer. The
	// written Computations are removed from the Ranker to prevent duplicate
	// Computations. Returns the number of Computations written to the buffer,
	// which is guaranteed to be less than, or equal to, the size of the
	// buffer.
	Computations(Computations) int

	// OnChangeEpoch should be called whenever a new cal.Epoch is observed.
	OnChangeEpoch(epoch cal.Epoch)
}

// delegateRanker delegates orders to specific epochRanker according to the
// epoch Hash and collects computations back from all the epochRanker.
type delegateRanker struct {
	done    <-chan struct{}
	address identity.Address
	storer  Storer

	computationsMu *sync.Mutex
	computations   Computations

	rankerMu        *sync.Mutex
	rankers         []*epochRanker
	changeChs       []chan orderbook.Change
	computationsChs []<-chan Computations
	blockNumbers    []uint
}

// NewRanker returns a Ranker that first filters the Computations it produces
// by checking the Priority. The filter assumes that there are a certain number
// of Rankers, and that each Ranker has a unique position relative to others.
// Priorities that do not match the position of the Ranker, after a modulo of
// the number of Rankers, are filtered. A Storer is used to load existing
// Computations that have not been processed completely, and to store new
<<<<<<< HEAD
// Computations. The Ranker will run background processes until the done
// channel is closed, after which the Ranker will no longer consume
// orderbook.Changeset or produce Computation.
func NewRanker(done <-chan struct{}, address identity.Address, storer Storer, epoch cal.Epoch) (Ranker, error) {
=======
// Computations.
func NewRanker(storer Storer, address identity.Address, epoch cal.Epoch) (Ranker, error) {
>>>>>>> 3b552fb7
	ranker := &delegateRanker{
		done:    done,
		address: address,
		storer:  storer,

		computationsMu: new(sync.Mutex),
		computations:   Computations{},

		rankerMu:        new(sync.Mutex),
		rankers:         make([]*epochRanker, 0),
		changeChs:       make([]chan orderbook.Change, 0),
		computationsChs: make([]<-chan Computations, 0),
		blockNumbers:    make([]uint, 0),
	}

	pods, pos, err := ranker.getPosFromEpoch(epoch)
	if err != nil {
		return &delegateRanker{}, err
	}
	ranker.changeChs = append(ranker.changeChs, make(chan orderbook.Change))
	ranker.rankers = append(ranker.rankers, newEpochRanker(pods, pos))
	ranker.computationsChs = append(ranker.computationsChs, ranker.rankers[1].run(ranker.done, ranker.changeChs[1]))
	ranker.blockNumbers = append(ranker.blockNumbers, epoch.BlockNumber)

	ranker.processComputations(done)
	ranker.insertStoredComputationsInBackground()

	return ranker, nil
}

// InsertChange
func (ranker *delegateRanker) InsertChange(change orderbook.Change) {
	ranker.rankerMu.Lock()
	defer ranker.rankerMu.Unlock()

	if change.BlockNumber >= ranker.blockNumbers[0] && change.BlockNumber < ranker.blockNumbers[1] {
		ranker.changeChs[0] <- change
	} else if change.BlockNumber >= ranker.blockNumbers[2] {
		ranker.changeChs[1] <- change
	}
}

func (ranker *delegateRanker) Computations(buffer Computations) int {
	ranker.computationsMu.Lock()
	defer ranker.computationsMu.Unlock()

	var min int
	if len(buffer) < len(ranker.computations) {
		min = len(buffer)
	} else {
		min = len(ranker.computations)
	}
	for i := 0; i < min; i++ {
		buffer[i] = ranker.computations[i]
	}
	ranker.computations = ranker.computations[:min]

	return min
}

func (ranker *delegateRanker) OnChangeEpoch(epoch cal.Epoch) {
	ranker.rankerMu.Lock()
	defer ranker.rankerMu.Unlock()

	pods, pos, err := ranker.getPosFromEpoch(epoch)
	if err != nil {
		logger.Error(fmt.Sprintf("cannot get ranker position from epoch: %v", err))
		return
	}

	epochRanker := newEpochRanker(pods, pos)
	if len(ranker.rankers) > 1 {
		close(ranker.changeChs[0])
		ranker.changeChs = ranker.changeChs[1:]
		ranker.rankers = ranker.rankers[1:]
		ranker.computationsChs = ranker.computationsChs[1:]
		ranker.blockNumbers = ranker.blockNumbers[1:]
	}

	ranker.changeChs = append(ranker.changeChs, make(chan orderbook.Change))
	computations := epochRanker.run(ranker.done, ranker.changeChs[1])
	ranker.rankers = append(ranker.rankers, epochRanker)
	ranker.computationsChs = append(ranker.computationsChs, computations)
	ranker.blockNumbers = append(ranker.blockNumbers, epoch.BlockNumber)
}

func (ranker *delegateRanker) processComputations(done <-chan struct{}) {
	go func() {
		for {
			ranker.rankerMu.Lock()
			currEpochRankerCh := ranker.computationsChs[0]
			prevEpochRankerCh := ranker.computationsChs[1]
			ranker.rankerMu.Unlock()

			select {
			case <-done:
				return
			case coms, ok := <-currEpochRankerCh:
				if !ok {
					return
				}
				for _, com := range coms {
					ranker.insertComputation(com)
				}
			case coms, ok := <-prevEpochRankerCh:
				if !ok {
					return
				}
				for _, com := range coms {
					ranker.insertComputation(com)
				}
			}
		}
	}()
}

func (ranker *delegateRanker) insertStoredComputationsInBackground() {
	go func() {
		// Wait for long enough that the Ome has time to connect to the network
		// for the current epoch before loading computations (approximately one
		// block)
		timer := time.NewTimer(14 * time.Second)

		coms, err := ranker.storer.Computations()
		if err != nil {
			logger.Error(fmt.Sprintf("cannot load existing computations into ranker: %v", err))
		}

		<-timer.C
		for _, com := range coms {
			if com.State != ComputationStateMismatched && com.State != ComputationStateRejected && com.State != ComputationStateSettled {
				ranker.insertComputation(com)
			}
		}
	}()
}

func (ranker *delegateRanker) insertComputation(com Computation) {
	ranker.computationsMu.Lock()
	defer ranker.computationsMu.Unlock()

	index := sort.Search(len(ranker.computations), func(i int) bool {
		return ranker.computations[i].Priority > com.Priority
	})
	ranker.computations = append(
		ranker.computations[:index],
		append([]Computation{com}, ranker.computations[index:]...)...)
}

func (ranker *delegateRanker) getPosFromEpoch(epoch cal.Epoch) (int, int, error) {
	pod, err := epoch.Pod(ranker.address)
	if err != nil {
		return 0, 0, err
	}
	return len(epoch.Pods), pod.Position, nil
}

// epochRanker forms new computation and rank them depending on the priority.
// It only cares about orders from one dedicated epoch, so that we won't
// cross match orders from different epoch.
type epochRanker struct {
	numberOfRankers int
	pos             int
	buys            map[order.ID]orderbook.Priority
	sells           map[order.ID]orderbook.Priority
}

func newEpochRanker(numberOfRankers, pos int) *epochRanker {
	return &epochRanker{
		numberOfRankers: numberOfRankers,
		pos:             pos,
		buys:            map[order.ID]orderbook.Priority{},
		sells:           map[order.ID]orderbook.Priority{},
	}
}

func (ranker *epochRanker) run(done <-chan struct{}, changes <-chan orderbook.Change) <-chan Computations {
	computations := make(chan Computations)

	go func() {
		defer ranker.cleanup()
		defer close(computations)

		for change := range changes {
			switch change.OrderStatus {
			case order.Open:
				if change.OrderParity == order.ParityBuy {
					select {
					case <-done:
						return
					case computations <- ranker.insertBuy(change):
					}
				} else {
					select {
					case <-done:
						return
					case computations <- ranker.insertSell(change):
					}
				}
			case order.Canceled, order.Confirmed:
				ranker.remove(change)
			}
		}
	}()

	return computations
}

func (ranker *epochRanker) cleanup() {
	ranker.buys = map[order.ID]orderbook.Priority{}
	ranker.sells = map[order.ID]orderbook.Priority{}
}

func (ranker *epochRanker) insertBuy(change orderbook.Change) []Computation {
	computations := make([]Computation, 0)
	ranker.buys[change.OrderID] = change.OrderPriority
	for sell, sellPriority := range ranker.sells {
		priority := change.OrderPriority + sellPriority
		if int(priority)%ranker.numberOfRankers != ranker.pos {
			continue
		}

		priorityCom := NewComputation(change.OrderID, sell)
		priorityCom.Priority = priority
		priorityCom.Timestamp = time.Now()

		computations = append(computations, priorityCom)
	}

	return computations
}

func (ranker *epochRanker) insertSell(change orderbook.Change) []Computation {
	computations := make([]Computation, 0)
	ranker.buys[change.OrderID] = change.OrderPriority
	for buy, buyPriority := range ranker.buys {
		priority := change.OrderPriority + buyPriority
		if int(priority)%ranker.numberOfRankers != ranker.pos {
			continue
		}

		priorityCom := NewComputation(buy, change.OrderID)
		priorityCom.Priority = priority
		priorityCom.Timestamp = time.Now()

		computations = append(computations, priorityCom)
	}

	return computations
}

func (ranker *epochRanker) remove(change orderbook.Change) {
	if change.OrderParity == order.ParityBuy {
		delete(ranker.buys, change.OrderID)
	} else {
		delete(ranker.sells, change.OrderID)
	}
}<|MERGE_RESOLUTION|>--- conflicted
+++ resolved
@@ -55,15 +55,10 @@
 // Priorities that do not match the position of the Ranker, after a modulo of
 // the number of Rankers, are filtered. A Storer is used to load existing
 // Computations that have not been processed completely, and to store new
-<<<<<<< HEAD
 // Computations. The Ranker will run background processes until the done
 // channel is closed, after which the Ranker will no longer consume
 // orderbook.Changeset or produce Computation.
 func NewRanker(done <-chan struct{}, address identity.Address, storer Storer, epoch cal.Epoch) (Ranker, error) {
-=======
-// Computations.
-func NewRanker(storer Storer, address identity.Address, epoch cal.Epoch) (Ranker, error) {
->>>>>>> 3b552fb7
 	ranker := &delegateRanker{
 		done:    done,
 		address: address,
