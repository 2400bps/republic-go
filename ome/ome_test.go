--- conflicted
+++ resolved
@@ -1,297 +1,5 @@
 package ome_test
 
-<<<<<<< HEAD
-import (
-	"context"
-	"errors"
-	"math/rand"
-	"sync"
-	"sync/atomic"
-	"time"
-
-	. "github.com/onsi/ginkgo"
-	. "github.com/onsi/gomega"
-	"github.com/republicprotocol/republic-go/identity"
-	. "github.com/republicprotocol/republic-go/ome"
-
-	"github.com/republicprotocol/republic-go/cal"
-	"github.com/republicprotocol/republic-go/crypto"
-	"github.com/republicprotocol/republic-go/order"
-	"github.com/republicprotocol/republic-go/orderbook"
-	"github.com/republicprotocol/republic-go/smpc"
-)
-
-var _ = Describe("Ome", func() {
-	Context("ome should manage everything about order matching ", func() {
-		var confirmer Confirmer
-		var ranker Ranker
-
-		var book orderbook.Orderbook
-		var ledger cal.RenLedger
-		var accounts cal.DarkpoolAccounts
-		var smpcer smpc.Smpcer
-		var storer Storer
-		var matcher Matcher
-		var settler Settler
-
-		BeforeEach(func() {
-			// Generate mock instance for all the parts we need
-			book = newMockOrderbook()
-			ledger = newMockRenLedger()
-			smpcer = newMockSmpcer()
-			storer = newMockStorer()
-			accounts = newMockAccounts()
-
-			confirmer = NewConfirmer(storer, ledger, 2*time.Second, 0)
-			ranker = NewRanker(1, 0, storer)
-			matcher = NewMatcher(storer, smpcer)
-			settler = NewSettler(storer, smpcer, accounts)
-		})
-
-		It("should be able to sync with the order book ", func() {
-			done := make(chan struct{})
-			go func() {
-				defer close(done)
-				time.Sleep(10 * time.Second)
-			}()
-			ome := NewOme(ranker, matcher, confirmer, settler, storer, book, smpcer)
-			errs := ome.Run(done)
-			for err := range errs {
-				Ω(err).ShouldNot(HaveOccurred())
-			}
-		})
-
-		It("should be able to listen for epoch change event", func() {
-			done := make(chan struct{})
-			ome := NewOme(ranker, matcher, confirmer, settler, storer, book, smpcer)
-			go func() {
-				defer close(done)
-
-				time.Sleep(3 * time.Second)
-				epoch := cal.Epoch{}
-				ome.OnChangeEpoch(epoch)
-				time.Sleep(3 * time.Second)
-			}()
-			errs := ome.Run(done)
-			for err := range errs {
-				Ω(err).ShouldNot(HaveOccurred())
-			}
-		})
-
-	})
-})
-
-type mockOrderbook struct {
-	numberOfOrderMatches int64
-	hasSynced            bool
-	rsaKey               crypto.RsaKey
-	orderFragments       map[order.ID]order.Fragment
-	orders               map[order.ID]order.Order
-}
-
-func (book *mockOrderbook) OrderFragment(orderID order.ID) (order.Fragment, error) {
-	return book.orderFragments[orderID], nil
-}
-
-func (book *mockOrderbook) Order(orderID order.ID) (order.Order, error) {
-	return book.orders[orderID], nil
-}
-
-func (book *mockOrderbook) ConfirmOrderMatch(buy order.ID, sell order.ID) error {
-	atomic.AddInt64(&book.numberOfOrderMatches, 1)
-	return nil
-}
-
-func (book *mockOrderbook) OpenOrder(ctx context.Context, orderFragment order.EncryptedFragment) error {
-	var err error
-	book.orderFragments[orderFragment.OrderID], err = orderFragment.Decrypt(*book.rsaKey.PrivateKey)
-	return err
-}
-
-func (book *mockOrderbook) Sync() (orderbook.ChangeSet, error) {
-	if !book.hasSynced {
-		changes := make(orderbook.ChangeSet, 5)
-		i := 0
-		for _, orderFragment := range book.orderFragments {
-			changes[i] = orderbook.Change{
-				OrderID:       orderFragment.OrderID,
-				OrderParity:   orderFragment.OrderParity,
-				OrderPriority: uint64(i),
-				OrderStatus:   order.Open,
-			}
-			i++
-		}
-		book.hasSynced = true
-		return changes, nil
-	}
-	return orderbook.ChangeSet{}, nil
-}
-
-func (book *mockOrderbook) AddOrder(ord order.Order) {
-	if _, ok := book.orders[ord.ID]; !ok {
-		book.orders[ord.ID] = ord
-	}
-}
-
-func newMockOrderbook() *mockOrderbook {
-	// Generate new RSA key
-	rsaKey, err := crypto.RandomRsaKey()
-	Expect(err).ShouldNot(HaveOccurred())
-
-	return &mockOrderbook{
-		numberOfOrderMatches: int64(0),
-		hasSynced:            false,
-		rsaKey:               rsaKey,
-		orderFragments:       make(map[order.ID]order.Fragment),
-		orders:               make(map[order.ID]order.Order),
-	}
-}
-
-// mockStorer is a mock implementation of the storer it stores the order and
-// orderFragments in the cache.
-type mockStorer struct {
-	mu             *sync.Mutex
-	orders         map[[32]byte]order.Order
-	orderFragments map[[32]byte]order.Fragment
-}
-
-func newMockStorer() *mockStorer {
-	return &mockStorer{
-		mu:             new(sync.Mutex),
-		orders:         map[[32]byte]order.Order{},
-		orderFragments: map[[32]byte]order.Fragment{},
-	}
-}
-
-func (storer mockStorer) InsertOrderFragment(fragment order.Fragment) error {
-	storer.mu.Lock()
-	defer storer.mu.Unlock()
-
-	storer.orderFragments[fragment.OrderID] = fragment
-	return nil
-}
-
-func (storer mockStorer) InsertOrder(order order.Order) error {
-	storer.mu.Lock()
-	defer storer.mu.Unlock()
-
-	storer.orders[order.ID] = order
-	return nil
-}
-
-func (storer mockStorer) OrderFragment(id order.ID) (order.Fragment, error) {
-	storer.mu.Lock()
-	defer storer.mu.Unlock()
-
-	if _, ok := storer.orderFragments[id]; !ok {
-		return order.Fragment{}, errors.New("no such fragment")
-	}
-	return storer.orderFragments[id], nil
-}
-
-func (storer mockStorer) Order(id order.ID) (order.Order, error) {
-	storer.mu.Lock()
-	defer storer.mu.Unlock()
-
-	return storer.orders[id], nil
-}
-
-func (storer mockStorer) RemoveOrderFragment(id order.ID) error {
-	storer.mu.Lock()
-	defer storer.mu.Unlock()
-
-	delete(storer.orderFragments, id)
-	return nil
-}
-
-func (storer mockStorer) RemoveOrder(id order.ID) error {
-	storer.mu.Lock()
-	defer storer.mu.Unlock()
-
-	delete(storer.orders, id)
-	return nil
-}
-
-func (store *mockStorer) InsertComputation(computations Computation) error {
-	return nil
-}
-
-func (store *mockStorer) Computation(id ComputationID) (Computation, error) {
-	return Computation{}, ErrComputationNotFound
-}
-
-func (store *mockStorer) Computations() (Computations, error) {
-	return Computations{}, nil
-}
-
-type mockSmpcer struct {
-	result uint64
-}
-
-func (smpcer *mockSmpcer) Connect(networkID smpc.NetworkID, nodes identity.Addresses) {
-}
-
-func (smpcer *mockSmpcer) Disconnect(networkID smpc.NetworkID) {
-}
-
-func (smpcer *mockSmpcer) Join(networkID smpc.NetworkID, join smpc.Join, callback smpc.Callback) error {
-	return nil
-}
-
-func newMockSmpcer() *mockSmpcer {
-	return &mockSmpcer{
-		result: uint64(0),
-	}
-}
-
-func newOrder(isBuy bool) order.Order {
-	price := uint64(rand.Intn(2000))
-	volume := uint64(rand.Intn(2000))
-	nonce := int64(rand.Intn(1000000000))
-	parity := order.ParityBuy
-	if !isBuy {
-		parity = order.ParitySell
-	}
-	return order.NewOrder(order.TypeLimit, parity, time.Now().Add(time.Hour), order.TokensETHREN, order.NewCoExp(price, 26), order.NewCoExp(volume, 26), order.NewCoExp(volume, 26), nonce)
-}
-
-func computeID(computation Computation) [32]byte {
-	id := [32]byte{}
-	copy(id[:], crypto.Keccak256(computation.Buy[:], computation.Sell[:]))
-	return id
-}
-
-func randomOrderFragment() (order.Fragment, order.Fragment, error) {
-	buyOrder := newRandomOrder()
-	sellOrder := order.NewOrder(buyOrder.Type, 1-buyOrder.Parity, buyOrder.Expiry, buyOrder.Tokens, buyOrder.Price, buyOrder.Volume, buyOrder.MinimumVolume, buyOrder.Nonce)
-
-	buyShares, err := buyOrder.Split(10, 7)
-	if err != nil {
-		return order.Fragment{}, order.Fragment{}, err
-	}
-	sellShares, err := sellOrder.Split(10, 7)
-	if err != nil {
-		return order.Fragment{}, order.Fragment{}, err
-	}
-
-	return buyShares[0], sellShares[0], nil
-}
-
-type mockAccounts struct {
-}
-
-func newMockAccounts() cal.DarkpoolAccounts {
-	return &mockAccounts{}
-}
-
-func (accounts *mockAccounts) Settle(buy order.Order, sell order.Order) error {
-	return nil
-}
-
-func (accounts *mockAccounts) Balance(trader string, token order.Token) (float64, error) {
-	return 0, nil
-}
-=======
 // TODO : FIX THIS TEST
 //import (
 //	"context"
@@ -431,5 +139,4 @@
 //		orderFragments:       make(map[order.ID]order.Fragment),
 //		orders:               make(map[order.ID]order.Order),
 //	}
-//}
->>>>>>> e2c2fcdc
+//}