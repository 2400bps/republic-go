package ome_test

import (
<<<<<<< HEAD
	"os"
	"time"

=======
>>>>>>> 58b16193
	. "github.com/onsi/ginkgo"
	. "github.com/onsi/gomega"
	"github.com/republicprotocol/republic-go/leveldb"
	. "github.com/republicprotocol/republic-go/ome"
	"github.com/republicprotocol/republic-go/registry"

	"github.com/republicprotocol/republic-go/identity"
	"github.com/republicprotocol/republic-go/order"
	"github.com/republicprotocol/republic-go/orderbook"
	"github.com/republicprotocol/republic-go/testutils"
)

// WARNING: The expected number of computations is only
// (NumberOfOrderPairs^2) / numberOfRankers when the numberOfRankers divides
// the NumberOfOrderPairs^2 perfectly.
var (
	EpochBlockNumbers  = []uint{5, 10, 15, 20, 25}
	NumberOfOrderPairs = 10
)

var _ = Describe("OME Ranker", func() {
<<<<<<< HEAD
	var storer *leveldb.Store
=======
>>>>>>> 58b16193
	var ranker Ranker
	var done chan struct{}
	var epoch registry.Epoch
	var addr identity.Address
	var err error

	Context("when processing inserted changes", func() {
		BeforeEach(func() {
			addr, err = testutils.RandomAddress()
			Ω(err).ShouldNot(HaveOccurred())
			epoch = newEpoch(0, addr)
			done = make(chan struct{})
<<<<<<< HEAD
			storer, err = leveldb.NewStore("./data.out")
			Ω(err).ShouldNot(HaveOccurred())
			ranker, err = NewRanker(done, addr, storer, storer, epoch)
=======
			ranker, err = NewRanker(done, addr, epoch)
>>>>>>> 58b16193
			Ω(err).ShouldNot(HaveOccurred())
		})

		AfterEach(func() {
			close(done)
			os.RemoveAll("./data.out")
		})

		It("should create computations with new opened orders", func() {
			for i := 0; i < NumberOfOrderPairs; i++ {
				buy, sell := testutils.RandomBuyOrder(), testutils.RandomSellOrder()
				buyChange := newChange(buy, order.Open, orderbook.Priority(i), EpochBlockNumbers[0])
				buyChange.Trader = "buyer"
				Ω(storer.PutChange(buyChange)).ShouldNot(HaveOccurred())
				sellChange := newChange(sell, order.Open, orderbook.Priority(i), EpochBlockNumbers[0])
				sellChange.Trader = "seller"
				Ω(storer.PutChange(sellChange)).ShouldNot(HaveOccurred())
				ranker.InsertChange(buyChange)
				ranker.InsertChange(sellChange)
			}
			computations := make([]Computation, 128)
			i := ranker.Computations(computations)
			Ω(i).Should(Equal(NumberOfOrderPairs * NumberOfOrderPairs))
		})

		It("should not create computations with removed orders", func() {
			for i := 0; i < NumberOfOrderPairs; i++ {
				buy, sell := testutils.RandomBuyOrder(), testutils.RandomSellOrder()
				buyChange := newChange(buy, order.Open, orderbook.Priority(i), EpochBlockNumbers[0])
				buyChange.Trader = "buyer"
				Ω(storer.PutChange(buyChange)).ShouldNot(HaveOccurred())
				ranker.InsertChange(buyChange)
				cancelBuy := newChange(buy, order.Canceled, orderbook.Priority(i), EpochBlockNumbers[0])
				cancelBuy.Trader = "buyer"
				Ω(storer.PutChange(cancelBuy)).ShouldNot(HaveOccurred())
				ranker.InsertChange(cancelBuy)

				sellChange := newChange(sell, order.Open, orderbook.Priority(i), EpochBlockNumbers[0])
				sellChange.Trader = "seller"
				Ω(storer.PutChange(sellChange)).ShouldNot(HaveOccurred())
				ranker.InsertChange(sellChange)
				cancelSell := newChange(sell, order.Canceled, orderbook.Priority(i), EpochBlockNumbers[0])
				cancelSell.Trader = "seller"
				Ω(storer.PutChange(cancelBuy)).ShouldNot(HaveOccurred())
				ranker.InsertChange(cancelSell)
			}
			computations := make([]Computation, 128)
			i := ranker.Computations(computations)
			Ω(i).Should(BeZero())
		})

		It("should return number of computations no more the size of the given variable", func() {
			for i := 0; i < NumberOfOrderPairs; i++ {
				buy, sell := testutils.RandomBuyOrder(), testutils.RandomSellOrder()
				buyChange := newChange(buy, order.Open, orderbook.Priority(i), EpochBlockNumbers[0])
				buyChange.Trader = "buyer"
				Ω(storer.PutChange(buyChange)).ShouldNot(HaveOccurred())
				sellChange := newChange(sell, order.Open, orderbook.Priority(i), EpochBlockNumbers[0])
				sellChange.Trader = "seller"
				Ω(storer.PutChange(sellChange)).ShouldNot(HaveOccurred())
				ranker.InsertChange(buyChange)
				ranker.InsertChange(sellChange)
			}
			computations := make([]Computation, 10)
			i := ranker.Computations(computations)
			Ω(i).Should(Equal(len(computations)))
		})

		It("should not create computations from orders from same trader", func() {
			for i := 0; i < NumberOfOrderPairs; i++ {
				buy, sell := testutils.RandomBuyOrder(), testutils.RandomSellOrder()
				buyChange := newChange(buy, order.Open, orderbook.Priority(i), EpochBlockNumbers[0])
				buyChange.Trader = "trader"
				Ω(storer.PutChange(buyChange)).ShouldNot(HaveOccurred())
				sellChange := newChange(sell, order.Open, orderbook.Priority(i), EpochBlockNumbers[0])
				sellChange.Trader = "trader"
				Ω(storer.PutChange(sellChange)).ShouldNot(HaveOccurred())
				ranker.InsertChange(buyChange)
				ranker.InsertChange(sellChange)
			}
			computations := make([]Computation, 10)
			i := ranker.Computations(computations)
			Ω(i).Should(Equal(0))
		})
	})

<<<<<<< HEAD
	Context("when loading stored computations from the storer", func() {
		BeforeEach(func() {
			addr, err = testutils.RandomAddress()
			Ω(err).ShouldNot(HaveOccurred())
			epoch = newEpoch(0, addr)
			done = make(chan struct{})
			storer, err = leveldb.NewStore("./data.out")
			Ω(err).ShouldNot(HaveOccurred())
		})

		AfterEach(func() {
			close(done)
			os.RemoveAll("./data.out")
		})

		It("should insert computations from the storer when started", func() {
			for i := 0; i < NumberOfOrderPairs; i++ {
				comp := testutils.RandomComputation()
				Ω(storer.PutComputation(comp)).ShouldNot(HaveOccurred())
			}

			ranker, err = NewRanker(done, addr, storer, storer, epoch)
			Ω(err).ShouldNot(HaveOccurred())
			time.Sleep(15 * time.Second)

			computations := make([]Computation, 20)
			i := ranker.Computations(computations)
			Ω(i).Should(Equal(NumberOfOrderPairs))
		})
	})

=======
>>>>>>> 58b16193
	Context(" when there are multiple rankers", func() {
		BeforeEach(func() {
			addr, err = testutils.RandomAddress()
			Ω(err).ShouldNot(HaveOccurred())
			epoch = newEpoch(0, addr)
			done = make(chan struct{})
<<<<<<< HEAD
			storer, err = leveldb.NewStore("./data.out")
			Ω(err).ShouldNot(HaveOccurred())
		})

		AfterEach(func() {
			close(done)
			os.RemoveAll("./data.out")
=======
>>>>>>> 58b16193
		})

		It("should only generate computations meant for its position", func() {
			// add one more pod in the epoch
			another, err := testutils.RandomAddress()
			Ω(err).ShouldNot(HaveOccurred())
			anotherPod := registry.Pod{
				Position:  0,
				Hash:      testutils.Random32Bytes(),
				Darknodes: []identity.Address{another},
			}
			epoch.Pods = append(epoch.Pods, anotherPod)
			epoch.Darknodes = append(epoch.Darknodes, another)
<<<<<<< HEAD
			ranker, err = NewRanker(done, addr, storer, storer, epoch)
=======
			ranker, err = NewRanker(done, addr, epoch)
>>>>>>> 58b16193
			Ω(err).ShouldNot(HaveOccurred())

			for i := 0; i < NumberOfOrderPairs; i++ {
				buy, sell := testutils.RandomBuyOrder(), testutils.RandomSellOrder()
				buyChange := newChange(buy, order.Open, orderbook.Priority(i), EpochBlockNumbers[0])
				buyChange.Trader = "buyer"
				Ω(storer.PutChange(buyChange)).ShouldNot(HaveOccurred())
				sellChange := newChange(sell, order.Open, orderbook.Priority(i), EpochBlockNumbers[0])
				sellChange.Trader = "seller"
				Ω(storer.PutChange(sellChange)).ShouldNot(HaveOccurred())
				ranker.InsertChange(buyChange)
				ranker.InsertChange(sellChange)
			}

			computations := make([]Computation, 128)
			i := ranker.Computations(computations)
			Ω(i).Should(BeNumerically(">=", NumberOfOrderPairs*NumberOfOrderPairs/2))
		})
	})

	Context("when epoch happens", func() {
		BeforeEach(func() {
			addr, err = testutils.RandomAddress()
			Ω(err).ShouldNot(HaveOccurred())
			epoch = newEpoch(0, addr)
			done = make(chan struct{})
<<<<<<< HEAD
			storer, err = leveldb.NewStore("./data.out")
			Ω(err).ShouldNot(HaveOccurred())
			ranker, err = NewRanker(done, addr, storer, storer, epoch)
=======
			ranker, err = NewRanker(done, addr, epoch)
>>>>>>> 58b16193
			Ω(err).ShouldNot(HaveOccurred())
		})

		AfterEach(func() {
			close(done)
			os.RemoveAll("./data.out")
		})

		It("should ignore same epoch change event", func() {
			ranker.OnChangeEpoch(epoch)
			for i := 0; i < NumberOfOrderPairs/2; i++ {
				buy, sell := testutils.RandomBuyOrder(), testutils.RandomSellOrder()
				buyChange := newChange(buy, order.Open, orderbook.Priority(i), EpochBlockNumbers[0])
				buyChange.Trader = "buyer"
				Ω(storer.PutChange(buyChange)).ShouldNot(HaveOccurred())
				sellChange := newChange(sell, order.Open, orderbook.Priority(i), EpochBlockNumbers[0])
				sellChange.Trader = "seller"
				Ω(storer.PutChange(sellChange)).ShouldNot(HaveOccurred())
				ranker.InsertChange(buyChange)
				ranker.InsertChange(sellChange)
			}
			ranker.OnChangeEpoch(epoch)
			for i := NumberOfOrderPairs / 2; i < NumberOfOrderPairs; i++ {
				buy, sell := testutils.RandomBuyOrder(), testutils.RandomSellOrder()
				buyChange := newChange(buy, order.Open, orderbook.Priority(i), EpochBlockNumbers[0])
				buyChange.Trader = "buyer"
				Ω(storer.PutChange(buyChange)).ShouldNot(HaveOccurred())
				sellChange := newChange(sell, order.Open, orderbook.Priority(i), EpochBlockNumbers[0])
				sellChange.Trader = "seller"
				Ω(storer.PutChange(sellChange)).ShouldNot(HaveOccurred())
				ranker.InsertChange(buyChange)
				ranker.InsertChange(sellChange)
			}

			computations := make([]Computation, 128)
			n := ranker.Computations(computations)
			Ω(n).Should(Equal(NumberOfOrderPairs * NumberOfOrderPairs))
		})

		It("should not crash when epoch change", func() {
			for i := 0; i < len(EpochBlockNumbers)-1; i++ {
				for j := 0; j < NumberOfOrderPairs; j++ {
					buy, sell := testutils.RandomBuyOrder(), testutils.RandomSellOrder()
					buyChange := newChange(buy, order.Open, orderbook.Priority(j), EpochBlockNumbers[i])
					buyChange.Trader = "buyer"
					Ω(storer.PutChange(buyChange)).ShouldNot(HaveOccurred())
					sellChange := newChange(sell, order.Open, orderbook.Priority(j), EpochBlockNumbers[i])
					sellChange.Trader = "seller"
					Ω(storer.PutChange(sellChange)).ShouldNot(HaveOccurred())
					ranker.InsertChange(buyChange)
					ranker.InsertChange(sellChange)
				}

				epoch := newEpoch(i+1, addr)
				ranker.OnChangeEpoch(epoch)
				computations := make([]Computation, 128)
				n := ranker.Computations(computations)
				Ω(n).Should(Equal(NumberOfOrderPairs * NumberOfOrderPairs))
			}
		})

		It("should be handle orders from previous epoch", func() {
			for i := 1; i < len(EpochBlockNumbers); i++ {
				epoch := newEpoch(i, addr)
				ranker.OnChangeEpoch(epoch)

				for j := 0; j < NumberOfOrderPairs; j++ {
					buy, sell := testutils.RandomBuyOrder(), testutils.RandomSellOrder()
					buyChange := newChange(buy, order.Open, orderbook.Priority(j), EpochBlockNumbers[i-1])
					buyChange.Trader = "buyer"
					Ω(storer.PutChange(buyChange)).ShouldNot(HaveOccurred())
					sellChange := newChange(sell, order.Open, orderbook.Priority(j), EpochBlockNumbers[i-1])
					sellChange.Trader = "seller"
					Ω(storer.PutChange(sellChange)).ShouldNot(HaveOccurred())
					ranker.InsertChange(buyChange)
					ranker.InsertChange(sellChange)
				}

				computations := make([]Computation, 128)
				n := ranker.Computations(computations)
				Ω(n).Should(Equal(NumberOfOrderPairs * NumberOfOrderPairs))
			}
		})

		It("should be ignore ordres from 2 epochs ago", func() {
			epoch := newEpoch(1, addr)
			ranker.OnChangeEpoch(epoch)

			for i := 2; i < len(EpochBlockNumbers); i++ {
				epoch := newEpoch(i, addr)
				ranker.OnChangeEpoch(epoch)

				for j := 0; j < NumberOfOrderPairs; j++ {
					buy, sell := testutils.RandomBuyOrder(), testutils.RandomSellOrder()
					buyChange := newChange(buy, order.Open, orderbook.Priority(j), EpochBlockNumbers[i-2])
					buyChange.Trader = "buyer"
					Ω(storer.PutChange(buyChange)).ShouldNot(HaveOccurred())
					sellChange := newChange(sell, order.Open, orderbook.Priority(j), EpochBlockNumbers[i-2])
					sellChange.Trader = "buyer"
					Ω(storer.PutChange(sellChange)).ShouldNot(HaveOccurred())
					ranker.InsertChange(buyChange)
					ranker.InsertChange(sellChange)
				}

				computations := make([]Computation, 128)
				n := ranker.Computations(computations)
				Ω(n).Should(Equal(0))
			}
		})

	})

	Context("negative tests", func() {
		var wrongAddr identity.Address

		BeforeEach(func() {
			addr, err = testutils.RandomAddress()
			Ω(err).ShouldNot(HaveOccurred())
			epoch = newEpoch(0, addr)
			done = make(chan struct{})
<<<<<<< HEAD
			storer, err = leveldb.NewStore("./data.out")
			Ω(err).ShouldNot(HaveOccurred())
=======
>>>>>>> 58b16193
			wrongAddr, err = testutils.RandomAddress()
			Ω(err).ShouldNot(HaveOccurred())
		})

		AfterEach(func() {
			close(done)
			os.RemoveAll("./data.out")
		})

		It("should error with a wrong epoch", func() {
<<<<<<< HEAD
			ranker, err = NewRanker(done, wrongAddr, storer, storer, epoch)
=======
			ranker, err = NewRanker(done, wrongAddr, epoch)
>>>>>>> 58b16193
			Ω(err).Should(HaveOccurred())
		})

		It("should ignore the epoch when the ranker is not in and print out an error message ", func() {
<<<<<<< HEAD
			ranker, err = NewRanker(done, addr, storer, storer, epoch)
=======
			ranker, err = NewRanker(done, addr, epoch)
>>>>>>> 58b16193
			Ω(err).ShouldNot(HaveOccurred())
			epoch := newEpoch(1, wrongAddr)
			ranker.OnChangeEpoch(epoch)
		})
	})
})

// newEpoch returns a new epoch with only one pod and one darknode.
func newEpoch(i int, node identity.Address) registry.Epoch {
	return registry.Epoch{
		Hash: testutils.Random32Bytes(),
		Pods: []registry.Pod{
			{
				Position:  0,
				Hash:      testutils.Random32Bytes(),
				Darknodes: []identity.Address{node},
			},
		},
		Darknodes:   []identity.Address{node},
		BlockNumber: EpochBlockNumbers[i],
	}
}

// newChange returns a new change which can be passed to the ranker.
func newChange(ord order.Order, status order.Status, priority orderbook.Priority, blockNumber uint) orderbook.Change {
	return orderbook.Change{
		OrderID:       ord.ID,
		OrderParity:   ord.Parity,
		OrderStatus:   status,
		OrderPriority: priority,
		BlockNumber:   blockNumber,
	}
}<|MERGE_RESOLUTION|>--- conflicted
+++ resolved
@@ -1,21 +1,18 @@
 package ome_test
 
 import (
-<<<<<<< HEAD
 	"os"
 	"time"
 
-=======
->>>>>>> 58b16193
 	. "github.com/onsi/ginkgo"
 	. "github.com/onsi/gomega"
+	. "github.com/republicprotocol/republic-go/ome"
+
+	"github.com/republicprotocol/republic-go/identity"
 	"github.com/republicprotocol/republic-go/leveldb"
-	. "github.com/republicprotocol/republic-go/ome"
-	"github.com/republicprotocol/republic-go/registry"
-
-	"github.com/republicprotocol/republic-go/identity"
 	"github.com/republicprotocol/republic-go/order"
 	"github.com/republicprotocol/republic-go/orderbook"
+	"github.com/republicprotocol/republic-go/registry"
 	"github.com/republicprotocol/republic-go/testutils"
 )
 
@@ -28,10 +25,7 @@
 )
 
 var _ = Describe("OME Ranker", func() {
-<<<<<<< HEAD
 	var storer *leveldb.Store
-=======
->>>>>>> 58b16193
 	var ranker Ranker
 	var done chan struct{}
 	var epoch registry.Epoch
@@ -44,13 +38,9 @@
 			Ω(err).ShouldNot(HaveOccurred())
 			epoch = newEpoch(0, addr)
 			done = make(chan struct{})
-<<<<<<< HEAD
-			storer, err = leveldb.NewStore("./data.out")
-			Ω(err).ShouldNot(HaveOccurred())
-			ranker, err = NewRanker(done, addr, storer, storer, epoch)
-=======
-			ranker, err = NewRanker(done, addr, epoch)
->>>>>>> 58b16193
+			storer, err = leveldb.NewStore("./data.out")
+			Ω(err).ShouldNot(HaveOccurred())
+			ranker, err = NewRanker(done, addr, storer, storer, epoch)
 			Ω(err).ShouldNot(HaveOccurred())
 		})
 
@@ -137,7 +127,6 @@
 		})
 	})
 
-<<<<<<< HEAD
 	Context("when loading stored computations from the storer", func() {
 		BeforeEach(func() {
 			addr, err = testutils.RandomAddress()
@@ -169,24 +158,19 @@
 		})
 	})
 
-=======
->>>>>>> 58b16193
 	Context(" when there are multiple rankers", func() {
 		BeforeEach(func() {
 			addr, err = testutils.RandomAddress()
 			Ω(err).ShouldNot(HaveOccurred())
 			epoch = newEpoch(0, addr)
 			done = make(chan struct{})
-<<<<<<< HEAD
-			storer, err = leveldb.NewStore("./data.out")
-			Ω(err).ShouldNot(HaveOccurred())
-		})
-
-		AfterEach(func() {
-			close(done)
-			os.RemoveAll("./data.out")
-=======
->>>>>>> 58b16193
+			storer, err = leveldb.NewStore("./data.out")
+			Ω(err).ShouldNot(HaveOccurred())
+		})
+
+		AfterEach(func() {
+			close(done)
+			os.RemoveAll("./data.out")
 		})
 
 		It("should only generate computations meant for its position", func() {
@@ -200,11 +184,7 @@
 			}
 			epoch.Pods = append(epoch.Pods, anotherPod)
 			epoch.Darknodes = append(epoch.Darknodes, another)
-<<<<<<< HEAD
-			ranker, err = NewRanker(done, addr, storer, storer, epoch)
-=======
-			ranker, err = NewRanker(done, addr, epoch)
->>>>>>> 58b16193
+			ranker, err = NewRanker(done, addr, storer, storer, epoch)
 			Ω(err).ShouldNot(HaveOccurred())
 
 			for i := 0; i < NumberOfOrderPairs; i++ {
@@ -231,13 +211,9 @@
 			Ω(err).ShouldNot(HaveOccurred())
 			epoch = newEpoch(0, addr)
 			done = make(chan struct{})
-<<<<<<< HEAD
-			storer, err = leveldb.NewStore("./data.out")
-			Ω(err).ShouldNot(HaveOccurred())
-			ranker, err = NewRanker(done, addr, storer, storer, epoch)
-=======
-			ranker, err = NewRanker(done, addr, epoch)
->>>>>>> 58b16193
+			storer, err = leveldb.NewStore("./data.out")
+			Ω(err).ShouldNot(HaveOccurred())
+			ranker, err = NewRanker(done, addr, storer, storer, epoch)
 			Ω(err).ShouldNot(HaveOccurred())
 		})
 
@@ -358,11 +334,8 @@
 			Ω(err).ShouldNot(HaveOccurred())
 			epoch = newEpoch(0, addr)
 			done = make(chan struct{})
-<<<<<<< HEAD
-			storer, err = leveldb.NewStore("./data.out")
-			Ω(err).ShouldNot(HaveOccurred())
-=======
->>>>>>> 58b16193
+			storer, err = leveldb.NewStore("./data.out")
+			Ω(err).ShouldNot(HaveOccurred())
 			wrongAddr, err = testutils.RandomAddress()
 			Ω(err).ShouldNot(HaveOccurred())
 		})
@@ -373,20 +346,12 @@
 		})
 
 		It("should error with a wrong epoch", func() {
-<<<<<<< HEAD
 			ranker, err = NewRanker(done, wrongAddr, storer, storer, epoch)
-=======
-			ranker, err = NewRanker(done, wrongAddr, epoch)
->>>>>>> 58b16193
 			Ω(err).Should(HaveOccurred())
 		})
 
 		It("should ignore the epoch when the ranker is not in and print out an error message ", func() {
-<<<<<<< HEAD
-			ranker, err = NewRanker(done, addr, storer, storer, epoch)
-=======
-			ranker, err = NewRanker(done, addr, epoch)
->>>>>>> 58b16193
+			ranker, err = NewRanker(done, addr, storer, storer, epoch)
 			Ω(err).ShouldNot(HaveOccurred())
 			epoch := newEpoch(1, wrongAddr)
 			ranker.OnChangeEpoch(epoch)
