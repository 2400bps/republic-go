package ome

import (
	"errors"

	"github.com/republicprotocol/republic-go/cal"
	"github.com/republicprotocol/republic-go/order"
	"github.com/republicprotocol/republic-go/orderbook"
	"github.com/republicprotocol/republic-go/smpc"
	"github.com/republicprotocol/republic-go/smpc/delta"
)

var ErrNotFoundInStore = errors.New("not found in store")

type Omer interface {
	cal.EpochListener

	// Sync the Omer with the orderbook.Orderbooker so that it can discover new
	// orders, purge confirmed orders, and reprioritize order matching
	// computations.
	Sync() error
}

type ome struct {
	ranker Ranker
	deltas map[delta.ID][]delta.Fragment

	ξs                chan cal.Epoch
	orderbooker       orderbook.Orderbooker
	orderbookListener orderbook.Listener
	smpcer            smpc.Smpcer
}

func NewOme(orderbooker orderbook.Orderbooker, orderbookListener orderbook.Listener, smpcer smpc.Smpcer) Omer {
	return &ome{
		ranker: NewPriorityQueue(),
		deltas: map[delta.ID][]delta.Fragment{},

		ξs:                make(chan cal.Epoch, 1),
		orderbooker:       orderbooker,
		orderbookListener: orderbookListener,
		smpcer:            smpcer,
	}
}

// Sync implements the Omer interface.
func (ome *ome) Sync() error {
	updates, err := ome.orderbooker.Sync()
	if err != nil {
		return err
	}
	for _, update := range updates {
		switch update.Status {
		case order.Open:
			ome.ranker.Insert(update.ID, update.Parity, update.Priority)
		case order.Canceled, order.Settled, order.Confirmed:
			ome.ranker.Remove(update.ID)
		}
	}
	return nil
}

<<<<<<< HEAD
func (ome *Ome) Compute() chan error {
=======
func (ome *ome) Compute(done <-chan struct{}) <-chan error {
	errs := make(chan error, 1)
>>>>>>> 4099a80d
	var currentEpoch cal.Epoch
	errs := make(chan error)
	input, output := ome.smpcer.Instructions(), ome.smpcer.Results()

<<<<<<< HEAD
	err := ome.smpcer.Start()
	if err != nil {
=======
	if err := ome.smpcer.Start(); err != nil {
>>>>>>> 4099a80d
		errs <- err
		close(errs)
		return errs
	}

<<<<<<< HEAD
=======
	orderPairs := ome.ranker.OrderPairs(done)
	input, output := ome.smpcer.Instructions(), ome.smpcer.Results()

>>>>>>> 4099a80d
	go func() {
		defer close(errs)
		defer ome.smpcer.Shutdown()

		deltaWaitingList := []delta.Delta{}

		for {
			select {
			case <-done:
				return

			case ξ, ok := <-ome.ξs:
				if !ok {
					return
				}
				currentEpoch = ξ
				input <- smpc.Inst{
					InstConnect: &smpc.InstConnect{
						PeersID: ξ.Hash[:],
						Peers:   ξ.Darknodes,
						N:       len(ξ.Darknodes),
						K:       (len(ξ.Darknodes) + 1) * 2 / 3,
					},
				}
<<<<<<< HEAD
=======

			case pair, ok := <-orderPairs:
				if !ok {
					return
				}
				for i := 0; i < len(orderPairWaitingList); i++ {
					//todo : need to have a way for element to expire
					inst, err := generateInstruction(orderPairWaitingList[i], ome.orderbooker, currentEpoch)
					if err != nil {
						select {
						case <-done:
							return
						case errs <- err:
						}
						continue
					}

					input <- inst
					orderPairWaitingList = append(orderPairWaitingList[:i], orderPairWaitingList[i+1:]...)
					i--
				}
				inst, err := generateInstruction(pair, ome.orderbooker, currentEpoch)
				if err != nil {
					orderPairWaitingList = append(orderPairWaitingList, pair)
					select {
					case <-done:
						return
					case errs <- err:
					}
					continue
				}
				select {
				case <-done:
					return
				case input <- inst:
				}

>>>>>>> 4099a80d
			case result, ok := <-output:
				if !ok {
					return
				}

				for i := 0; i < len(deltaWaitingList); i++ {
					buyOrd, sellOrd, err := getOrderDetails(deltaWaitingList[i], ome.orderbooker)
					if err != nil {
						continue
					}
					if err := ome.orderbooker.ConfirmOrderMatch(result.Delta.BuyOrderID, result.Delta.SellOrderID); err != nil {
						continue
					}
					// FIXME: Reconstruct orders after the confirmation has been accepted
					ome.orderbookListener.OnConfirmOrderMatch(buyOrd, sellOrd)
					deltaWaitingList = append(deltaWaitingList[:i], deltaWaitingList[i+1:]...)
					i--
				}

				if result.Delta.IsMatch() {
					buyOrd, sellOrd, err := getOrderDetails(result.Delta, ome.orderbook)
					if err != nil {
						deltaWaitingList = append(deltaWaitingList, result.Delta)
						continue
					}
					err = ome.ledger.ConfirmOrder(result.Delta.BuyOrderID, []order.ID{result.Delta.SellOrderID})
					if err != nil {
						deltaWaitingList = append(deltaWaitingList, result.Delta)
						continue
					}
					err = ome.delegate.OnConfirmOrder(buyOrd, []order.Order{sellOrd})
					if err != nil {
						deltaWaitingList = append(deltaWaitingList, result.Delta)
						continue
					}
				}
			default:
				orderPairs := ome.ranker.OrderPairs(50 )

				for _, pair := range orderPairs {
					inst, err := generateInstruction(pair, ome.orderbook, currentEpoch)
					if err != nil {
						continue
					}
					input <- inst
					ome.ranker.Remove(pair.SellOrder , pair.BuyOrder)
				}
			}
		}
	}()

	return errs
}

// OnChangeEpoch implements the cal.EpochListener interface.
func (ome *ome) OnChangeEpoch(ξ cal.Epoch) {
	ome.ξs <- ξ
}

func generateInstruction(pair OrderPair, orderbook orderbook.Orderbooker, epoch cal.Epoch) (smpc.Inst, error) {
	// Get orderFragment from the orderbook
	buyOrderFragment, err := orderbook.OrderFragment(pair.BuyOrder)
	if err != nil {
		return smpc.Inst{}, err
	}
	sellOrderFragment, err := orderbook.OrderFragment(pair.SellOrder)
	if err != nil {
		return smpc.Inst{}, err
	}

	// generate instruction message for smpc
	return smpc.Inst{
		InstCompute: &smpc.InstCompute{
			PeersID: epoch.Hash[:],
			Buy:     buyOrderFragment,
			Sell:    sellOrderFragment,
		},
	}, nil
}

func getOrderDetails(delta delta.Delta, orderbooker orderbook.Orderbooker) (order.Order, order.Order, error) {
	buyOrd, err := orderbooker.Order(delta.BuyOrderID)
	if err != nil {
		return order.Order{}, order.Order{}, err
	}
	sellOrd, err := orderbooker.Order(delta.SellOrderID)
	if err != nil {
		return order.Order{}, order.Order{}, err
	}

	return buyOrd, sellOrd, nil
}<|MERGE_RESOLUTION|>--- conflicted
+++ resolved
@@ -22,24 +22,20 @@
 }
 
 type ome struct {
-	ranker Ranker
-	deltas map[delta.ID][]delta.Fragment
-
 	ξs                chan cal.Epoch
 	orderbooker       orderbook.Orderbooker
 	orderbookListener orderbook.Listener
 	smpcer            smpc.Smpcer
+	ranker Ranker
 }
 
 func NewOme(orderbooker orderbook.Orderbooker, orderbookListener orderbook.Listener, smpcer smpc.Smpcer) Omer {
 	return &ome{
-		ranker: NewPriorityQueue(),
-		deltas: map[delta.ID][]delta.Fragment{},
-
 		ξs:                make(chan cal.Epoch, 1),
 		orderbooker:       orderbooker,
 		orderbookListener: orderbookListener,
 		smpcer:            smpcer,
+		ranker: NewPriorityQueue(1, 0),
 	}
 }
 
@@ -60,33 +56,18 @@
 	return nil
 }
 
-<<<<<<< HEAD
-func (ome *Ome) Compute() chan error {
-=======
-func (ome *ome) Compute(done <-chan struct{}) <-chan error {
-	errs := make(chan error, 1)
->>>>>>> 4099a80d
+func (ome *ome) Compute(done <-chan struct{}) chan error {
 	var currentEpoch cal.Epoch
 	errs := make(chan error)
 	input, output := ome.smpcer.Instructions(), ome.smpcer.Results()
 
-<<<<<<< HEAD
 	err := ome.smpcer.Start()
 	if err != nil {
-=======
-	if err := ome.smpcer.Start(); err != nil {
->>>>>>> 4099a80d
 		errs <- err
 		close(errs)
 		return errs
 	}
 
-<<<<<<< HEAD
-=======
-	orderPairs := ome.ranker.OrderPairs(done)
-	input, output := ome.smpcer.Instructions(), ome.smpcer.Results()
-
->>>>>>> 4099a80d
 	go func() {
 		defer close(errs)
 		defer ome.smpcer.Shutdown()
@@ -111,46 +92,7 @@
 						K:       (len(ξ.Darknodes) + 1) * 2 / 3,
 					},
 				}
-<<<<<<< HEAD
-=======
-
-			case pair, ok := <-orderPairs:
-				if !ok {
-					return
-				}
-				for i := 0; i < len(orderPairWaitingList); i++ {
-					//todo : need to have a way for element to expire
-					inst, err := generateInstruction(orderPairWaitingList[i], ome.orderbooker, currentEpoch)
-					if err != nil {
-						select {
-						case <-done:
-							return
-						case errs <- err:
-						}
-						continue
-					}
-
-					input <- inst
-					orderPairWaitingList = append(orderPairWaitingList[:i], orderPairWaitingList[i+1:]...)
-					i--
-				}
-				inst, err := generateInstruction(pair, ome.orderbooker, currentEpoch)
-				if err != nil {
-					orderPairWaitingList = append(orderPairWaitingList, pair)
-					select {
-					case <-done:
-						return
-					case errs <- err:
-					}
-					continue
-				}
-				select {
-				case <-done:
-					return
-				case input <- inst:
-				}
-
->>>>>>> 4099a80d
+				ome.ranker.OnEpochChange(ξ)
 			case result, ok := <-output:
 				if !ok {
 					return
@@ -164,6 +106,7 @@
 					if err := ome.orderbooker.ConfirmOrderMatch(result.Delta.BuyOrderID, result.Delta.SellOrderID); err != nil {
 						continue
 					}
+
 					// FIXME: Reconstruct orders after the confirmation has been accepted
 					ome.orderbookListener.OnConfirmOrderMatch(buyOrd, sellOrd)
 					deltaWaitingList = append(deltaWaitingList[:i], deltaWaitingList[i+1:]...)
@@ -171,17 +114,13 @@
 				}
 
 				if result.Delta.IsMatch() {
-					buyOrd, sellOrd, err := getOrderDetails(result.Delta, ome.orderbook)
+					buyOrd, sellOrd, err := getOrderDetails(result.Delta, ome.orderbooker)
 					if err != nil {
 						deltaWaitingList = append(deltaWaitingList, result.Delta)
 						continue
 					}
-					err = ome.ledger.ConfirmOrder(result.Delta.BuyOrderID, []order.ID{result.Delta.SellOrderID})
-					if err != nil {
-						deltaWaitingList = append(deltaWaitingList, result.Delta)
-						continue
-					}
-					err = ome.delegate.OnConfirmOrder(buyOrd, []order.Order{sellOrd})
+
+					ome.orderbookListener.OnConfirmOrderMatch(buyOrd, sellOrd)
 					if err != nil {
 						deltaWaitingList = append(deltaWaitingList, result.Delta)
 						continue
@@ -191,7 +130,7 @@
 				orderPairs := ome.ranker.OrderPairs(50 )
 
 				for _, pair := range orderPairs {
-					inst, err := generateInstruction(pair, ome.orderbook, currentEpoch)
+					inst, err := generateInstruction(pair, ome.orderbooker, currentEpoch)
 					if err != nil {
 						continue
 					}
