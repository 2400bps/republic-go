package leveldb

import (
	"encoding/json"
	"time"

	"github.com/republicprotocol/republic-go/ome"
	"github.com/republicprotocol/republic-go/order"
	"github.com/republicprotocol/republic-go/registry"

	"github.com/syndtr/goleveldb/leveldb"
	"github.com/syndtr/goleveldb/leveldb/iterator"
	"github.com/syndtr/goleveldb/leveldb/util"
)

// SomerComputationValue is the storage format for computations being store in
// LevelDB. It contains additional timestamping information so that LevelDB can
// provide pruning.
type SomerComputationValue struct {
	Timestamp   time.Time       `json:"timestamp"`
	Computation ome.Computation `json:"computation"`
}

// SomerComputationIterator implements the ome.ComputationIterator using a
// LevelDB iterator.
type SomerComputationIterator struct {
	inner iterator.Iterator
}

func newSomerComputationIterator(iter iterator.Iterator) *SomerComputationIterator {
	return &SomerComputationIterator{
		inner: iter,
	}
}

// Next implements the ome.ComputationIterator interface.
func (iter *SomerComputationIterator) Next() bool {
	return iter.inner.Next()
}

// Cursor implements the ome.ComputationIterator interface.
func (iter *SomerComputationIterator) Cursor() (ome.Computation, error) {
	if !iter.inner.Valid() {
		return ome.Computation{}, ome.ErrCursorOutOfRange
	}
	value := SomerComputationValue{}
	data := iter.inner.Value()
	if err := json.Unmarshal(data, &value); err != nil {
		return ome.Computation{}, err
	}
	return value.Computation, nil
}

// Collect implements the ome.ComputationIterator interface.
func (iter *SomerComputationIterator) Collect() ([]ome.Computation, error) {
	computations := []ome.Computation{}
	for iter.Next() {
		computation, err := iter.Cursor()
		if err != nil {
			return computations, err
		}
		computations = append(computations, computation)
	}
	return computations, iter.inner.Error()
}

// Release implements the ome.ComputationIterator interface.
func (iter *SomerComputationIterator) Release() {
	iter.inner.Release()
}

// SomerComputationTable implements the ome.ComputationStorer interface using
// LevelDB.
type SomerComputationTable struct {
	db     *leveldb.DB
	expiry time.Duration
}

// NewSomerComputationTable returns a new SomerComputationTable that uses the
// given LevelDB instance to store and load values from the disk.
func NewSomerComputationTable(db *leveldb.DB) *SomerComputationTable {
	return &SomerComputationTable{db: db}
}

// PutComputation implements the ome.ComputationStorer interface.
func (table *SomerComputationTable) PutComputation(computation ome.Computation) error {
	value := SomerComputationValue{
		Timestamp:   time.Now(),
		Computation: computation,
	}
	data, err := json.Marshal(value)
	if err != nil {
		return err
	}
	return table.db.Put(table.key(computation.ID[:]), data, nil)
}

// DeleteComputation implements the ome.ComputationStorer interface.
func (table *SomerComputationTable) DeleteComputation(id ome.ComputationID) error {
	return table.db.Delete(table.key(id[:]), nil)
}

// Computation implements the ome.ComputationStorer interface.
func (table *SomerComputationTable) Computation(id ome.ComputationID) (ome.Computation, error) {
	data, err := table.db.Get(table.key(id[:]), nil)
	if err != nil {
		if err == leveldb.ErrNotFound {
			err = ome.ErrComputationNotFound
		}
		return ome.Computation{}, err
	}

	value := SomerComputationValue{}
	if err := json.Unmarshal(data, &value); err != nil {
		return ome.Computation{}, err
	}
	return value.Computation, nil
}

// Computations implements the ome.ComputationStorer interface.
func (table *SomerComputationTable) Computations() (ome.ComputationIterator, error) {
	iter := table.db.NewIterator(&util.Range{Start: table.key(SomerComputationIterBegin), Limit: table.key(SomerComputationIterEnd)}, nil)
	return newSomerComputationIterator(iter), nil
}

// Prune iterates over all computations and deletes those that have expired.
func (table *SomerComputationTable) Prune() (err error) {
	iter := table.db.NewIterator(&util.Range{Start: table.key(SomerComputationIterBegin), Limit: table.key(SomerComputationIterEnd)}, nil)
	defer iter.Release()

	now := time.Now()
	for iter.Next() {
		key := iter.Key()
		value := SomerComputationValue{}
		if localErr := json.Unmarshal(iter.Value(), &value); localErr != nil {
			err = localErr
			continue
		}
		if value.Timestamp.Add(table.expiry).Before(now) {
			if localErr := table.db.Delete(key, nil); localErr != nil {
				err = localErr
			}
		}
	}
	return err
}

func (table *SomerComputationTable) key(k []byte) []byte {
	return append(append(SomerComputationTableBegin, k...), SomerComputationTablePadding...)
}

// SomerOrderFragmentValue is the storage format for computations being stored in
// LevelDB. It contains additional timestamping information so that LevelDB can
// provide pruning.
type SomerOrderFragmentValue struct {
	Timestamp     time.Time      `json:"timestamp"`
	OrderFragment order.Fragment `json:"orderFragment"`
	Trader        string         `json:"trader"`
	Priority      uint64         `json:"priority"`
}

// SomerOrderFragmentIterator implements the ome.OrderFragmentIterator using a
// LevelDB iterator.
type SomerOrderFragmentIterator struct {
	inner iterator.Iterator
}

func newSomerOrderFragmentIterator(iter iterator.Iterator) *SomerOrderFragmentIterator {
	return &SomerOrderFragmentIterator{
		inner: iter,
	}
}

// Next implements the ome.OrderFragmentIterator interface.
func (iter *SomerOrderFragmentIterator) Next() bool {
	return iter.inner.Next()
}

// Cursor implements the ome.OrderFragmentIterator interface.
func (iter *SomerOrderFragmentIterator) Cursor() (order.Fragment, string, uint64, error) {
	if !iter.inner.Valid() {
		return order.Fragment{}, "", 0, ome.ErrCursorOutOfRange
	}
	value := SomerOrderFragmentValue{}
	data := iter.inner.Value()
	if err := json.Unmarshal(data, &value); err != nil {
		return order.Fragment{}, "", 0, err
	}
<<<<<<< HEAD
	return value.OrderFragment, value.Trader, value.Priority, iter.inner.Error()
=======
	return value.OrderFragment, value.Trader, nil
>>>>>>> 7795e9ee
}

// Collect implements the ome.OrderFragmentIterator interface.
func (iter *SomerOrderFragmentIterator) Collect() ([]order.Fragment, []string, []uint64, error) {
	orderFragments := []order.Fragment{}
	traders := []string{}
	priorities := []uint64{}
	for iter.Next() {
		orderFragment, trader, priority, err := iter.Cursor()
		if err != nil {
			return orderFragments, traders, priorities, err
		}
		orderFragments = append(orderFragments, orderFragment)
		traders = append(traders, trader)
		priorities = append(priorities, priority)
	}
	return orderFragments, traders, priorities, iter.inner.Error()
}

// Release implements the ome.OrderFragmentIterator interface.
func (iter *SomerOrderFragmentIterator) Release() {
	iter.inner.Release()
}

// SomerOrderFragmentTable implements the ome.OrderFragmentStorer interface using
// LevelDB.
type SomerOrderFragmentTable struct {
	db     *leveldb.DB
	expiry time.Duration
}

// NewSomerOrderFragmentTable returns a new SomerOrderFragmentTable that uses the
// given LevelDB instance to store and load values from the disk.
func NewSomerOrderFragmentTable(db *leveldb.DB, expiry time.Duration) *SomerOrderFragmentTable {
	return &SomerOrderFragmentTable{
		db:     db,
		expiry: expiry,
	}
}

// PutBuyOrderFragment implements the ome.OrderFragmentStorer interface.
func (table *SomerOrderFragmentTable) PutBuyOrderFragment(epoch registry.Epoch, orderFragment order.Fragment, trader string, priority uint64) error {
	value := SomerOrderFragmentValue{
		Timestamp:     time.Now(),
		OrderFragment: orderFragment,
		Trader:        trader,
		Priority:      priority,
	}
	data, err := json.Marshal(value)
	if err != nil {
		return err
	}
	return table.db.Put(table.buyKey(epoch.Hash[:], orderFragment.OrderID[:]), data, nil)
}

// DeleteBuyOrderFragment implements the ome.OrderFragmentStorer interface.
func (table *SomerOrderFragmentTable) DeleteBuyOrderFragment(epoch registry.Epoch, id order.ID) error {
	return table.db.Delete(table.buyKey(epoch.Hash[:], id[:]), nil)
}

// BuyOrderFragment implements the ome.OrderFragmentStorer interface.
func (table *SomerOrderFragmentTable) BuyOrderFragment(epoch registry.Epoch, id order.ID) (order.Fragment, string, uint64, error) {
	data, err := table.db.Get(table.buyKey(epoch.Hash[:], id[:]), nil)
	if err != nil {
		if err == leveldb.ErrNotFound {
			err = ome.ErrOrderFragmentNotFound
		}
		return order.Fragment{}, "", 0, err
	}

	value := SomerOrderFragmentValue{}
	if err := json.Unmarshal(data, &value); err != nil {
		return order.Fragment{}, "", 0, err
	}
	return value.OrderFragment, value.Trader, value.Priority, nil
}

// BuyOrderFragments implements the ome.OrderFragmentStorer interface.
func (table *SomerOrderFragmentTable) BuyOrderFragments(epoch registry.Epoch) (ome.OrderFragmentIterator, error) {
	iter := table.db.NewIterator(&util.Range{Start: table.buyKey(epoch.Hash[:], SomerBuyOrderFragmentIterBegin), Limit: table.buyKey(epoch.Hash[:], SomerBuyOrderFragmentIterEnd)}, nil)
	return newSomerOrderFragmentIterator(iter), nil
}

// PutSellOrderFragment implements the ome.OrderFragmentStorer interface.
func (table *SomerOrderFragmentTable) PutSellOrderFragment(epoch registry.Epoch, orderFragment order.Fragment, trader string, priority uint64) error {
	value := SomerOrderFragmentValue{
		Timestamp:     time.Now(),
		OrderFragment: orderFragment,
		Trader:        trader,
		Priority:      priority,
	}
	data, err := json.Marshal(value)
	if err != nil {
		return err
	}
	return table.db.Put(table.sellKey(epoch.Hash[:], orderFragment.OrderID[:]), data, nil)
}

// DeleteSellOrderFragment implements the ome.OrderFragmentStorer interface.
func (table *SomerOrderFragmentTable) DeleteSellOrderFragment(epoch registry.Epoch, id order.ID) error {
	return table.db.Delete(table.sellKey(epoch.Hash[:], id[:]), nil)
}

// SellOrderFragment implements the ome.OrderFragmentStorer interface.
func (table *SomerOrderFragmentTable) SellOrderFragment(epoch registry.Epoch, id order.ID) (order.Fragment, string, uint64, error) {
	data, err := table.db.Get(table.sellKey(epoch.Hash[:], id[:]), nil)
	if err != nil {
		if err == leveldb.ErrNotFound {
			err = ome.ErrOrderFragmentNotFound
		}
		return order.Fragment{}, "", 0, err
	}

	value := SomerOrderFragmentValue{}
	if err := json.Unmarshal(data, &value); err != nil {
		return order.Fragment{}, "", 0, err
	}
	return value.OrderFragment, value.Trader, value.Priority, nil
}

// SellOrderFragments implements the ome.OrderFragmentStorer interface.
func (table *SomerOrderFragmentTable) SellOrderFragments(epoch registry.Epoch) (ome.OrderFragmentIterator, error) {
	iter := table.db.NewIterator(&util.Range{Start: table.sellKey(epoch.Hash[:], SomerSellOrderFragmentIterBegin), Limit: table.sellKey(epoch.Hash[:], SomerSellOrderFragmentIterEnd)}, nil)
	return newSomerOrderFragmentIterator(iter), nil
}

// Prune iterates over all order fragments and deletes those that have expired.
func (table *SomerOrderFragmentTable) Prune() (err error) {
	buyIter := table.db.NewIterator(&util.Range{Start: table.buyKey(SomerBuyOrderFragmentIterBegin, SomerBuyOrderFragmentIterBegin), Limit: table.buyKey(SomerBuyOrderFragmentIterEnd, SomerBuyOrderFragmentIterEnd)}, nil)
	defer buyIter.Release()

	now := time.Now()
	for buyIter.Next() {
		key := buyIter.Key()
		value := SomerOrderFragmentValue{}
		if localErr := json.Unmarshal(buyIter.Value(), &value); localErr != nil {
			err = localErr
			continue
		}
		if value.Timestamp.Add(table.expiry).Before(now) {
			if localErr := table.db.Delete(key, nil); localErr != nil {
				err = localErr
			}
		}
	}

	sellIter := table.db.NewIterator(&util.Range{Start: table.sellKey(SomerSellOrderFragmentIterBegin, SomerSellOrderFragmentIterBegin), Limit: table.sellKey(SomerSellOrderFragmentIterEnd, SomerSellOrderFragmentIterEnd)}, nil)
	defer sellIter.Release()

	for sellIter.Next() {
		key := sellIter.Key()
		value := SomerOrderFragmentValue{}
		if localErr := json.Unmarshal(sellIter.Value(), &value); localErr != nil {
			err = localErr
			continue
		}
		if value.Timestamp.Add(table.expiry).Before(now) {
			if localErr := table.db.Delete(key, nil); localErr != nil {
				err = localErr
			}
		}
	}
	return err
}

func (table *SomerOrderFragmentTable) buyKey(epoch, orderID []byte) []byte {
	return append(append(append(SomerBuyOrderFragmentTableBegin, epoch...), orderID...), SomerBuyOrderFragmentTablePadding...)
}

func (table *SomerOrderFragmentTable) sellKey(epoch, orderID []byte) []byte {
	return append(append(append(SomerSellOrderFragmentTableBegin, epoch...), orderID...), SomerSellOrderFragmentTablePadding...)
}<|MERGE_RESOLUTION|>--- conflicted
+++ resolved
@@ -186,11 +186,8 @@
 	if err := json.Unmarshal(data, &value); err != nil {
 		return order.Fragment{}, "", 0, err
 	}
-<<<<<<< HEAD
+
 	return value.OrderFragment, value.Trader, value.Priority, iter.inner.Error()
-=======
-	return value.OrderFragment, value.Trader, nil
->>>>>>> 7795e9ee
 }
 
 // Collect implements the ome.OrderFragmentIterator interface.
