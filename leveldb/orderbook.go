--- conflicted
+++ resolved
@@ -7,34 +7,15 @@
 
 	"github.com/republicprotocol/republic-go/order"
 	"github.com/republicprotocol/republic-go/orderbook"
+	"github.com/republicprotocol/republic-go/registry"
 	"github.com/syndtr/goleveldb/leveldb"
 	"github.com/syndtr/goleveldb/leveldb/iterator"
 	"github.com/syndtr/goleveldb/leveldb/util"
 )
 
-// Constants for use in the OrderbookOrderTable.
-var (
-	OrderbookOrderTableBegin   = []byte{0x01, 0x00}
-	OrderbookOrderTablePadding = paddingBytes(0x00, 32)
-	OrderbookOrderIterBegin    = paddingBytes(0x00, 32)
-	OrderbookOrderIterEnd      = paddingBytes(0xFF, 32)
-	OrderbookOrderExpiry       = 72 * time.Hour
-)
-
-// Constants for use in the OrderbookOrderTable.
-var (
-	OrderbookOrderFragmentTableBegin     = []byte{0x02, 0x00}
-	OrderbookOrderFragmentTablePadding   = paddingBytes(0x00, 0)
-	OrderbookOrderFragmentEpochIterBegin = paddingBytes(0x00, 32)
-	OrderbookOrderFragmentEpochIterEnd   = paddingBytes(0xFF, 32)
-	OrderbookOrderFragmentIterBegin      = paddingBytes(0x00, 64)
-	OrderbookOrderFragmentIterEnd        = paddingBytes(0xFF, 64)
-	OrderbookOrderFragmentExpiry         = 72 * time.Hour
-)
-
-// OrderbookOrderValue is the storage format for values being store in LevelDB.
-// It contains metadata, such as the timestamp, so that LevelDB can provide
-// features such as expiration.
+// OrderbookOrderValue is the storage format for orders being stored in
+// LevelDB. It contains additional timestamping information so that LevelDB can
+// provide pruning.
 type OrderbookOrderValue struct {
 	Timestamp   time.Time    `json:"timestamp"`
 	Status      order.Status `json:"status"`
@@ -42,89 +23,6 @@
 	BlockNumber uint64       `json:"blockNumber"`
 }
 
-<<<<<<< HEAD
-=======
-// OrderbookOrderTable implements the orderbook.OrderStorer interface.
-type OrderbookOrderTable struct {
-	db *leveldb.DB
-}
-
-// NewOrderbookOrderTable returns a new OrderbookOrderTable that uses a LevelDB
-// instance to store and load values from the disk.
-func NewOrderbookOrderTable(db *leveldb.DB) *OrderbookOrderTable {
-	return &OrderbookOrderTable{db: db}
-}
-
-// PutOrder implements the orderbook.OrderStorer interface.
-func (table *OrderbookOrderTable) PutOrder(id order.ID, status order.Status, trader string, blockNumber uint64) error {
-	value := OrderbookOrderValue{
-		Timestamp:   time.Now(),
-		Status:      status,
-		Trader:      trader,
-		BlockNumber: blockNumber,
-	}
-	data, err := json.Marshal(value)
-	if err != nil {
-		return err
-	}
-	return table.db.Put(table.key(id[:]), data, nil)
-}
-
-// DeleteOrder implements the orderbook.OrderStorer interface.
-func (table *OrderbookOrderTable) DeleteOrder(id order.ID) error {
-	return table.db.Delete(table.key(id[:]), nil)
-}
-
-// Order implements the orderbook.OrderStorer interface.
-func (table *OrderbookOrderTable) Order(id order.ID) (order.Status, string, uint64, error) {
-	data, err := table.db.Get(table.key(id[:]), nil)
-	if err != nil {
-		if err == leveldb.ErrNotFound {
-			err = orderbook.ErrOrderNotFound
-		}
-		return order.Nil, "", 0, err
-	}
-
-	value := OrderbookOrderValue{}
-	if err := json.Unmarshal(data, &value); err != nil {
-		return order.Nil, "", 0, err
-	}
-	return value.Status, value.Trader, value.BlockNumber, nil
-}
-
-// Orders implements the orderbook.OrderStorer interface.
-func (table *OrderbookOrderTable) Orders() (orderbook.OrderIterator, error) {
-	iter := table.db.NewIterator(&util.Range{Start: table.key(OrderbookOrderIterBegin), Limit: table.key(OrderbookOrderIterEnd)}, nil)
-	return newOrderbookOrderIterator(iter), nil
-}
-
-// Prune iterates over all orders and deletes those that have expired.
-func (table *OrderbookOrderTable) Prune() (err error) {
-	iter := table.db.NewIterator(&util.Range{Start: table.key(OrderbookOrderIterBegin), Limit: table.key(OrderbookOrderIterEnd)}, nil)
-	defer iter.Release()
-
-	now := time.Now()
-	for iter.Next() {
-		key := iter.Key()
-		value := OrderbookOrderValue{}
-		if localErr := json.Unmarshal(iter.Value(), &value); localErr != nil {
-			err = localErr
-			continue
-		}
-		if value.Timestamp.Add(OrderbookOrderExpiry).Before(now) {
-			if localErr := table.db.Delete(key, nil); localErr != nil {
-				err = localErr
-			}
-		}
-	}
-	return err
-}
-
-func (table *OrderbookOrderTable) key(k []byte) []byte {
-	return append(append(OrderbookOrderTableBegin, k...), OrderbookOrderTablePadding...)
-}
-
->>>>>>> ff7a2935
 // OrderbookOrderIterator implements the orderbook.OrderIterator using a
 // LevelDB iterator.
 type OrderbookOrderIterator struct {
@@ -179,17 +77,140 @@
 	iter.inner.Release()
 }
 
-<<<<<<< HEAD
-// OrderbookOrderTable implements the orderbook.OrderStorer interface using
-// LevelDB.
+// OrderbookOrderTable implements the orderbook.OrderStorer interface.
 type OrderbookOrderTable struct {
-=======
-// OrderbookOrderFragmentValue is the storage format for values being store in LevelDB.
-// It contains metadata, such as the timestamp, so that LevelDB can provide
-// features such as expiration.
+	db *leveldb.DB
+}
+
+// NewOrderbookOrderTable returns a new OrderbookOrderTable that uses a LevelDB
+// instance to store and load values from the disk.
+func NewOrderbookOrderTable(db *leveldb.DB) *OrderbookOrderTable {
+	return &OrderbookOrderTable{db: db}
+}
+
+// PutOrder implements the orderbook.OrderStorer interface.
+func (table *OrderbookOrderTable) PutOrder(id order.ID, status order.Status, trader string, blockNumber uint64) error {
+	value := OrderbookOrderValue{
+		Timestamp:   time.Now(),
+		Status:      status,
+		Trader:      trader,
+		BlockNumber: blockNumber,
+	}
+	data, err := json.Marshal(value)
+	if err != nil {
+		return err
+	}
+	return table.db.Put(table.key(id[:]), data, nil)
+}
+
+// DeleteOrder implements the orderbook.OrderStorer interface.
+func (table *OrderbookOrderTable) DeleteOrder(id order.ID) error {
+	return table.db.Delete(table.key(id[:]), nil)
+}
+
+// Order implements the orderbook.OrderStorer interface.
+func (table *OrderbookOrderTable) Order(id order.ID) (order.Status, string, uint64, error) {
+	data, err := table.db.Get(table.key(id[:]), nil)
+	if err != nil {
+		if err == leveldb.ErrNotFound {
+			err = orderbook.ErrOrderNotFound
+		}
+		return order.Nil, "", 0, err
+	}
+
+	value := OrderbookOrderValue{}
+	if err := json.Unmarshal(data, &value); err != nil {
+		return order.Nil, "", 0, err
+	}
+	return value.Status, value.Trader, value.BlockNumber, nil
+}
+
+// Orders implements the orderbook.OrderStorer interface.
+func (table *OrderbookOrderTable) Orders() (orderbook.OrderIterator, error) {
+	iter := table.db.NewIterator(&util.Range{Start: table.key(OrderbookOrderIterBegin), Limit: table.key(OrderbookOrderIterEnd)}, nil)
+	return newOrderbookOrderIterator(iter), nil
+}
+
+// Prune iterates over all orders and deletes those that have expired.
+func (table *OrderbookOrderTable) Prune() (err error) {
+	iter := table.db.NewIterator(&util.Range{Start: table.key(OrderbookOrderIterBegin), Limit: table.key(OrderbookOrderIterEnd)}, nil)
+	defer iter.Release()
+
+	now := time.Now()
+	for iter.Next() {
+		key := iter.Key()
+		value := OrderbookOrderValue{}
+		if localErr := json.Unmarshal(iter.Value(), &value); localErr != nil {
+			err = localErr
+			continue
+		}
+		if value.Timestamp.Add(OrderbookOrderExpiry).Before(now) {
+			if localErr := table.db.Delete(key, nil); localErr != nil {
+				err = localErr
+			}
+		}
+	}
+	return err
+}
+
+func (table *OrderbookOrderTable) key(k []byte) []byte {
+	return append(append(OrderbookOrderTableBegin, k...), OrderbookOrderTablePadding...)
+}
+
+// OrderbookOrderFragmentValue is the storage format for order fragments being
+// stored in LevelDB. It contains additional timestamping information so that
+// LevelDB can provide pruning.
 type OrderbookOrderFragmentValue struct {
 	Timestamp     time.Time      `json:"timestamp"`
 	OrderFragment order.Fragment `json:"orderFragment"`
+}
+
+// OrderbookOrderFragmentIterator is a LevelDB implementation of the order
+// fragment iterator interface defined by the orderbook package.
+type OrderbookOrderFragmentIterator struct {
+	inner iterator.Iterator
+}
+
+func newOrderbookOrderFragmentIterator(iter iterator.Iterator) *OrderbookOrderFragmentIterator {
+	return &OrderbookOrderFragmentIterator{
+		inner: iter,
+	}
+}
+
+// Next implements the orderbook.OrderFragmentIterator interface.
+func (iter *OrderbookOrderFragmentIterator) Next() bool {
+	return iter.inner.Next()
+}
+
+// Cursor implements the orderbook.OrderFragmentIterator interface.
+func (iter *OrderbookOrderFragmentIterator) Cursor() (order.Fragment, error) {
+	orderFragment := order.Fragment{}
+	if !iter.inner.Valid() {
+		return orderFragment, orderbook.ErrCursorOutOfRange
+	}
+	data := iter.inner.Value()
+	if err := json.Unmarshal(data, &orderFragment); err != nil {
+		return orderFragment, err
+	}
+	return orderFragment, iter.inner.Error()
+}
+
+// Collect implements the orderbook.OrderFragmentIterator interface.
+func (iter *OrderbookOrderFragmentIterator) Collect() ([]order.Fragment, error) {
+	orderFragments := []order.Fragment{}
+	for iter.Next() {
+		orderFragment, err := iter.Cursor()
+		if err != nil {
+			return orderFragments, err
+		}
+		orderFragments = append(orderFragments, orderFragment)
+	}
+	return orderFragments, iter.inner.Error()
+}
+
+// Release implements the orderbook.OrderFragmentIterator interface.
+func (iter *OrderbookOrderFragmentIterator) Release() {
+	iter.inner.Release()
 }
 
 // OrderbookOrderFragmentTable implements the orderbook.OrderFragmentStorer interface.
@@ -240,7 +261,7 @@
 
 // OrderFragments implements the orderbook.OrderFragmentStorer interface.
 func (table *OrderbookOrderFragmentTable) OrderFragments(epoch registry.Epoch) (orderbook.OrderFragmentIterator, error) {
-	iter := table.db.NewIterator(&util.Range{Start: table.key(epoch.Hash[:], OrderbookOrderFragmentEpochIterBegin), Limit: table.key(epoch.Hash[:], OrderbookOrderFragmentEpochIterEnd)}, nil)
+	iter := table.db.NewIterator(&util.Range{Start: table.key(epoch.Hash[:], OrderbookOrderFragmentIterBeginPerEpoch), Limit: table.key(epoch.Hash[:], OrderbookOrderFragmentIterEndPerEpoch)}, nil)
 	return newOrderbookOrderFragmentIterator(iter), nil
 }
 
@@ -270,85 +291,6 @@
 	return append(append(append(OrderbookOrderFragmentTableBegin, epoch...), orderID...), OrderbookOrderFragmentTablePadding...)
 }
 
-// OrderbookStore is a LevelDB implementation of the storage interfaces defined
-// by the orderbook package. Orders and order fragments are stored in
-// persistent storage.
-type OrderbookStore struct {
->>>>>>> ff7a2935
-	db *leveldb.DB
-}
-
-// NewOrderbookOrderTable returns a new OrderbookOrderTable that uses the given
-// LevelDB instance to store and load values from the disk.
-func NewOrderbookOrderTable(db *leveldb.DB) *OrderbookOrderTable {
-	return &OrderbookOrderTable{db: db}
-}
-
-// PutOrder implements the orderbook.OrderStorer interface.
-func (table *OrderbookOrderTable) PutOrder(id order.ID, status order.Status, trader string, blockNumber uint64) error {
-	value := OrderbookOrderValue{
-		Timestamp:   time.Now(),
-		Status:      status,
-		Trader:      trader,
-		BlockNumber: blockNumber,
-	}
-	data, err := json.Marshal(value)
-	if err != nil {
-		return err
-	}
-	return table.db.Put(append(OrderbookOrderTableBegin, id[:]...), data, nil)
-}
-
-// DeleteOrder implements the orderbook.OrderStorer interface.
-func (table *OrderbookOrderTable) DeleteOrder(id order.ID) error {
-	return table.db.Delete(append(OrderbookOrderTableBegin, id[:]...), nil)
-}
-
-// Order implements the orderbook.OrderStorer interface.
-func (table *OrderbookOrderTable) Order(id order.ID) (order.Status, string, uint64, error) {
-	data, err := table.db.Get(append(OrderbookOrderTableBegin, id[:]...), nil)
-	if err != nil {
-		if err == leveldb.ErrNotFound {
-			err = orderbook.ErrOrderNotFound
-		}
-		return order.Nil, "", 0, err
-	}
-
-	value := OrderbookOrderValue{}
-	if err := json.Unmarshal(data, &value); err != nil {
-		return order.Nil, "", 0, err
-	}
-	return value.Status, value.Trader, value.BlockNumber, nil
-}
-
-// Orders implements the orderbook.OrderStorer interface.
-func (table *OrderbookOrderTable) Orders() (orderbook.OrderIterator, error) {
-	iter := table.db.NewIterator(&util.Range{Start: append(OrderbookOrderTableBegin, OrderbookOrderIterBegin...), Limit: append(OrderbookOrderTableEnd, OrderbookOrderIterEnd...)}, nil)
-	return newOrderbookOrderIterator(iter), nil
-}
-
-// Prune iterates over all orders and deletes those that have expired.
-func (table *OrderbookOrderTable) Prune() (err error) {
-	iter := table.db.NewIterator(&util.Range{Start: append(OrderbookOrderTableBegin, OrderbookOrderIterBegin...), Limit: append(OrderbookOrderTableEnd, OrderbookOrderIterEnd...)}, nil)
-	defer iter.Release()
-
-	now := time.Now()
-	for iter.Next() {
-		key := iter.Key()
-		value := OrderbookOrderValue{}
-		if localErr := json.Unmarshal(iter.Value(), &value); localErr != nil {
-			err = localErr
-			continue
-		}
-		if value.Timestamp.Add(OrderbookOrderExpiry).Before(now) {
-			if localErr := table.db.Delete(key, nil); localErr != nil {
-				err = localErr
-			}
-		}
-	}
-	return err
-}
-
 // OrderbookPointerTable implements the orderbook.PointerStorer using in-memory
 // storage. Data stored is not persistent across reboots.
 type OrderbookPointerTable struct {
@@ -391,55 +333,4 @@
 		pointerMu: new(sync.RWMutex),
 		pointer:   store.pointer,
 	}, nil
-}
-
-// OrderbookOrderFragmentIterator is a LevelDB implementation of the order
-// fragment iterator interface defined by the orderbook package.
-type OrderbookOrderFragmentIterator struct {
-	inner iterator.Iterator
-	next  bool
-}
-
-func newOrderbookOrderFragmentIterator(iter iterator.Iterator) *OrderbookOrderFragmentIterator {
-	return &OrderbookOrderFragmentIterator{
-		inner: iter,
-		next:  false,
-	}
-}
-
-// Next implements the orderbook.OrderFragmentIterator interface.
-func (iter *OrderbookOrderFragmentIterator) Next() bool {
-	iter.next = iter.inner.Next()
-	return iter.next
-}
-
-// Cursor implements the orderbook.OrderFragmentIterator interface.
-func (iter *OrderbookOrderFragmentIterator) Cursor() (order.Fragment, error) {
-	orderFragment := order.Fragment{}
-	if !iter.next {
-		return orderFragment, orderbook.ErrCursorOutOfRange
-	}
-	data := iter.inner.Value()
-	if err := json.Unmarshal(data, &orderFragment); err != nil {
-		return orderFragment, err
-	}
-	return orderFragment, iter.inner.Error()
-}
-
-// Collect implements the orderbook.OrderFragmentIterator interface.
-func (iter *OrderbookOrderFragmentIterator) Collect() ([]order.Fragment, error) {
-	orderFragments := []order.Fragment{}
-	for iter.Next() {
-		orderFragment, err := iter.Cursor()
-		if err != nil {
-			return orderFragments, err
-		}
-		orderFragments = append(orderFragments, orderFragment)
-	}
-	return orderFragments, iter.inner.Error()
-}
-
-// Release implements the orderbook.OrderFragmentIterator interface.
-func (iter *OrderbookOrderFragmentIterator) Release() {
-	iter.inner.Release()
 }