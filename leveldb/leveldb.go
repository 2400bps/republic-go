package leveldb

import (
	"path"
	"time"

	"github.com/republicprotocol/republic-go/ome"
	"github.com/republicprotocol/republic-go/orderbook"
	"github.com/syndtr/goleveldb/leveldb"
)

// Constants for use in the OrderbookOrderTable. Keys in the
// OrderbookOrderTable have a length of 32 bytes, and so 32 bytes of padding is
// needed to ensure that keys are 64 bytes.
var (
	OrderbookOrderTableBegin   = []byte{0x01, 0x00}
	OrderbookOrderTablePadding = paddingBytes(0x00, 32)
	OrderbookOrderIterBegin    = paddingBytes(0x00, 32)
	OrderbookOrderIterEnd      = paddingBytes(0xFF, 32)
)

// Constants for use in the OrderbookOrderFragmentTable. Keys in the
// OrderbookOrderFragmentTable have a length of 64 bytes, 32 bytes for the
// epoch and 32 bytes for the order ID, and so no padding is needed to ensure
// that keys are 64 bytes.
var (
<<<<<<< HEAD
	OrderbookOrderFragmentTableBegin        = []byte{0x02, 0x00}
	OrderbookOrderFragmentTablePadding      = paddingBytes(0x00, 0)
	OrderbookOrderFragmentIterBeginPerEpoch = paddingBytes(0x00, 32)
	OrderbookOrderFragmentIterEndPerEpoch   = paddingBytes(0xFF, 32)
	OrderbookOrderFragmentIterBegin         = paddingBytes(0x00, 64)
	OrderbookOrderFragmentIterEnd           = paddingBytes(0xFF, 64)
=======
	OrderbookOrderFragmentTableBegin   = []byte{0x02, 0x00}
	OrderbookOrderFragmentTablePadding = paddingBytes(0x00, 0)
	OrderbookOrderFragmentIterBegin    = paddingBytes(0x00, 32)
	OrderbookOrderFragmentIterEnd      = paddingBytes(0xFF, 32)
	OrderbookOrderFragmentExpiry       = 72 * time.Hour
>>>>>>> 9245d375
)

// Constants for use in the SomerComputationTable. Keys in the
// SomerComputationTable have a length of 32 bytes, and so 32 bytes of padding
// is needed to ensure that keys are 64 bytes.
var (
	SomerComputationTableBegin   = []byte{0x03, 0x00}
	SomerComputationTablePadding = paddingBytes(0x00, 32)
	SomerComputationIterBegin    = paddingBytes(0x00, 32)
	SomerComputationIterEnd      = paddingBytes(0xFF, 32)
)

// Store is an aggregate of all tables that implement storage interfaces. It
// provides access to all of these storage interfaces using different
// underlying LevelDB instances, ensuring that data is shared where possible
// and isolated where needed. For this reason, it is recommended to access all
// storage interfaces through the creation of a Store instance.
type Store struct {
	db *leveldb.DB

	orderbookOrderTable         *OrderbookOrderTable
	orderbookOrderFragmentTable *OrderbookOrderFragmentTable
	orderbookPointerTable       *OrderbookPointerTable

	somerComputationTable *SomerComputationTable
}

// NewStore returns a new Store with a new LevelDB instances that use the
// the given directory as the root for all LevelDB instances. A call to
// Store.Release is needed to ensure that no resources are leaked when
// the Store is no longer needed. Each Store must have a unique directory.
func NewStore(dir string) (*Store, error) {
	db, err := leveldb.OpenFile(path.Join(dir, "db"), nil)
	if err != nil {
		return nil, err
	}
	return &Store{
		db: db,

		orderbookOrderTable:         NewOrderbookOrderTable(db, 72*time.Hour),
		orderbookOrderFragmentTable: NewOrderbookOrderFragmentTable(db, 72*time.Hour),
		orderbookPointerTable:       NewOrderbookPointerTable(72 * time.Hour),

		somerComputationTable: NewSomerComputationTable(db),
	}, nil
}

// Release the resources required by the Store.
func (store *Store) Release() error {
	return store.db.Close()
}

// Prune the Store by deleting expired data.
func (store *Store) Prune() (err error) {
	if localErr := store.orderbookOrderTable.Prune(); localErr != nil {
		err = localErr
	}
	if localErr := store.orderbookOrderFragmentTable.Prune(); localErr != nil {
		err = localErr
	}
	if localErr := store.somerComputationTable.Prune(); localErr != nil {
		err = localErr
	}
	return err
}

// OrderbookOrderStore returns the OrderbookOrderTable used by the Store. It
// implements the orderbook.OrderStorer interface.
func (store *Store) OrderbookOrderStore() orderbook.OrderStorer {
	return store.orderbookOrderTable
}

// OrderbookOrderFragmentStore returns the OrderbookOrderFragmentTable used by
// the Store. It implements the orderbook.OrderFragmentStorer interface.
func (store *Store) OrderbookOrderFragmentStore() orderbook.OrderFragmentStorer {
	return store.orderbookOrderFragmentTable
}

// OrderbookPointerStore returns the OrderbookPointerTable used by the Store.
// It implements the orderbook.PointerStorer interface.
func (store *Store) OrderbookPointerStore() orderbook.PointerStorer {
	return store.orderbookPointerTable
}

// SomerComputationStore returns the SomerComputationTable used by the Store.
// It implements the ome.ComputationStorer interface.
func (store *Store) SomerComputationStore() ome.ComputationStorer {
	return store.somerComputationTable
}

func paddingBytes(value byte, num int) []byte {
	padding := make([]byte, num)
	for i := range padding {
		padding[i] = value
	}
	return padding
}<|MERGE_RESOLUTION|>--- conflicted
+++ resolved
@@ -24,20 +24,10 @@
 // epoch and 32 bytes for the order ID, and so no padding is needed to ensure
 // that keys are 64 bytes.
 var (
-<<<<<<< HEAD
-	OrderbookOrderFragmentTableBegin        = []byte{0x02, 0x00}
-	OrderbookOrderFragmentTablePadding      = paddingBytes(0x00, 0)
-	OrderbookOrderFragmentIterBeginPerEpoch = paddingBytes(0x00, 32)
-	OrderbookOrderFragmentIterEndPerEpoch   = paddingBytes(0xFF, 32)
-	OrderbookOrderFragmentIterBegin         = paddingBytes(0x00, 64)
-	OrderbookOrderFragmentIterEnd           = paddingBytes(0xFF, 64)
-=======
 	OrderbookOrderFragmentTableBegin   = []byte{0x02, 0x00}
 	OrderbookOrderFragmentTablePadding = paddingBytes(0x00, 0)
 	OrderbookOrderFragmentIterBegin    = paddingBytes(0x00, 32)
 	OrderbookOrderFragmentIterEnd      = paddingBytes(0xFF, 32)
-	OrderbookOrderFragmentExpiry       = 72 * time.Hour
->>>>>>> 9245d375
 )
 
 // Constants for use in the SomerComputationTable. Keys in the
