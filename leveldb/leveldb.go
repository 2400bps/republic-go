--- conflicted
+++ resolved
@@ -49,16 +49,6 @@
 	SomerComputationIterEnd      = paddingBytes(0xFF, 32)
 )
 
-<<<<<<< HEAD
-// Constants for use in the SwarmMultiAddress. Keys in the
-// SwarmMultiAddressTable have a length of 32 bytes, and so 32 bytes of padding is
-// needed to ensure that keys are 64 bytes.
-var (
-	SwarmMultiAddressTableBegin   = []byte{0x20, 0x00}
-	SwarmMultiAddressTablePadding = paddingBytes(0x00, 32)
-	SwarmMultiAddressIterBegin    = paddingBytes(0x00, 32)
-	SwarmMultiAddressIterEnd      = paddingBytes(0xFF, 32)
-=======
 // Constants for use in the SomerBuyOrderFragmentTable. Keys in the
 // SomerBuyOrderFragmentTable have a length of 64 bytes, 32 bytes for the
 // epoch and 32 bytes for the order ID, and so no padding is needed to ensure
@@ -79,7 +69,16 @@
 	SomerSellOrderFragmentTablePadding = paddingBytes(0x00, 0)
 	SomerSellOrderFragmentIterBegin    = paddingBytes(0x00, 32)
 	SomerSellOrderFragmentIterEnd      = paddingBytes(0xFF, 32)
->>>>>>> 2ec5e3a5
+)
+
+// Constants for use in the SwarmMultiAddress. Keys in the
+// SwarmMultiAddressTable have a length of 32 bytes, and so 32 bytes of padding is
+// needed to ensure that keys are 64 bytes.
+var (
+	SwarmMultiAddressTableBegin   = []byte{0x20, 0x00}
+	SwarmMultiAddressTablePadding = paddingBytes(0x00, 32)
+	SwarmMultiAddressIterBegin    = paddingBytes(0x00, 32)
+	SwarmMultiAddressIterEnd      = paddingBytes(0xFF, 32)
 )
 
 // Store is an aggregate of all tables that implement storage interfaces. It
@@ -94,14 +93,10 @@
 	orderbookOrderFragmentTable *OrderbookOrderFragmentTable
 	orderbookPointerTable       *OrderbookPointerTable
 
-<<<<<<< HEAD
-	somerComputationTable *SomerComputationTable
+	somerComputationTable   *SomerComputationTable
+	somerOrderFragmentTable *SomerOrderFragmentTable
 
 	swarmMultiAddressTable *SwarmMultiAddressTable
-=======
-	somerComputationTable   *SomerComputationTable
-	somerOrderFragmentTable *SomerOrderFragmentTable
->>>>>>> 2ec5e3a5
 }
 
 // NewStore returns a new Store with a new LevelDB instances that use the
@@ -120,14 +115,10 @@
 		orderbookOrderFragmentTable: NewOrderbookOrderFragmentTable(db, expiry),
 		orderbookPointerTable:       NewOrderbookPointerTable(db),
 
-<<<<<<< HEAD
-		somerComputationTable: NewSomerComputationTable(db),
+		somerComputationTable:   NewSomerComputationTable(db),
+		somerOrderFragmentTable: NewSomerOrderFragmentTable(db, expiry),
 
 		swarmMultiAddressTable: NewSwarmMultiAddressTable(db, expiry),
-=======
-		somerComputationTable:   NewSomerComputationTable(db),
-		somerOrderFragmentTable: NewSomerOrderFragmentTable(db),
->>>>>>> 2ec5e3a5
 	}, nil
 }
 
@@ -147,11 +138,10 @@
 	if localErr := store.somerComputationTable.Prune(); localErr != nil {
 		err = localErr
 	}
-<<<<<<< HEAD
+	if localErr := store.somerOrderFragmentTable.Prune(); localErr != nil {
+		err = localErr
+	}
 	if localErr := store.swarmMultiAddressTable.Prune(); localErr != nil {
-=======
-	if localErr := store.somerOrderFragmentTable.Prune(); localErr != nil {
->>>>>>> 2ec5e3a5
 		err = localErr
 	}
 	return err
@@ -181,17 +171,16 @@
 	return store.somerComputationTable
 }
 
-<<<<<<< HEAD
+// SomerOrderFragmentStore returns the SomerOrderFragmentTable used by the Store.
+// It implements the ome.OrderFragmentStorer interface.
+func (store *Store) SomerOrderFragmentStore() ome.OrderFragmentStorer {
+	return store.somerOrderFragmentTable
+}
+
 // SwarmMultiAddressStore returns the SwarmMultiAddressTable used by the Store.
 // It implements the swarm.MultiAddressStorer interface.
 func (store *Store) SwarmMultiAddressStore() swarm.MultiAddressStorer {
 	return store.swarmMultiAddressTable
-=======
-// SomerOrderFragmentStore returns the SomerOrderFragmentTable used by the Store.
-// It implements the ome.OrderFragmentStorer interface.
-func (store *Store) SomerOrderFragmentStore() ome.OrderFragmentStorer {
-	return store.somerOrderFragmentTable
->>>>>>> 2ec5e3a5
 }
 
 func paddingBytes(value byte, num int) []byte {
