--- conflicted
+++ resolved
@@ -8,58 +8,10 @@
 	"golang.org/x/crypto/sha3"
 )
 
-<<<<<<< HEAD
-// PrepareHeader distinguishes Prepare from other message types that have the
-// same content.
-const PrepareHeader = byte(2)
-
-// A Prepare messages signals that a Replica has received a valid Proposal.
-type Prepare struct {
-	Proposal
-
-	// Signatures of the Replicas that signed this Prepare
-	Signatures
-}
-
-// Hash implements the Hasher interface.
-func (prepare *Prepare) Hash() Hash {
-	var buf bytes.Buffer
-	binary.Write(&buf, binary.BigEndian, PrepareHeader)
-	binary.Write(&buf, binary.BigEndian, prepare.Proposal.Hash())
-	return sha3.Sum256(buf.Bytes())
-}
-
-func (prepare *Prepare) Fault() Fault {
-	return Fault{
-		Rank:   prepare.Proposal.Block.Rank,
-		Height: prepare.Proposal.Block.Height,
-	}
-}
-
-// Verify the Prepare message. Returns an error if the message is invalid,
-// otherwise nil.
-func (prepare *Prepare) Verify() error {
-	return nil
-}
-
-func (prepare *Prepare) SetSignatures(signatures Signatures) {
-	prepare.Signatures = signatures
-}
-
-func (prepare *Prepare) GetSignatures() Signatures {
-	return prepare.Signatures
-}
-
-func ProcessPreparation(ctx context.Context, prepareChIn <-chan Prepare, signer Signer, capacity, threshold int) (<-chan Commit, <-chan Fault, <-chan error) {
-	commitCh := make(chan Commit, capacity)
-	faultCh := make(chan Fault, capacity)
-	errCh := make(chan error, capacity)
-=======
 func ProcessPreparation(ctx context.Context, prepareChIn <-chan Prepare, signer Signer, verifier Verifier, capacity, threshold int) (<-chan Commit, <-chan Fault, <-chan error) {
 	commitCh := make(chan Commit, threshold)
 	faultCh := make(chan Fault, threshold)
 	errCh := make(chan error, threshold)
->>>>>>> 803d72c5
 
 	go func() {
 		defer close(commitCh)
