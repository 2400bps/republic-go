--- conflicted
+++ resolved
@@ -15,15 +15,9 @@
 
 type Block struct {
 	Height int
-<<<<<<< HEAD
-	Rank  int
-	Signature
-	Tuples
-=======
 	Rank   int
 	Tuples
 	Signature
->>>>>>> 8d74afda
 }
 
 type Proposal struct {
