--- conflicted
+++ resolved
@@ -13,25 +13,12 @@
 
 type Signature string
 
-<<<<<<< HEAD
-type Block struct {
-	Height int
-	Rank   int
-	Tuples
-	Signature
-}
-
-=======
->>>>>>> 712f14fd
 type Proposal struct {
 	Block
-<<<<<<< HEAD
-	Rank
-=======
 
 	// Signatures of the Replicas that signed this Fault
 	Signatures []Signature
->>>>>>> 712f14fd
+
 }
 
 func ProcessProposal(ctx context.Context, proposalChIn <-chan Proposal, validator Validator) (<-chan Prepare, <-chan Fault, <-chan error) {
