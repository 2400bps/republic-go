package hyper

import (
	"context"
)

type ThresholdSignature Signature

type Commit struct {
<<<<<<< HEAD
=======
	Rank
	Height int
>>>>>>> 47064668
	Block
	ThresholdSignature
	Signature
}

// ProcessCommits by collecting Commits. Once a threshold of Commits has been
// reached for a Block, the Block is certified and produced to the Block
// channel. The incrementing of height must be done by reading Blocks produced
// by this process, and comparing it to the current height.
func ProcessCommits(ctx context.Context, commitChIn <-chan Commit, validator Validator, capacity int) (<-chan Commit, <-chan Block, <-chan Fault, <-chan error) {
	commitCh := make(chan Commit, capacity)
	blockCh := make(chan Block, capacity)
	faultCh := make(chan Fault, capacity)
	errCh := make(chan error, capacity)

	go func() {
		defer close(commitCh)
		defer close(blockCh)
		defer close(faultCh)
		defer close(errCh)

		threshold := validator.Threshold()

		commitsReceived := map[[32]byte]int{}
		commits := map[[32]byte]Commit{}
		certifications := map[[32]byte]struct{}{}

		for {
			select {

			case <-ctx.Done():
				errCh <- ctx.Err()
				return

			case commit, ok := <-commitChIn:
				if !ok {
					return
				}
				h := BlockHash(commit.Block)
				if _, ok := certifications[h]; ok {
					continue
				}

				if !validator.ValidateCommit(commit) {
					faultCh <- Fault{
						Rank:      commit.Block.Rank,
						Height:    commit.Height,
						Signature: validator.Sign(),
					}
					continue
				}

				commitsReceived[h]++
				if commitsReceived[h] >= threshold {
					certifications[h] = struct{}{}
					blockCh <- commit.Block
<<<<<<< HEAD
				}

				if _, ok := commits[h]; !ok {
					commits[h] = Commit{
=======
					blocks.NextHeight()
				} else {
					commits[h]++
					if len(commitCh) == int(validator.Threshold()) {
						continue
					}
					commitCh <- Commit{
>>>>>>> 47064668
						Rank:               commit.Rank,
						Height:             commit.Height,
						Block:              commit.Block,
						ThresholdSignature: commit.ThresholdSignature,
						Signature:          validator.Sign(),
					}
					select {
					case <-ctx.Done():
						errCh <- ctx.Err()
						return
					case commitCh <- commits[h]:
					}
				}
			}
		}
	}()

	return commitCh, blockCh, faultCh, errCh
}<|MERGE_RESOLUTION|>--- conflicted
+++ resolved
@@ -7,11 +7,6 @@
 type ThresholdSignature Signature
 
 type Commit struct {
-<<<<<<< HEAD
-=======
-	Rank
-	Height int
->>>>>>> 47064668
 	Block
 	ThresholdSignature
 	Signature
@@ -68,22 +63,10 @@
 				if commitsReceived[h] >= threshold {
 					certifications[h] = struct{}{}
 					blockCh <- commit.Block
-<<<<<<< HEAD
 				}
 
 				if _, ok := commits[h]; !ok {
 					commits[h] = Commit{
-=======
-					blocks.NextHeight()
-				} else {
-					commits[h]++
-					if len(commitCh) == int(validator.Threshold()) {
-						continue
-					}
-					commitCh <- Commit{
->>>>>>> 47064668
-						Rank:               commit.Rank,
-						Height:             commit.Height,
 						Block:              commit.Block,
 						ThresholdSignature: commit.ThresholdSignature,
 						Signature:          validator.Sign(),
