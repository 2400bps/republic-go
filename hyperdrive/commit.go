package hyperdrive

import (
	"bytes"
	"context"
	"encoding/binary"

	"golang.org/x/crypto/sha3"
)

// CommitHeader distinguishes Commits from other message types that have the
// same content.
const CommitHeader = byte(3)

// A Commit messages signals that a Replica wants to commit to the finalization
// of a Block.
type Commit struct {
	Prepare

	// Signatures of the Replicas that have signed this Commit
	Signatures
}

// Hash implements the Hasher interface.
func (commit *Commit) Hash() Hash {
	var buf bytes.Buffer
	binary.Write(&buf, binary.BigEndian, CommitHeader)
	binary.Write(&buf, binary.BigEndian, commit.Prepare.Hash())
	return sha3.Sum256(buf.Bytes())
}

func (commit *Commit) Fault() Fault {
	return Fault{
		Rank:   commit.Prepare.Block.Rank,
		Height: commit.Prepare.Block.Height,
	}
}

// Verify the Commit message. Returns an error if the message is invalid,
// otherwise nil.
func (commit *Commit) Verify(verifier Verifier) error {
<<<<<<< HEAD
	return nil
=======
	// TODO: Complete verification
	if err := commit.Prepare.Verify(verifier); err != nil {
		return err
	}
	return verifier.VerifySignatures(commit.Signatures)
>>>>>>> 803d72c5
}

func (commit *Commit) SetSignatures(signatures Signatures) {
	commit.Signatures = signatures
}

func (commit *Commit) GetSignatures() Signatures {
	return commit.Signatures
}

// ProcessCommits by collecting Commits. Once a threshold of Commits has been
// reached for a Block, the Block is certified and produced to the Block
// channel. The incrementing of height must be done by reading Blocks produced
// by this process, and comparing it to the current height.
func ProcessCommits(ctx context.Context, commitChIn <-chan Commit, signer Signer, verifier Verifier, capacity, threshold int) (<-chan Commit, <-chan Fault, <-chan error) {
	commitCh := make(chan Commit, capacity)
	faultCh := make(chan Fault, capacity)
	errCh := make(chan error, capacity)

	go func() {
		defer close(commitCh)
		defer close(faultCh)
		defer close(errCh)

		store := NewMessageMapStore()

		for {
			select {

			case <-ctx.Done():
				errCh <- ctx.Err()
				return

			case commit, ok := <-commitChIn:
				if !ok {
					return
				}

				message, err := VerifyAndSignMessage(&commit, &store, signer, verifier, threshold)
				if err != nil {
					errCh <- err
					continue
				}
				// After verifying and signing the message check for Faults
				switch message := message.(type) {

				case Commit:
					select {
					case <-ctx.Done():
						errCh <- ctx.Err()
						return
					case commitCh <- message:
					}
				case Fault:
					select {
					case <-ctx.Done():
						errCh <- ctx.Err()
						return
					case faultCh <- message:
					}
				default:
					// Gracefully ignore invalid messages
					continue
				}
			}
		}
	}()

	return commitCh, faultCh, errCh
}<|MERGE_RESOLUTION|>--- conflicted
+++ resolved
@@ -39,15 +39,11 @@
 // Verify the Commit message. Returns an error if the message is invalid,
 // otherwise nil.
 func (commit *Commit) Verify(verifier Verifier) error {
-<<<<<<< HEAD
-	return nil
-=======
 	// TODO: Complete verification
 	if err := commit.Prepare.Verify(verifier); err != nil {
 		return err
 	}
 	return verifier.VerifySignatures(commit.Signatures)
->>>>>>> 803d72c5
 }
 
 func (commit *Commit) SetSignatures(signatures Signatures) {
