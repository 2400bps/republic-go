--- conflicted
+++ resolved
@@ -11,44 +11,6 @@
 	"golang.org/x/crypto/sha3"
 )
 
-<<<<<<< HEAD
-// The Delegate is a callback interface for the Hyperdrive
-type Delegate interface {
-	OnOrderReleased(order order.ID)
-	OnOrderExecuted(buyOrder order.ID, sellOrder order.ID)
-}
-
-// A Tuple represents two orders that are compatible with one another
-type Tuple struct {
-	lhs order.ID
-	rhs order.ID
-}
-
-// A ConflictSet contains a set of order matches that are in a direct or transitive conflict.
-type ConflictSet struct {
-	id     uint64
-	open   bool
-	tuples []Tuple
-}
-
-// Drive contains a series of conflict sets and a mapping from tuples to their corresponding conflict sets
-type Drive struct {
-	do.GuardedObject
-
-	conflictSetsNextID        uint64
-	conflictSets              map[uint64]*ConflictSet
-	tupleToConflictSetMapping map[string]*ConflictSet
-}
-
-// AddTuple inserts a tuple into the Hyperdrive.
-// If no conflict set is found, a new one is created.
-// If one conflict set is found, the tuple is added to it.
-// If two conflict sets are found, they are merged and the tuple added to the combined set.
-func (hyperdrive *Drive) AddTuple(tuple Tuple) {
-	hyperdrive.Enter(nil)
-	defer hyperdrive.Exit()
-	hyperdrive.addTuple(tuple)
-=======
 type OrderID string
 type Rank uint64
 
@@ -110,7 +72,6 @@
 		}
 	}()
 	return doneCh
->>>>>>> 1096e85e
 }
 
 func (r *Replica) HandlePrepares(ctx context.Context, ingress ChannelSet) chan struct{} {
